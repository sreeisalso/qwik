--- conflicted
+++ resolved
@@ -38,13 +38,7 @@
 
       # not the official version, so be careful when updating
       - name: Deploy to Cloudflare Pages
-<<<<<<< HEAD
-        # if the docs didn't build, don't deploy but don't fail the workflow
-        if: success()
-        uses: AdrianGonz97/refined-cf-pages-action@f026b5a7c0cb4a05ecb63871c5fc4992cf036d7f
-=======
         uses: AdrianGonz97/refined-cf-pages-action@6c0d47ff7c97c48fa702b6d9f71f7e3a7c30c7d8
->>>>>>> 426ba597
         with:
           apiToken: ${{ secrets.CLOUDFLARE_API_TOKEN }}
           accountId: ${{ secrets.CLOUDFLARE_ACCOUNT_ID }}
