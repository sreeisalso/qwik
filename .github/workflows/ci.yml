--- conflicted
+++ resolved
@@ -156,11 +156,7 @@
             packages/eslint-plugin-qwik/dist
             packages/create-qwik/dist
           # note that all inputs need to be listed here, including qwik, for correct cache invalidation
-<<<<<<< HEAD
-          key: ${{ hashfiles('qwik-key.txt', 'rust-key.txt', 'packages/qwik-router/**/*', 'packages/qwik-react/**/*', 'packages/eslint-plugin-qwik/**/*', 'packages/create-qwik/**/*', '!**/*.unit.*') }}
-=======
-          key: ${{ hashfiles('qwik-key.txt', 'rust-key.txt', 'packages/qwik-city/**/*', 'packages/qwik-labs/**/*', 'packages/qwik-react/**/*', 'packages/eslint-plugin-qwik/**/*', 'packages/create-qwik/**/*', 'starters/apps/**/*', 'starters/features/**/*', 'starters/adapters/**/*', '!**/*.unit.*') }}
->>>>>>> c98f44c4
+          key: ${{ hashfiles('qwik-key.txt', 'rust-key.txt', 'packages/qwik-router/**/*', 'packages/qwik-react/**/*', 'packages/eslint-plugin-qwik/**/*', 'packages/create-qwik/**/*', 'starters/apps/**/*', 'starters/features/**/*', 'starters/adapters/**/*', '!**/*.unit.*') }}
       - run: 'echo ${{ steps.cache-others.outputs.cache-primary-key }} > others-key.txt'
       - name: 'check cache: docs'
         id: cache-docs
