--- conflicted
+++ resolved
@@ -76,11 +76,7 @@
       - name: Set Dist Tag
         id: set_dist_tag
         if: |
-<<<<<<< HEAD
           github.ref == 'refs/heads/build/v2' && (
-=======
-          github.ref == 'refs/heads/upcoming' && (
->>>>>>> 92592053
             github.event_name == 'push' ||
             github.event_name == 'workflow_dispatch'
           )
@@ -797,11 +793,7 @@
     if: |
       always() && 
       github.repository == 'QwikDev/qwik' && (
-<<<<<<< HEAD
         github.ref == 'refs/heads/build/v2' ||
-=======
-        github.ref == 'refs/heads/upcoming' ||
->>>>>>> 92592053
         needs.test-unit.result == 'success'
       )
 
@@ -853,11 +845,7 @@
       # Do this before other release steps to avoid
       # publishing temporary files
       - name: Create Release Pull Request or Publish to npm
-<<<<<<< HEAD
         if: github.ref == 'refs/heads/build/v2'
-=======
-        if: github.ref == 'refs/heads/upcoming'
->>>>>>> 92592053
         id: changesets
         uses: changesets/action@v1
         with:
