/*
 * WHAT IS THIS FILE?
 *
 * It's the entry point for Vercel Edge when building for production.
 *
 * Learn more about the Vercel Edge integration here:
 * - https://qwik.dev/docs/deployments/vercel-edge/
 *
 */
import { manifest } from "@qwik-client-manifest";
import qwikRouterConfig from "@qwik-router-config";
import {
  createQwikRouter,
  type PlatformVercel,
<<<<<<< HEAD
} from "@qwik.dev/router/middleware/vercel-edge";
=======
} from "@builder.io/qwik-city/middleware/vercel-edge";
import qwikCityPlan from "@qwik-city-plan";
>>>>>>> 23ed7db9
import render from "./entry.ssr";

declare global {
  interface QwikRouterPlatform extends PlatformVercel {}
}

<<<<<<< HEAD
export default createQwikRouter({ render, qwikRouterConfig, manifest });
=======
export default createQwikCity({ render, qwikCityPlan });
>>>>>>> 23ed7db9
<|MERGE_RESOLUTION|>--- conflicted
+++ resolved
@@ -7,25 +7,15 @@
  * - https://qwik.dev/docs/deployments/vercel-edge/
  *
  */
-import { manifest } from "@qwik-client-manifest";
 import qwikRouterConfig from "@qwik-router-config";
 import {
   createQwikRouter,
   type PlatformVercel,
-<<<<<<< HEAD
 } from "@qwik.dev/router/middleware/vercel-edge";
-=======
-} from "@builder.io/qwik-city/middleware/vercel-edge";
-import qwikCityPlan from "@qwik-city-plan";
->>>>>>> 23ed7db9
 import render from "./entry.ssr";
 
 declare global {
   interface QwikRouterPlatform extends PlatformVercel {}
 }
 
-<<<<<<< HEAD
-export default createQwikRouter({ render, qwikRouterConfig, manifest });
-=======
-export default createQwikCity({ render, qwikCityPlan });
->>>>>>> 23ed7db9
+export default createQwikRouter({ render, qwikRouterConfig });