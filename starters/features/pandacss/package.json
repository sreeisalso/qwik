{
  "description": "Zero-runtime CSS-in-JS",
  "__qwik__": {
    "displayName": "Integration: PandaCSS (styling)",
    "priority": -10,
    "postInstall": "panda codegen --silent",
    "docs": [
      "https://panda-css.com/docs/getting-started/qwik"
    ],
    "viteConfig": {
      "imports": [
        {
          "namedImports": [
            "macroPlugin"
          ],
          "importPath": "@builder.io/vite-plugin-macro"
        }
      ],
      "vitePluginsPrepend": [
        "macroPlugin({ preset: 'pandacss' })"
      ]
    }
  },
  "devDependencies": {
    "@builder.io/vite-plugin-macro": "~0.0.7",
<<<<<<< HEAD
    "@pandacss/dev": "^0.51.0"
=======
    "@pandacss/dev": "^0.51.1"
>>>>>>> c98f44c4
  },
  "scripts": {
    "prebuild.pandacss": "panda codegen --silent"
  }
}<|MERGE_RESOLUTION|>--- conflicted
+++ resolved
@@ -23,11 +23,7 @@
   },
   "devDependencies": {
     "@builder.io/vite-plugin-macro": "~0.0.7",
-<<<<<<< HEAD
-    "@pandacss/dev": "^0.51.0"
-=======
     "@pandacss/dev": "^0.51.1"
->>>>>>> c98f44c4
   },
   "scripts": {
     "prebuild.pandacss": "panda codegen --silent"
