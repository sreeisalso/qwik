# Starters

This folder stores "starter" projects for the cli. The idea is that during the cli execution, the developer can choose a particular starter app and combine it with a specific server and features.

All starters are based on `starters/apps/base`, including the `package.json` and `tsconfig.json`. Depending on the options the user selects, their starter merges into the `base` app.

## Developer

Here are steps to try out the cli in a local environment.

1. Build the cli:

```zsh
pnpm build.cli
```

2. Run the cli:

```zsh
pnpm cli.qwik
```

> If you want to test the cli on consumer repository, you can `pnpm link.dist` on the qwik monorepo, then `pnpm link --global @builder.io/qwik` on the consumer project, and finally run the cli from there.

## Publishing `create-qwik` cli Package

<<<<<<< HEAD
   📟 Next steps:
   cd todo-express
   npm install
   npm start
   ```

1. Change to generated location
   ```
   cd todo-express
   npm install
   npm start
   ```

## Publishing `create-qwik` CLI Package

The starter CLI is published at the same time as `@qwik.dev/core`. When published, the CLI will update the `base` app's package.json to point to the published version of Qwik.
=======
The starter cli is published at the same time as `@builder.io/qwik`. When published, the cli will update the `base` app's package.json to point to the published version of Qwik.
>>>>>>> cffd700e

The base app's package.json's devDependencies are updated with:

```json
{
  "devDependencies": {
    "@qwik.dev/core": "<QWIK_VERSION_BEING_PUBLISHED>",
    "typescript": "<SAME_AS_ROOT_PACKAGE>",
    "vite": "<SAME_AS_ROOT_PACKAGE>"
  }
}
```<|MERGE_RESOLUTION|>--- conflicted
+++ resolved
@@ -1,49 +1,30 @@
 # Starters
 
-This folder stores "starter" projects for the cli. The idea is that during the cli execution, the developer can choose a particular starter app and combine it with a specific server and features.
+This folder stores "starter" projects for the CLI. The idea is that during the CLI execution, the developer can choose a particular starter app and combine it with a specific server and features.
 
 All starters are based on `starters/apps/base`, including the `package.json` and `tsconfig.json`. Depending on the options the user selects, their starter merges into the `base` app.
 
 ## Developer
 
-Here are steps to try out the cli in a local environment.
+Here are steps to try out the CLI in a local environment.
 
-1. Build the cli:
+1. Build the CLI:
 
 ```zsh
 pnpm build.cli
 ```
 
-2. Run the cli:
+2. Run the CLI:
 
 ```zsh
 pnpm cli.qwik
 ```
 
-> If you want to test the cli on consumer repository, you can `pnpm link.dist` on the qwik monorepo, then `pnpm link --global @builder.io/qwik` on the consumer project, and finally run the cli from there.
-
-## Publishing `create-qwik` cli Package
-
-<<<<<<< HEAD
-   📟 Next steps:
-   cd todo-express
-   npm install
-   npm start
-   ```
-
-1. Change to generated location
-   ```
-   cd todo-express
-   npm install
-   npm start
-   ```
+> If you want to test the CLI on consumer repository, you can `pnpm link.dist` on the qwik monorepo, then `pnpm link --global @qwik.dev/core` on the consumer project, and finally run the CLI from there.
 
 ## Publishing `create-qwik` CLI Package
 
 The starter CLI is published at the same time as `@qwik.dev/core`. When published, the CLI will update the `base` app's package.json to point to the published version of Qwik.
-=======
-The starter cli is published at the same time as `@builder.io/qwik`. When published, the cli will update the `base` app's package.json to point to the published version of Qwik.
->>>>>>> cffd700e
 
 The base app's package.json's devDependencies are updated with:
 
