{
  "name": "qwik-monorepo",
  "version": "0.0.0-read-qwik-package-json",
  "author": "Qwik Team",
  "comments": {
    "01": "devDependencies includes reference to @qwik.dev/core: workspace:*. This is needed or e2e tests will fail",
    "02": "  It would be nice to be able to remove this dependency and fix the test.",
    "03": "devDependencies can't include reference to @qwik.dev/router or e2e test will fail."
  },
  "config": {
    "syncpack": {
      "versionGroups": [
        {
          "label": "Be lenient in vite versions for prod. v4 is broken, v5 is good",
          "dependencyTypes": [
            "prod",
            "peer"
          ],
          "dependencies": [
            "vite"
          ],
          "pinVersion": "^5"
        },
        {
          "label": "use workspace protocol for local packages and allow patch versions (used in e.g. qwik-react)",
          "dependencies": [
            "$LOCAL"
          ],
          "dependencyTypes": [
            "!local",
            "!dev"
          ],
          "pinVersion": "workspace:^"
        },
        {
          "label": "dev: use workspace protocol for local packages - split from prod and peer version group",
          "dependencies": [
            "$LOCAL"
          ],
          "dependencyTypes": [
            "dev"
          ],
          "pinVersion": "workspace:*"
        },
        {
          "label": "Separate prod deps from dev deps",
          "dependencyTypes": [
            "prod",
            "peer"
          ]
        }
      ],
      "semverGroups": [
        {
          "label": "Playwright should have the same version as in flake.nix",
          "dependencies": [
            "@playwright/test"
          ],
          "pinVersion": "1.47.0"
        },
        {
          "label": "use exact version numbers for devDependencies",
          "dependencyTypes": [
            "dev"
          ],
          "range": ""
        }
      ]
    }
  },
  "dependencies": {
    "esbuild-plugin-raw": "^0.1.8"
  },
  "devDependencies": {
    "@builder.io/partytown": "0.10.2",
    "@changesets/cli": "2.27.7",
    "@changesets/get-github-info": "0.6.0",
    "@changesets/types": "6.0.0",
    "@clack/prompts": "0.7.0",
    "@eslint/eslintrc": "3.1.0",
    "@mdx-js/mdx": "3.0.1",
    "@microsoft/api-documenter": "7.24.2",
    "@microsoft/api-extractor": "7.43.1",
    "@napi-rs/cli": "2.18.4",
    "@napi-rs/triples": "1.2.0",
    "@node-rs/helper": "1.6.0",
    "@octokit/action": "6.1.0",
    "@playwright/test": "1.47.0",
    "@qwik.dev/core": "workspace:*",
    "@qwik.dev/router": "workspace:*",
    "@types/brotli": "1.3.4",
    "@types/bun": "1.1.6",
    "@types/cross-spawn": "6.0.6",
    "@types/eslint": "8.56.10",
    "@types/express": "4.17.21",
    "@types/node": "20.14.11",
    "@types/path-browserify": "1.0.2",
    "@types/prompts": "2.4.9",
    "@types/react": "18.3.3",
    "@types/semver": "7.5.8",
    "@types/tmp": "0.2.6",
    "@types/which-pm-runs": "1.0.2",
    "@typescript-eslint/eslint-plugin": "7.16.1",
    "@typescript-eslint/parser": "7.16.1",
    "all-contributors-cli": "6.26.1",
    "brotli": "1.3.3",
    "concurrently": "8.2.2",
    "create-qwik": "workspace:*",
    "cross-spawn": "7.0.3",
    "csstype": "3.1.3",
    "dotenv": "16.4.5",
    "esbuild": "0.24.0",
    "eslint": "8.57.0",
    "eslint-plugin-import": "2.29.1",
    "eslint-plugin-no-only-tests": "3.1.0",
    "eslint-plugin-qwik": "workspace:*",
    "execa": "8.0.1",
    "express": "4.20.0",
    "install": "0.13.0",
    "memfs": "4.14.0",
    "monaco-editor": "0.45.0",
    "mri": "1.2.0",
    "path-browserify": "1.0.1",
    "prettier": "3.3.3",
    "prettier-plugin-jsdoc": "1.3.0",
    "pretty-quick": "4.0.0",
    "prompts": "2.4.2",
    "rollup": "4.24.2",
    "semver": "7.6.3",
    "simple-git-hooks": "2.11.1",
    "snoop": "1.0.4",
    "source-map": "0.7.4",
    "svgo": "3.3.2",
    "syncpack": "12.3.3",
    "terser": "5.36.0",
    "tmp": "0.2.3",
    "tree-kill": "1.2.2",
    "tsx": "4.19.1",
    "typescript": "5.4.5",
    "vfile": "6.0.2",
    "vite": "5.4.10",
    "vite-imagetools": "7.0.4",
    "vite-plugin-dts": "4.3.0",
    "vite-tsconfig-paths": "5.0.1",
    "vitest": "2.1.4",
    "watchlist": "0.3.1",
    "which-pm-runs": "1.1.0",
    "zod": "3.22.4"
  },
  "engines": {
    "node": "^18.17.0 || ^20.3.0 || >=21.0.0",
    "npm": "please-use-pnpm",
    "yarn": "please-use-pnpm",
    "pnpm": ">=9.0.5"
  },
  "packageManager": "pnpm@9.1.2",
  "pnpm": {
    "overrides": {
      "typescript": "5.4.5",
      "vfile": "6.0.2",
      "@supabase/realtime-js": "2.8.4"
    },
    "patchedDependencies": {
      "density-clustering@1.3.0": "patches/density-clustering@1.3.0.patch"
    }
  },
  "private": true,
  "scripts": {
    "api.update": "tsx --require ./scripts/runBefore.ts scripts/index.ts --tsc --api --dev",
    "build": "tsx --require ./scripts/runBefore.ts scripts/index.ts",
    "build.changelog-formatter": "tsc .changeset/changelog-github-custom.ts && mv .changeset/changelog-github-custom.js .changeset/changelog-github-custom.cjs",
    "build.clean": "rm -rf packages/qwik/dist/ && rm -rf packages/qwik-router/lib/ && rm -rf packages/docs/dist/ && rm -rf packages/insights/dist/",
    "build.cli": "tsx --require ./scripts/runBefore.ts scripts/index.ts --cli --dev",
    "build.cli.prod": "tsx --require ./scripts/runBefore.ts scripts/index.ts --cli",
    "build.core": "tsx --require ./scripts/runBefore.ts scripts/index.ts --tsc --build --qwikrouter --api --platform-binding",
    "build.eslint": "tsx --require ./scripts/runBefore.ts scripts/index.ts --eslint",
    "build.full": "tsx --require ./scripts/runBefore.ts scripts/index.ts --tsc --tsc-docs --qwik --supabaseauthhelpers --api --eslint --qwikrouter --qwikworker --qwikreact --cli --platform-binding --wasm",
    "build.local": "tsx --require ./scripts/runBefore.ts scripts/index.ts --tsc --tsc-docs --qwik --supabaseauthhelpers --api --eslint --qwikrouter --qwikworker --qwikreact --cli --platform-binding-wasm-copy",
    "build.only_javascript": "tsx --require ./scripts/runBefore.ts scripts/index.ts --tsc --build --api",
    "build.packages.docs": "pnpm -C ./packages/docs/ run build",
    "build.packages.insights": "pnpm -C ./packages/insights/ run build",
    "build.platform": "tsx --require ./scripts/runBefore.ts scripts/index.ts --platform-binding",
    "build.platform.copy": "tsx --require ./scripts/runBefore.ts scripts/index.ts --platform-binding-wasm-copy",
    "build.qwik-router": "tsx --require ./scripts/runBefore.ts scripts/index.ts --tsc --qwikrouter",
    "build.validate": "tsx --require ./scripts/runBefore.ts scripts/index.ts --tsc --build --api --eslint --qwikrouter --platform-binding --wasm --validate",
    "build.vite": "tsx --require ./scripts/runBefore.ts scripts/index.ts --tsc --build --api --qwikrouter --eslint --platform-binding-wasm-copy",
    "build.wasm": "tsx --require ./scripts/runBefore.ts scripts/index.ts --wasm",
    "build.watch": "tsx --require ./scripts/runBefore.ts scripts/index.ts --build  --qwikrouter --watch --dev --platform-binding",
    "change": "changeset",
    "cli": "pnpm build.cli && node packages/create-qwik/dist/create-qwik.cjs && tsx --require ./scripts/runBefore.ts scripts/validate-cli.ts --copy-local-qwik-dist",
    "cli.qwik": "pnpm build.cli && node packages/qwik/dist/qwik-cli.cjs",
    "cli.validate": "tsx --require ./scripts/runBefore.ts scripts/validate-cli.ts",
    "deps": "corepack pnpm upgrade -i -r --latest && syncpack fix-mismatches && corepack pnpm dedupe",
    "docs.dev": "cd packages/docs && pnpm build.repl-sw && pnpm dev",
    "docs.preview": "cd packages/docs && pnpm preview",
    "docs.sync": "tsx --require ./scripts/runBefore.ts scripts/docs_sync/index.ts && pnpm fmt",
    "eslint.update": "tsx --require ./scripts/runBefore.ts scripts/eslint-docs.ts",
    "fmt": "pnpm prettier.fix && pnpm syncpack format",
    "fmt.staged": "pretty-quick --staged",
    "link.dist": "cd packages/qwik && pnpm link --global && cd ../qwik-router && pnpm link --global && cd ../eslint-plugin-qwik && pnpm link --global && cd ../qwik-react && pnpm link --global",
    "link.dist.npm": "cd packages/qwik && npm link && cd ../qwik-router && npm link && cd ../eslint-plugin-qwik && npm link && cd ../qwik-react && npm link",
    "link.dist.yarn": "cd packages/qwik && yarn link && cd ../qwik-router && yarn link && cd ../eslint-plugin-qwik && yarn link && cd ../qwik-react && yarn link",
    "lint": "pnpm lint.eslint && pnpm lint.prettier && pnpm lint.rust",
    "lint.eslint": "eslint --cache \"**/*.ts*\"",
    "lint.fix": "eslint --fix \"**/*.ts*\" && pnpm prettier.fix",
    "lint.prettier": "prettier --cache --check .",
    "lint.rust": "make lint",
    "lint.syncpack": "syncpack list-mismatches",
    "preinstall": "npx only-allow pnpm",
    "prepare": "simple-git-hooks",
    "prettier.fix": "prettier --cache --write .",
    "qwik-push-build-repos": "tsx --require ./scripts/runBefore.ts ./scripts/qwik-push-build-repos.ts",
    "release": "changeset publish",
    "release.fixup-package-json": "syncpack fix-mismatches --config syncpack-release-conf.json",
    "release.pkg-pr-new": "pnpm dlx pkg-pr-new@^0.0.9 publish --pnpm ./packages/qwik ./packages/qwik-router ./packages/eslint-plugin-qwik ./packages/create-qwik",
    "release.prepare": "pnpm build --prepare-release",
    "serve": "tsx --require ./scripts/runBefore.ts --inspect --conditions=development starters/dev-server.ts 3300",
    "serve.debug": "tsx --require ./scripts/runBefore.ts --inspect-brk --conditions=development starters/dev-server.ts 3300",
    "start": "concurrently \"npm:build.watch\"  \"npm:tsc.watch\" -n build,tsc -c green,cyan",
    "test": "pnpm build.full && pnpm test.unit && pnpm test.e2e",
    "test.e2e": "pnpm test.e2e.chromium && pnpm test.e2e.webkit",
    "test.e2e.chromium": "playwright test starters --browser=chromium --config starters/playwright.config.ts",
    "test.e2e.chromium.debug": "PWDEBUG=1 playwright test starters --browser=chromium --config starters/playwright.config.ts",
<<<<<<< HEAD
    "test.e2e.run": "tsm scripts/e2e-cli.ts",
=======
    "test.e2e.city": "playwright test starters/e2e/qwikcity --browser=chromium --config starters/playwright.config.ts",
    "test.e2e.cli": "pnpm --filter qwik-cli-e2e e2e",
>>>>>>> 8406d8d1
    "test.e2e.firefox": "playwright test starters --browser=firefox --config starters/playwright.config.ts",
    "test.e2e.router": "playwright test starters/e2e/qwikrouter --browser=chromium --config starters/playwright.config.ts",
    "test.e2e.webkit": "playwright test starters --browser=webkit --config starters/playwright.config.ts",
    "test.rust": "make test",
    "test.rust.update": "make test-update",
    "test.unit": "vitest packages",
    "test.unit.debug": "vitest --inspect-brk packages",
    "test.vite": "playwright test starters/e2e/qwikrouter --browser=chromium --config starters/playwright.config.ts",
    "tsc.check": "tsc --noEmit",
    "tsc.trace": "tsc -p tsconfig.json --traceResolution > tsc.log",
    "tsc.watch": "tsc --noEmit --watch --preserveWatchOutput",
    "update.qwik.builds": "tsx --require ./scripts/runBefore.ts scripts/update-qwik-builds.ts packages/docs && tsx scripts/update-qwik-builds.ts packages/insights; pnpm install",
    "vitest": "vitest"
  },
  "simple-git-hooks": {
    "pre-commit": "pnpm pretty-quick --staged"
  },
  "type": "module"
}<|MERGE_RESOLUTION|>--- conflicted
+++ resolved
@@ -221,12 +221,8 @@
     "test.e2e": "pnpm test.e2e.chromium && pnpm test.e2e.webkit",
     "test.e2e.chromium": "playwright test starters --browser=chromium --config starters/playwright.config.ts",
     "test.e2e.chromium.debug": "PWDEBUG=1 playwright test starters --browser=chromium --config starters/playwright.config.ts",
-<<<<<<< HEAD
     "test.e2e.run": "tsm scripts/e2e-cli.ts",
-=======
-    "test.e2e.city": "playwright test starters/e2e/qwikcity --browser=chromium --config starters/playwright.config.ts",
     "test.e2e.cli": "pnpm --filter qwik-cli-e2e e2e",
->>>>>>> 8406d8d1
     "test.e2e.firefox": "playwright test starters --browser=firefox --config starters/playwright.config.ts",
     "test.e2e.router": "playwright test starters/e2e/qwikrouter --browser=chromium --config starters/playwright.config.ts",
     "test.e2e.webkit": "playwright test starters --browser=webkit --config starters/playwright.config.ts",
