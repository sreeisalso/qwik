{
  "name": "qwik-monorepo",
  "version": "0.0.0-read-qwik-package-json",
  "comments": {
    "01": "devDependencies includes reference to @builder.io/qwik: workspace: *. This is needed or e2e tests will fail",
    "02": "  It would be nice to be able to remove this dependency and fix the test.",
    "03": "devDependencies can't include reference to @builder.io/qwik-city or e2e test will fail."
  },
  "config": {
    "syncpack": {
      "versionGroups": [
        {
          "label": "Be lenient in vite versions for prod. v4 is broken, v5 is good",
          "dependencyTypes": [
            "prod"
          ],
          "dependencies": [
            "vite"
          ],
          "pinVersion": "^5"
        },
        {
          "label": "use workspace protocol for local packages and allow patch versions (used in e.g. qwik-react)",
          "dependencies": [
            "$LOCAL"
          ],
          "dependencyTypes": [
            "!local",
            "!dev"
          ],
          "pinVersion": "workspace:^"
        },
        {
          "label": "dev: use workspace protocol for local packages - split from prod and peer version group",
          "dependencies": [
            "$LOCAL"
          ],
          "dependencyTypes": [
            "dev"
          ],
          "pinVersion": "workspace:^"
        },
        {
          "label": "Separate prod deps from dev deps",
          "dependencyTypes": [
            "prod",
            "peer"
          ]
        }
      ],
      "semverGroups": [
        {
          "label": "Playwright should have the same version as in flake.nix",
          "dependencies": [
            "@playwright/test"
          ],
          "pinVersion": "1.40.0"
        },
        {
          "label": "Undici should always be * until we remove it",
          "dependencies": [
            "undici"
          ],
          "range": "*"
        },
        {
          "label": "use exact version numbers for devDependencies",
          "dependencyTypes": [
            "dev"
          ],
          "range": ""
        }
      ]
    }
  },
  "contributors": [
    {
      "name": "Miško Hevery",
      "email": "misko@hevery.com",
      "url": "https://twitter.com/mhevery"
    },
    {
      "name": "Adam Bradley",
      "email": "adam@builder.io",
      "url": "https://twitter.com/adamdbradley"
    },
    {
      "name": "Manu Mtz.-Almeida",
      "email": "manu@builder.io",
      "url": "https://twitter.com/manucorporat"
    }
  ],
  "dependencies": {
    "esbuild-plugin-raw": "^0.1.8"
  },
  "devDependencies": {
    "@builder.io/partytown": "0.10.2",
    "@builder.io/qwik": "workspace:^",
    "@builder.io/qwik-city": "workspace:^",
    "@changesets/cli": "2.27.7",
    "@changesets/get-github-info": "0.6.0",
    "@changesets/types": "6.0.0",
    "@clack/prompts": "0.7.0",
    "@eslint/eslintrc": "3.1.0",
    "@mdx-js/mdx": "3.0.1",
    "@microsoft/api-documenter": "7.24.2",
    "@microsoft/api-extractor": "7.43.1",
    "@napi-rs/cli": "2.18.4",
    "@napi-rs/triples": "1.2.0",
    "@node-rs/helper": "1.6.0",
    "@octokit/action": "6.1.0",
    "@playwright/test": "1.40.0",
    "@swc/core": "^1.7.25",
    "@swc/helpers": "^0.5.13",
    "@types/brotli": "1.3.4",
    "@types/bun": "1.1.6",
    "@types/cross-spawn": "6.0.6",
    "@types/eslint": "8.56.10",
    "@types/express": "4.17.21",
    "@types/node": "20.14.11",
    "@types/path-browserify": "1.0.2",
    "@types/prompts": "2.4.9",
    "@types/react": "18.3.3",
    "@types/semver": "7.5.8",
    "@types/tmp": "0.2.6",
    "@types/which-pm-runs": "1.0.2",
    "@typescript-eslint/eslint-plugin": "7.16.1",
    "@typescript-eslint/parser": "7.16.1",
    "all-contributors-cli": "6.26.1",
    "brotli": "1.3.3",
    "concurrently": "8.2.2",
    "create-qwik": "workspace:^",
    "cross-spawn": "7.0.3",
    "csstype": "3.1.3",
    "dotenv": "16.4.5",
    "esbuild": "0.20.2",
    "eslint": "8.57.0",
    "eslint-plugin-no-only-tests": "3.1.0",
    "eslint-plugin-qwik": "workspace:^",
    "execa": "8.0.1",
    "express": "4.20.0",
    "install": "0.13.0",
    "monaco-editor": "0.45.0",
    "mri": "1.2.0",
    "path-browserify": "1.0.1",
    "prettier": "3.3.3",
    "prettier-plugin-jsdoc": "1.3.0",
    "pretty-quick": "4.0.0",
    "prompts": "2.4.2",
    "regenerator-runtime": "^0.14.1",
    "rollup": "4.19.0",
    "semver": "7.6.3",
    "simple-git-hooks": "2.11.1",
    "snoop": "1.0.4",
    "source-map": "0.7.4",
    "svgo": "3.3.2",
    "syncpack": "12.3.3",
    "terser": "5.31.3",
<<<<<<< HEAD
    "ts-node": "^10.9.2",
=======
    "tmp": "0.2.3",
    "tree-kill": "1.2.2",
    "tsm": "2.3.0",
>>>>>>> a9ee2a6e
    "typescript": "5.4.5",
    "undici": "*",
    "vfile": "6.0.1",
    "vite": "5.3.5",
    "vite-imagetools": "7.0.4",
    "vite-plugin-dts": "3.9.1",
    "vite-tsconfig-paths": "4.3.2",
    "vitest": "2.0.5",
    "watchlist": "0.3.1",
    "which-pm-runs": "1.1.0",
    "zod": "3.22.4"
  },
  "engines": {
    "node": ">=16.8.0 <18.0.0 || >=18.11",
    "npm": "please-use-pnpm",
    "yarn": "please-use-pnpm",
    "pnpm": ">=9.0.5"
  },
  "packageManager": "pnpm@9.0.5",
  "pnpm": {
    "overrides": {
      "typescript": "5.4.5",
      "vfile": "6.0.1",
      "@supabase/realtime-js": "2.8.4"
    },
    "patchedDependencies": {
      "density-clustering@1.3.0": "patches/density-clustering@1.3.0.patch"
    }
  },
  "private": true,
  "scripts": {
    "api.update": "node --loader ts-node/esm --require ./scripts/runBefore.ts scripts/index.ts --tsc --api --dev",
    "build": "node --loader ts-node/esm --require ./scripts/runBefore.ts scripts/index.ts",
    "build.changelog-formatter": "tsc .changeset/changelog-github-custom.ts && mv .changeset/changelog-github-custom.js .changeset/changelog-github-custom.cjs",
    "build.clean": "rm -rf packages/qwik/dist/ && rm -rf packages/qwik-city/lib/ && rm -rf packages/docs/dist/ && rm -rf packages/insights/dist/ && rm -rf packages/qwik-labs/lib/ && rm -rf packages/qwik-labs/vite/",
    "build.cli": "node --loader ts-node/esm --require ./scripts/runBefore.ts scripts/index.ts --cli --dev",
    "build.cli.prod": "node --loader ts-node/esm --require ./scripts/runBefore.ts scripts/index.ts --cli",
    "build.core": "node --loader ts-node/esm --require ./scripts/runBefore.ts scripts/index.ts --tsc --build --qwikcity --api --platform-binding",
    "build.eslint": "node --loader ts-node/esm --require ./scripts/runBefore.ts scripts/index.ts --eslint",
    "build.full": "node --loader ts-node/esm --require ./scripts/runBefore.ts scripts/index.ts --tsc --tsc-docs --build --supabaseauthhelpers --api --eslint --qwikcity --qwikworker --qwiklabs --qwikreact --qwikauth --cli --platform-binding --wasm",
    "build.local": "node --loader ts-node/esm  --require ./scripts/runBefore.tsscripts/index.ts --tsc --tsc-docs --build --supabaseauthhelpers --api --eslint --qwikcity --qwikworker --qwiklabs --qwikreact --qwikauth --cli --platform-binding-wasm-copy",
    "build.only_javascript": "node --loader ts-node/esm --require ./scripts/runBefore.ts scripts/index.ts --tsc --build --api",
    "build.packages.docs": "pnpm -C ./packages/docs/ run build",
    "build.packages.insights": "pnpm -C ./packages/insights/ run build",
    "build.platform": "node --loader ts-node/esm --require ./scripts/runBefore.ts scripts/index.ts --platform-binding",
    "build.platform.copy": "node --loader ts-node/esm --require ./scripts/runBefore.ts scripts/index.ts --platform-binding-wasm-copy",
    "build.qwik-city": "node --loader ts-node/esm --require ./scripts/runBefore.ts scripts/index.ts --tsc --qwikcity",
    "build.validate": "node --loader ts-node/esm --require ./scripts/runBefore.ts scripts/index.ts --tsc --build --api --eslint --qwikcity --platform-binding --wasm --validate",
    "build.vite": "node --loader ts-node/esm --require ./scripts/runBefore.ts scripts/index.ts --tsc --build --api --qwikcity --eslint --platform-binding-wasm-copy",
    "build.wasm": "node --loader ts-node/esm --require ./scripts/runBefore.ts scripts/index.ts --wasm",
    "build.watch": "node --loader ts-node/esm --require ./scripts/runBefore.ts scripts/index.ts --build  --qwikcity --watch --dev --platform-binding",
    "change": "changeset",
    "cli": "pnpm build.cli && node packages/create-qwik/dist/create-qwik.cjs && node --loader ts-node/esm --require ./scripts/runBefore.ts scripts/validate-cli.ts --copy-local-qwik-dist",
    "cli.qwik": "pnpm build.cli && node packages/qwik/dist/qwik-cli.cjs",
    "cli.validate": "node --loader ts-node/esm --require ./scripts/runBefore.ts scripts/validate-cli.ts",
    "deps": "corepack pnpm upgrade -i -r --latest && syncpack fix-mismatches && corepack pnpm dedupe",
    "docs.dev": "cd packages/docs && pnpm build.repl-sw && pnpm dev",
    "docs.preview": "cd packages/docs && pnpm preview",
    "docs.sync": "node --loader ts-node/esm --require ./scripts/runBefore.ts scripts/docs_sync/index.ts && pnpm fmt",
    "eslint.update": "node --loader ts-node/esm --require ./scripts/runBefore.ts scripts/eslint-docs.ts",
    "fmt": "pnpm prettier.fix && pnpm syncpack format",
    "fmt.staged": "pretty-quick --staged",
    "link.dist": "cd packages/qwik && pnpm link --global && cd ../qwik-city && pnpm link --global && cd ../eslint-plugin-qwik && pnpm link --global && cd ../qwik-react && pnpm link --global",
    "link.dist.npm": "cd packages/qwik && npm link && cd ../qwik-city && npm link && cd ../eslint-plugin-qwik && npm link && cd ../qwik-react && npm link",
    "link.dist.yarn": "cd packages/qwik && yarn link && cd ../qwik-city && yarn link && cd ../eslint-plugin-qwik && yarn link && cd ../qwik-react && yarn link",
    "lint": "pnpm lint.eslint && pnpm lint.prettier && pnpm lint.rust",
    "lint.eslint": "eslint --cache \"**/*.ts*\"",
    "lint.fix": "eslint --fix \"**/*.ts*\" && pnpm prettier.fix",
    "lint.prettier": "prettier --cache --check .",
    "lint.rust": "make lint",
    "lint.syncpack": "syncpack list-mismatches",
    "preinstall": "npx only-allow pnpm",
    "prepare": "simple-git-hooks",
    "prettier.fix": "prettier --cache --write .",
    "qwik-save-artifacts": "node --loader ts-node/esm --require ./scripts/runBefore.ts ./scripts/qwik-save-artifacts.ts",
    "release": "changeset publish",
    "release.pkg-pr-new": "pnpm dlx pkg-pr-new@^0.0.9 publish --compact --pnpm ./packages/qwik ./packages/qwik-city ./packages/eslint-plugin-qwik ./packages/create-qwik",
    "release.prepare": "pnpm build --prepare-release",
    "serve": "node --loader ts-node/esm --require ./scripts/runBefore.ts --inspect --conditions=development starters/dev-server.ts 3300",
    "serve.debug": "node --loader ts-node/esm --require ./scripts/runBefore.ts --inspect-brk --conditions=development starters/dev-server.ts 3300",
    "start": "concurrently \"npm:build.watch\"  \"npm:tsc.watch\" -n build,tsc -c green,cyan",
    "test": "pnpm build.full && pnpm test.unit && pnpm test.e2e",
    "test.e2e-cli": "pnpm --filter qwik-cli-e2e e2e",
    "test.e2e": "pnpm test.e2e.chromium && pnpm test.e2e.webkit",
    "test.e2e.chromium": "playwright test starters --browser=chromium --config starters/playwright.config.ts",
    "test.e2e.chromium.debug": "PWDEBUG=1 playwright test starters --browser=chromium --config starters/playwright.config.ts",
    "test.e2e.city": "playwright test starters/e2e/qwikcity --browser=chromium --config starters/playwright.config.ts",
    "test.e2e.firefox": "playwright test starters --browser=firefox --config starters/playwright.config.ts",
    "test.e2e.webkit": "playwright test starters --browser=webkit --config starters/playwright.config.ts",
    "test.rust": "make test",
    "test.rust.update": "make test-update",
    "test.unit": "vitest packages",
    "test.unit.debug": "vitest --inspect-brk packages",
    "test.vite": "playwright test starters/e2e/qwikcity --browser=chromium --config starters/playwright.config.ts",
    "tsc.check": "tsc --noEmit",
    "tsc.trace": "tsc -p tsconfig.json --traceResolution > tsc.log",
    "tsc.watch": "tsc --noEmit --watch --preserveWatchOutput",
    "update.qwik.builds": "node --loader ts-node/esm --require ./scripts/runBefore.ts scripts/update-qwik-builds.ts packages/docs && node --loader ts-node/esm scripts/update-qwik-builds.ts packages/insights; pnpm install",
    "vitest": "vitest"
  },
  "simple-git-hooks": {
    "pre-commit": "pnpm pretty-quick --staged"
  },
  "type": "module"
}<|MERGE_RESOLUTION|>--- conflicted
+++ resolved
@@ -156,13 +156,9 @@
     "svgo": "3.3.2",
     "syncpack": "12.3.3",
     "terser": "5.31.3",
-<<<<<<< HEAD
     "ts-node": "^10.9.2",
-=======
     "tmp": "0.2.3",
     "tree-kill": "1.2.2",
-    "tsm": "2.3.0",
->>>>>>> a9ee2a6e
     "typescript": "5.4.5",
     "undici": "*",
     "vfile": "6.0.1",
