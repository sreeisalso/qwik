{
  "name": "qwik-monorepo",
  "version": "0.0.0-read-qwik-package-json",
  "comments": {
    "01": "devDependencies includes reference to @builder.io/qwik: workspace: *. This is needed or e2e tests will fail",
    "02": "  It would be nice to be able to remove this dependency and fix the test.",
    "03": "devDependencies can't include reference to @builder.io/qwik-city or e2e test will fail."
  },
  "config": {
    "syncpack": {
      "versionGroups": [
        {
          "label": "Be lenient in vite versions for prod. v4 is broken, v5 is good",
          "dependencyTypes": [
            "prod",
            "peer"
          ],
          "dependencies": [
            "vite"
          ],
          "pinVersion": "^5"
        },
        {
          "label": "use workspace protocol for local packages and allow patch versions (used in e.g. qwik-react)",
          "dependencies": [
            "$LOCAL"
          ],
          "dependencyTypes": [
            "!local",
            "!dev"
          ],
          "pinVersion": "workspace:^"
        },
        {
          "label": "dev: use workspace protocol for local packages - split from prod and peer version group",
          "dependencies": [
            "$LOCAL"
          ],
          "dependencyTypes": [
            "dev"
          ],
          "pinVersion": "workspace:^"
        },
        {
          "label": "Separate prod deps from dev deps",
          "dependencyTypes": [
            "prod",
            "peer"
          ]
        },
        {
          "label": "Playwright should have the same version as in flake.nix",
          "dependencies": [
            "@playwright/test"
          ],
          "dependencyTypes": [
            "dev"
          ],
          "pinVersion": "1.50.1"
        }
      ],
      "semverGroups": [
        {
          "label": "Undici should always be * until we remove it",
          "dependencies": [
            "undici"
          ],
          "range": "*"
        },
        {
          "label": "use exact version numbers for devDependencies",
          "dependencyTypes": [
            "dev"
          ],
          "range": ""
        }
      ]
    }
  },
  "contributors": [
    {
      "name": "Miško Hevery",
      "email": "misko@hevery.com",
      "url": "https://twitter.com/mhevery"
    },
    {
      "name": "Adam Bradley",
      "email": "adam@builder.io",
      "url": "https://twitter.com/adamdbradley"
    },
    {
      "name": "Manu Mtz.-Almeida",
      "email": "manu@builder.io",
      "url": "https://twitter.com/manucorporat"
    }
  ],
  "dependencies": {
    "esbuild-plugin-raw": "^0.1.8"
  },
  "devDependencies": {
    "@builder.io/qwik": "workspace:^",
    "@builder.io/qwik-city": "workspace:^",
    "@changesets/cli": "2.28.1",
    "@changesets/get-github-info": "0.6.0",
    "@changesets/types": "6.1.0",
    "@clack/prompts": "0.7.0",
    "@eslint/js": "9.25.1",
    "@mdx-js/mdx": "3.0.1",
    "@microsoft/api-documenter": "7.26.22",
    "@microsoft/api-extractor": "7.52.4",
    "@napi-rs/cli": "2.18.4",
    "@napi-rs/triples": "1.2.0",
    "@node-rs/helper": "1.6.0",
    "@octokit/action": "6.1.0",
    "@playwright/test": "1.50.1",
    "@qwik.dev/partytown": "0.11.1",
    "@types/brotli": "1.3.4",
    "@types/bun": "1.1.6",
    "@types/cross-spawn": "6.0.6",
    "@types/express": "4.17.21",
    "@types/node": "20.14.11",
    "@types/path-browserify": "1.0.2",
    "@types/prompts": "2.4.9",
    "@types/react": "18.3.3",
    "@types/semver": "7.5.8",
    "@types/tmp": "0.2.6",
    "@types/which-pm-runs": "1.0.2",
    "@vitejs/plugin-basic-ssl": "2.0.0",
    "all-contributors-cli": "6.26.1",
    "brotli": "1.3.3",
<<<<<<< HEAD
    "bundlemon": "3.1.0",
    "concurrently": "8.2.2",
=======
>>>>>>> cf3a8aaf
    "create-qwik": "workspace:^",
    "cross-spawn": "7.0.3",
    "csstype": "3.1.3",
    "dotenv": "16.4.5",
    "esbuild": "0.25.4",
    "eslint": "9.25.1",
    "eslint-plugin-no-only-tests": "3.3.0",
    "eslint-plugin-qwik": "workspace:^",
    "execa": "8.0.1",
    "express": "4.20.0",
    "globals": "16.0.0",
    "install": "0.13.0",
    "memfs": "4.14.0",
    "monaco-editor": "0.45.0",
    "mri": "1.2.0",
    "path-browserify": "1.0.1",
    "prettier": "3.3.3",
    "prettier-plugin-jsdoc": "1.3.0",
    "pretty-quick": "4.0.0",
    "prompts": "2.4.2",
    "rollup": "4.39.0",
    "semver": "7.6.3",
    "simple-git-hooks": "2.11.1",
    "snoop": "1.0.4",
    "source-map": "0.7.4",
    "svgo": "3.3.2",
    "syncpack": "12.3.3",
    "terser": "5.31.3",
    "tmp": "0.2.3",
    "tree-kill": "1.2.2",
    "tsx": "4.19.1",
    "typescript": "5.4.5",
    "typescript-eslint": "8.26.1",
    "undici": "*",
    "vfile": "6.0.2",
    "vite": "5.3.5",
    "vite-imagetools": "7.0.4",
    "vite-plugin-dts": "3.9.1",
    "vite-tsconfig-paths": "4.3.2",
    "vitest": "2.0.5",
    "watchlist": "0.3.1",
    "which-pm-runs": "1.1.0",
    "zod": "3.22.4"
  },
  "engines": {
    "node": ">=16.8.0 <18.0.0 || >=18.11",
    "npm": "please-use-pnpm",
    "yarn": "please-use-pnpm",
    "pnpm": ">=9.0.5"
  },
  "packageManager": "pnpm@9.15.5",
  "pnpm": {
    "overrides": {
      "typescript": "5.4.5",
      "vfile": "6.0.2"
    },
    "patchedDependencies": {
      "density-clustering@1.3.0": "patches/density-clustering@1.3.0.patch"
    }
  },
  "private": true,
  "scripts": {
    "api.update": "tsx --require ./scripts/runBefore.ts scripts/index.ts --tsc --api --dev",
    "build": "tsx --require ./scripts/runBefore.ts scripts/index.ts",
    "build.changelog-formatter": "tsc .changeset/changelog-github-custom.ts && mv .changeset/changelog-github-custom.js .changeset/changelog-github-custom.cjs",
    "build.clean": "tsx ./scripts/build-clean.ts",
    "build.cli": "tsx --require ./scripts/runBefore.ts scripts/index.ts --cli --dev",
    "build.cli.prod": "tsx --require ./scripts/runBefore.ts scripts/index.ts --cli",
    "build.core": "tsx --require ./scripts/runBefore.ts scripts/index.ts --tsc --build --qwikcity --api --platform-binding",
    "build.eslint": "tsx --require ./scripts/runBefore.ts scripts/index.ts --eslint",
    "build.full": "tsx --require ./scripts/runBefore.ts scripts/index.ts --tsc --tsc-docs --build --supabaseauthhelpers --api --eslint --qwikcity --qwikworker --qwiklabs --qwikreact --qwikauth --cli --platform-binding --wasm",
    "build.local": "tsx  --require ./scripts/runBefore.ts scripts/index.ts --tsc --tsc-docs --build --supabaseauthhelpers --api --eslint --qwikcity --qwikworker --qwiklabs --qwikreact --qwikauth --cli --platform-binding-wasm-copy",
    "build.only_javascript": "tsx --require ./scripts/runBefore.ts scripts/index.ts --tsc --build --api",
    "build.packages.docs": "pnpm -C ./packages/docs/ run build",
    "build.packages.insights": "pnpm -C ./packages/insights/ run build",
    "build.platform": "tsx --require ./scripts/runBefore.ts scripts/index.ts --platform-binding",
    "build.platform.copy": "tsx --require ./scripts/runBefore.ts scripts/index.ts --platform-binding-wasm-copy",
    "build.qwik-city": "tsx --require ./scripts/runBefore.ts scripts/index.ts --tsc --qwikcity",
    "build.validate": "tsx --require ./scripts/runBefore.ts scripts/index.ts --tsc --build --api --eslint --qwikcity --platform-binding --wasm --validate",
    "build.vite": "tsx --require ./scripts/runBefore.ts scripts/index.ts --tsc --build --api --qwikcity --eslint --platform-binding-wasm-copy",
    "build.wasm": "tsx --require ./scripts/runBefore.ts scripts/index.ts --wasm",
    "build.watch": "tsx --require ./scripts/runBefore.ts scripts/index.ts --build  --qwikcity --watch --dev --platform-binding",
    "bundlemon": "bundlemon",
    "change": "changeset",
    "cli": "pnpm build.cli && node packages/create-qwik/create-qwik.cjs && tsx --require ./scripts/runBefore.ts scripts/validate-cli.ts --copy-local-qwik-dist",
    "cli.qwik": "pnpm build.cli && node packages/qwik/qwik-cli.cjs",
    "cli.validate": "tsx --require ./scripts/runBefore.ts scripts/validate-cli.ts",
    "deps": "corepack pnpm upgrade -i -r --latest && syncpack fix-mismatches && corepack pnpm dedupe",
    "docs.dev": "pnpm -C packages/docs build.repl-sw && pnpm -C packages/docs dev",
    "docs.preview": "pnpm -C packages/docs preview",
    "docs.sync": "tsx --require ./scripts/runBefore.ts scripts/docs_sync/index.ts && pnpm fmt",
    "eslint.update": "tsx --require ./scripts/runBefore.ts scripts/eslint-docs.ts",
    "fmt": "pnpm prettier.fix && pnpm syncpack format",
    "fmt.staged": "pretty-quick --staged",
    "link.dist": "cd packages/qwik && pnpm link --global && cd ../qwik-city && pnpm link --global && cd ../eslint-plugin-qwik && pnpm link --global && cd ../qwik-react && pnpm link --global",
    "link.dist.npm": "cd packages/qwik && npm link && cd ../qwik-city && npm link && cd ../eslint-plugin-qwik && npm link && cd ../qwik-react && npm link",
    "link.dist.yarn": "cd packages/qwik && yarn link && cd ../qwik-city && yarn link && cd ../eslint-plugin-qwik && yarn link && cd ../qwik-react && yarn link",
    "lint": "pnpm lint.eslint && pnpm lint.prettier && pnpm lint.rust",
    "lint.eslint": "eslint --cache \"**/*.ts*\" && pnpm -r --parallel lint",
    "lint.fix": "eslint --fix \"**/*.ts*\" && pnpm -r --parallel lint.fix && pnpm prettier.fix",
    "lint.prettier": "prettier --cache --check .",
    "lint.rust": "make lint",
    "lint.syncpack": "syncpack list-mismatches",
    "preinstall": "npx only-allow pnpm",
    "prepare": "simple-git-hooks",
    "prettier.fix": "prettier --cache --write .",
    "qwik-push-build-repos": "tsx --require ./scripts/runBefore.ts ./scripts/qwik-push-build-repos.ts",
    "release": "changeset publish",
    "release.fixup-package-json": "syncpack fix-mismatches --config syncpack-release-conf.json",
    "release.pkg-pr-new": "pnpm dlx pkg-pr-new@^0.0.9 publish --compact --pnpm ./packages/qwik ./packages/qwik-city ./packages/eslint-plugin-qwik ./packages/create-qwik",
    "release.prepare": "pnpm build --prepare-release",
    "serve": "tsx --require ./scripts/runBefore.ts --inspect --conditions=development starters/dev-server.ts 3300",
    "serve.debug": "tsx --require ./scripts/runBefore.ts --inspect-brk --conditions=development starters/dev-server.ts 3300",
    "start": "pnpm run --stream \"/.*\\.watch/\"",
    "test": "pnpm build.full && pnpm test.unit && pnpm test.e2e",
    "test.e2e": "pnpm test.e2e.chromium && pnpm test.e2e.webkit && test.e2e.integrations",
    "test.e2e.chromium": "playwright test starters --browser=chromium --config starters/playwright.config.ts",
    "test.e2e.chromium.debug": "PWDEBUG=1 playwright test starters --browser=chromium --config starters/playwright.config.ts",
    "test.e2e.city": "playwright test starters/e2e/qwikcity --browser=chromium --config starters/playwright.config.ts",
    "test.e2e.cli": "pnpm --filter qwik-cli-e2e e2e",
    "test.e2e.firefox": "playwright test starters --browser=firefox --config starters/playwright.config.ts",
    "test.e2e.integrations.chromium": "playwright test e2e/adapters-e2e/tests --project=chromium --config e2e/adapters-e2e/playwright.config.ts",
    "test.e2e.integrations.webkit": "playwright test e2e/adapters-e2e/tests --project=webkit --config e2e/adapters-e2e/playwright.config.ts",
    "test.e2e.webkit": "playwright test starters --browser=webkit --config starters/playwright.config.ts",
    "test.rust": "make test",
    "test.rust.update": "make test-update",
    "test.unit": "vitest packages",
    "test.unit.debug": "vitest --inspect-brk packages",
    "test.vite": "playwright test starters/e2e/qwikcity --browser=chromium --config starters/playwright.config.ts",
    "tsc.check": "tsc --noEmit",
    "tsc.trace": "tsc -p tsconfig.json --traceResolution > tsc.log",
    "tsc.watch": "tsc --noEmit --watch --preserveWatchOutput",
    "update.qwik.builds": "tsx --require ./scripts/runBefore.ts scripts/update-qwik-builds.ts packages/docs && tsx scripts/update-qwik-builds.ts packages/insights; pnpm install",
    "vitest": "vitest"
  },
  "simple-git-hooks": {
    "pre-commit": "pnpm pretty-quick --staged"
  },
  "type": "module"
}<|MERGE_RESOLUTION|>--- conflicted
+++ resolved
@@ -128,11 +128,7 @@
     "@vitejs/plugin-basic-ssl": "2.0.0",
     "all-contributors-cli": "6.26.1",
     "brotli": "1.3.3",
-<<<<<<< HEAD
     "bundlemon": "3.1.0",
-    "concurrently": "8.2.2",
-=======
->>>>>>> cf3a8aaf
     "create-qwik": "workspace:^",
     "cross-spawn": "7.0.3",
     "csstype": "3.1.3",
