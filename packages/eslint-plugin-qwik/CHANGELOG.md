# eslint-plugin-qwik

<<<<<<< HEAD
## 2.0.0-alpha.7

## 2.0.0-alpha.6

## 2.0.0-alpha.5

## 2.0.0-alpha.4

## 2.0.0-alpha.3

## 2.0.0-alpha.2

## 2.0.0-alpha.1

## 2.0.0-alpha.0
=======
## 1.12.1
>>>>>>> 96b533a3

## 1.12.0

## 1.11.0

## 1.10.0

### Patch Changes

- 🐞🩹 the @typescript-eslint/utils dependency is upgraded and made explicit in the package (by [@wmertens](https://github.com/wmertens) in [#7030](https://github.com/QwikDev/qwik/pull/7030))

## 1.9.1

## 1.9.0

## 1.8.0

## 1.7.3

## 1.7.2<|MERGE_RESOLUTION|>--- conflicted
+++ resolved
@@ -1,6 +1,5 @@
 # eslint-plugin-qwik
 
-<<<<<<< HEAD
 ## 2.0.0-alpha.7
 
 ## 2.0.0-alpha.6
@@ -16,9 +15,8 @@
 ## 2.0.0-alpha.1
 
 ## 2.0.0-alpha.0
-=======
+
 ## 1.12.1
->>>>>>> 96b533a3
 
 ## 1.12.0
 
