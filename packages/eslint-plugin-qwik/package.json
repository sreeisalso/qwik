{
  "name": "eslint-plugin-qwik",
  "description": "An Open-Source sub-framework designed with a focus on server-side-rendering, lazy-loading, and styling/animation.",
<<<<<<< HEAD
  "version": "2.0.0-0",
=======
  "version": "1.8.0",
>>>>>>> 1583bb56
  "author": "Builder Team",
  "bugs": "https://github.com/QwikDev/qwik/issues",
  "dependencies": {
    "jsx-ast-utils": "^3.3.5"
  },
  "devDependencies": {
    "@builder.io/qwik": "workspace:^",
    "@builder.io/qwik-city": "workspace:^",
<<<<<<< HEAD
    "@types/eslint": "^8.56.10",
    "@types/estree": "^1.0.2",
    "@typescript-eslint/rule-tester": "^7.8.0",
    "@typescript-eslint/utils": "^7.8.0",
    "redent": "^4.0.0"
=======
    "@types/eslint": "8.56.10",
    "@types/estree": "1.0.5",
    "@typescript-eslint/rule-tester": "7.8.0",
    "@typescript-eslint/utils": "7.8.0",
    "redent": "4.0.0"
>>>>>>> 1583bb56
  },
  "engines": {
    "node": "^18.17.0 || ^20.3.0 || >=21.0.0"
  },
  "files": [
    "README.md",
    "dist"
  ],
  "homepage": "https://github.com/QwikDev/qwik#readme",
  "keywords": [
    "builder.io",
    "eslint",
    "qwik"
  ],
  "license": "MIT",
  "main": "dist/index.js",
  "peerDependencies": {
    "eslint": "^8.57.0"
  },
  "repository": {
    "type": "git",
    "url": "https://github.com/QwikDev/qwik.git",
    "directory": "packages/eslint-rules"
  },
  "scripts": {
    "test": "cd ../..; ./node_modules/.bin/vitest packages/eslint-plugin-qwik/qwik.unit.ts"
  }
}<|MERGE_RESOLUTION|>--- conflicted
+++ resolved
@@ -1,11 +1,7 @@
 {
   "name": "eslint-plugin-qwik",
   "description": "An Open-Source sub-framework designed with a focus on server-side-rendering, lazy-loading, and styling/animation.",
-<<<<<<< HEAD
   "version": "2.0.0-0",
-=======
-  "version": "1.8.0",
->>>>>>> 1583bb56
   "author": "Builder Team",
   "bugs": "https://github.com/QwikDev/qwik/issues",
   "dependencies": {
@@ -14,19 +10,11 @@
   "devDependencies": {
     "@builder.io/qwik": "workspace:^",
     "@builder.io/qwik-city": "workspace:^",
-<<<<<<< HEAD
-    "@types/eslint": "^8.56.10",
-    "@types/estree": "^1.0.2",
-    "@typescript-eslint/rule-tester": "^7.8.0",
-    "@typescript-eslint/utils": "^7.8.0",
-    "redent": "^4.0.0"
-=======
     "@types/eslint": "8.56.10",
     "@types/estree": "1.0.5",
     "@typescript-eslint/rule-tester": "7.8.0",
     "@typescript-eslint/utils": "7.8.0",
     "redent": "4.0.0"
->>>>>>> 1583bb56
   },
   "engines": {
     "node": "^18.17.0 || ^20.3.0 || >=21.0.0"
