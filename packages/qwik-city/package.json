{
  "name": "@builder.io/qwik-city",
  "description": "The meta-framework for Qwik.",
<<<<<<< HEAD
  "version": "2.0.0-0",
  "bugs": "https://github.com/QwikDev/qwik/issues",
  "dependencies": {
    "@mdx-js/mdx": "^3.0.1",
    "@types/mdx": "^2.0.13",
    "source-map": "0.7.4",
    "svgo": "^3.2.0",
    "vfile": "^6.0.1",
    "vite": "^5.2.11",
    "vite-imagetools": "^6.2.9",
    "zod": "^3.23.8"
=======
  "version": "1.8.0",
  "bugs": "https://github.com/QwikDev/qwik/issues",
  "dependencies": {
    "@mdx-js/mdx": "^3",
    "@types/mdx": "^2",
    "source-map": "^0.7.4",
    "svgo": "^3.3",
    "undici": "*",
    "vfile": "6.0.1",
    "vite": "^5",
    "vite-imagetools": "^7",
    "zod": "3.22.4"
>>>>>>> 1583bb56
  },
  "devDependencies": {
    "@azure/functions": "3.5.1",
    "@builder.io/qwik": "workspace:^",
    "@microsoft/api-extractor": "7.43.1",
<<<<<<< HEAD
    "@netlify/edge-functions": "^2.3.1",
    "@types/mdast": "^4.0.1",
    "@types/node": "^20.14.1",
    "@types/refractor": "^3.4.1",
    "@types/set-cookie-parser": "^2.4.7",
    "estree-util-value-to-estree": "3.1.1",
=======
    "@netlify/edge-functions": "2.10.0",
    "@types/mdast": "4.0.4",
    "@types/node": "20.14.11",
    "@types/refractor": "3.4.1",
    "@types/set-cookie-parser": "2.4.10",
    "estree-util-value-to-estree": "3.1.2",
>>>>>>> 1583bb56
    "github-slugger": "2.0.0",
    "hast-util-heading-rank": "2.1.1",
    "hast-util-to-string": "2.0.0",
    "kleur": "4.1.5",
<<<<<<< HEAD
    "marked": "^12.0.2",
    "mdast-util-mdx": "^3.0.0",
=======
    "marked": "12.0.2",
    "mdast-util-mdx": "3.0.0",
>>>>>>> 1583bb56
    "refractor": "4.8.1",
    "rehype-autolink-headings": "7.1.0",
    "remark-frontmatter": "5.0.0",
    "remark-gfm": "4.0.0",
    "set-cookie-parser": "2.6.0",
    "tsm": "2.3.0",
    "typescript": "5.4.5",
    "unified": "11.0.5",
    "unist-util-visit": "5.0.0",
    "uvu": "0.5.6",
<<<<<<< HEAD
    "yaml": "^2.4.2"
=======
    "yaml": "2.4.5"
>>>>>>> 1583bb56
  },
  "engines": {
    "node": "^18.17.0 || ^20.3.0 || >=21.0.0"
  },
  "exports": {
    ".": {
      "types": "./lib/index.d.ts",
      "import": "./lib/index.qwik.mjs",
      "require": "./lib/index.qwik.cjs"
    },
    "./adapters/azure-swa/vite": {
      "types": "./lib/adapters/azure-swa/vite/index.d.ts",
      "import": "./lib/adapters/azure-swa/vite/index.mjs",
      "require": "./lib/adapters/azure-swa/vite/index.cjs"
    },
    "./adapters/cloudflare-pages/vite": {
      "types": "./lib/adapters/cloudflare-pages/vite/index.d.ts",
      "import": "./lib/adapters/cloudflare-pages/vite/index.mjs",
      "require": "./lib/adapters/cloudflare-pages/vite/index.cjs"
    },
    "./adapters/cloud-run/vite": {
      "types": "./lib/adapters/cloud-run/vite/index.d.ts",
      "import": "./lib/adapters/cloud-run/vite/index.mjs",
      "require": "./lib/adapters/cloud-run/vite/index.cjs"
    },
    "./adapters/bun-server/vite": {
      "types": "./lib/adapters/bun-server/vite/index.d.ts",
      "import": "./lib/adapters/bun-server/vite/index.mjs",
      "require": "./lib/adapters/bun-server/vite/index.cjs"
    },
    "./adapters/deno-server/vite": {
      "types": "./lib/adapters/deno-server/vite/index.d.ts",
      "import": "./lib/adapters/deno-server/vite/index.mjs",
      "require": "./lib/adapters/deno-server/vite/index.cjs"
    },
    "./adapters/node-server/vite": {
      "types": "./lib/adapters/node-server/vite/index.d.ts",
      "import": "./lib/adapters/node-server/vite/index.mjs",
      "require": "./lib/adapters/node-server/vite/index.cjs"
    },
    "./adapters/netlify-edge/vite": {
      "types": "./lib/adapters/netlify-edge/vite/index.d.ts",
      "import": "./lib/adapters/netlify-edge/vite/index.mjs",
      "require": "./lib/adapters/netlify-edge/vite/index.cjs"
    },
    "./adapters/shared/vite": {
      "types": "./lib/adapters/shared/vite/index.d.ts",
      "import": "./lib/adapters/shared/vite/index.mjs",
      "require": "./lib/adapters/shared/vite/index.cjs"
    },
    "./adapters/static/vite": {
      "types": "./lib/adapters/static/vite/index.d.ts",
      "import": "./lib/adapters/static/vite/index.mjs",
      "require": "./lib/adapters/static/vite/index.cjs"
    },
    "./adapters/vercel-edge/vite": {
      "types": "./lib/adapters/vercel-edge/vite/index.d.ts",
      "import": "./lib/adapters/vercel-edge/vite/index.mjs",
      "require": "./lib/adapters/vercel-edge/vite/index.cjs"
    },
    "./middleware/azure-swa": {
      "types": "./lib/middleware/azure-swa/index.d.ts",
      "import": "./lib/middleware/azure-swa/index.mjs"
    },
    "./middleware/aws-lambda": {
      "types": "./lib/middleware/aws-lambda/index.d.ts",
      "import": "./lib/middleware/aws-lambda/index.mjs"
    },
    "./middleware/cloudflare-pages": {
      "types": "./lib/middleware/cloudflare-pages/index.d.ts",
      "import": "./lib/middleware/cloudflare-pages/index.mjs"
    },
    "./middleware/firebase": {
      "types": "./lib/middleware/firebase/index.d.ts",
      "import": "./lib/middleware/firebase/index.mjs"
    },
    "./middleware/deno": {
      "types": "./lib/middleware/deno/index.d.ts",
      "import": "./lib/middleware/deno/index.mjs"
    },
    "./middleware/bun": {
      "types": "./lib/middleware/bun/index.d.ts",
      "import": "./lib/middleware/bun/index.mjs"
    },
    "./middleware/netlify-edge": {
      "types": "./lib/middleware/netlify-edge/index.d.ts",
      "import": "./lib/middleware/netlify-edge/index.mjs"
    },
    "./middleware/node": {
      "types": "./lib/middleware/node/index.d.ts",
      "import": "./lib/middleware/node/index.mjs",
      "require": "./lib/middleware/node/index.cjs"
    },
    "./middleware/request-handler": {
      "types": "./lib/middleware/request-handler/index.d.ts",
      "import": "./lib/middleware/request-handler/index.mjs",
      "require": "./lib/middleware/request-handler/index.cjs"
    },
    "./middleware/vercel-edge": {
      "types": "./lib/middleware/vercel-edge/index.d.ts",
      "import": "./lib/middleware/vercel-edge/index.mjs"
    },
    "./static": {
      "types": "./lib/static/index.d.ts",
      "import": "./lib/static/index.mjs",
      "require": "./lib/static/index.cjs"
    },
    "./vite": {
      "types": "./lib/vite/index.d.ts",
      "import": "./lib/vite/index.mjs",
      "require": "./lib/vite/index.cjs"
    },
    "./service-worker": {
      "types": "./lib/service-worker.d.ts",
      "import": "./lib/service-worker.mjs",
      "require": "./lib/service-worker.cjs"
    }
  },
  "files": [
    "adapters",
    "index.d.ts",
    "lib",
    "middleware",
    "modules.d.ts",
    "README.md",
    "service-worker.d.ts",
    "static.d.ts",
    "vite.d.ts"
  ],
  "homepage": "https://qwik.dev/",
  "license": "MIT",
  "main": "./lib/index.qwik.mjs",
  "publishConfig": {
    "access": "public"
  },
  "qwik": "./lib/index.qwik.mjs",
  "repository": {
    "type": "git",
    "url": "https://github.com/QwikDev/qwik.git",
    "directory": "packages/qwik-city"
  },
  "scripts": {
    "build": "cd src/runtime && vite build --mode lib"
  },
  "type": "module",
  "types": "./lib/index.d.ts"
}<|MERGE_RESOLUTION|>--- conflicted
+++ resolved
@@ -1,20 +1,7 @@
 {
   "name": "@builder.io/qwik-city",
   "description": "The meta-framework for Qwik.",
-<<<<<<< HEAD
   "version": "2.0.0-0",
-  "bugs": "https://github.com/QwikDev/qwik/issues",
-  "dependencies": {
-    "@mdx-js/mdx": "^3.0.1",
-    "@types/mdx": "^2.0.13",
-    "source-map": "0.7.4",
-    "svgo": "^3.2.0",
-    "vfile": "^6.0.1",
-    "vite": "^5.2.11",
-    "vite-imagetools": "^6.2.9",
-    "zod": "^3.23.8"
-=======
-  "version": "1.8.0",
   "bugs": "https://github.com/QwikDev/qwik/issues",
   "dependencies": {
     "@mdx-js/mdx": "^3",
@@ -26,38 +13,23 @@
     "vite": "^5",
     "vite-imagetools": "^7",
     "zod": "3.22.4"
->>>>>>> 1583bb56
   },
   "devDependencies": {
     "@azure/functions": "3.5.1",
     "@builder.io/qwik": "workspace:^",
     "@microsoft/api-extractor": "7.43.1",
-<<<<<<< HEAD
-    "@netlify/edge-functions": "^2.3.1",
-    "@types/mdast": "^4.0.1",
-    "@types/node": "^20.14.1",
-    "@types/refractor": "^3.4.1",
-    "@types/set-cookie-parser": "^2.4.7",
-    "estree-util-value-to-estree": "3.1.1",
-=======
     "@netlify/edge-functions": "2.10.0",
     "@types/mdast": "4.0.4",
     "@types/node": "20.14.11",
     "@types/refractor": "3.4.1",
     "@types/set-cookie-parser": "2.4.10",
     "estree-util-value-to-estree": "3.1.2",
->>>>>>> 1583bb56
     "github-slugger": "2.0.0",
     "hast-util-heading-rank": "2.1.1",
     "hast-util-to-string": "2.0.0",
     "kleur": "4.1.5",
-<<<<<<< HEAD
-    "marked": "^12.0.2",
-    "mdast-util-mdx": "^3.0.0",
-=======
     "marked": "12.0.2",
     "mdast-util-mdx": "3.0.0",
->>>>>>> 1583bb56
     "refractor": "4.8.1",
     "rehype-autolink-headings": "7.1.0",
     "remark-frontmatter": "5.0.0",
@@ -68,11 +40,7 @@
     "unified": "11.0.5",
     "unist-util-visit": "5.0.0",
     "uvu": "0.5.6",
-<<<<<<< HEAD
-    "yaml": "^2.4.2"
-=======
     "yaml": "2.4.5"
->>>>>>> 1583bb56
   },
   "engines": {
     "node": "^18.17.0 || ^20.3.0 || >=21.0.0"
