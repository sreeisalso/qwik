{
  "name": "@builder.io/qwik-labs",
  "description": "Qwik Labs - Where you can try the latest Qwik ideas.",
  "version": "0.0.1",
  "devDependencies": {
    "@builder.io/qwik": "workspace:^",
<<<<<<< HEAD
    "@types/eslint": "^8.56.10",
    "@types/node": "^20.14.1",
    "@typescript-eslint/eslint-plugin": "^7.8.0",
    "@typescript-eslint/parser": "^7.8.0",
    "eslint": "^8.57.0",
    "eslint-plugin-qwik": "workspace:^",
    "np": "^10.0.5",
    "prettier": "^3.2.5",
    "typescript": "5.4.5",
    "vite": "^5.2.11"
=======
    "@types/eslint": "8.56.10",
    "@types/node": "20.14.11",
    "@typescript-eslint/eslint-plugin": "7.16.1",
    "@typescript-eslint/parser": "7.16.1",
    "eslint": "8.57.0",
    "eslint-plugin-qwik": "workspace:^",
    "np": "10.0.1",
    "prettier": "3.3.3",
    "typescript": "5.4.5",
    "undici": "*",
    "vite": "5.3.5"
>>>>>>> 1583bb56
  },
  "engines": {
    "node": "^18.17.0 || ^20.3.0 || >=21.0.0"
  },
  "exports": {
    ".": {
      "types": "./lib/index.d.ts",
      "import": "./lib/index.qwik.mjs",
      "require": "./lib/index.qwik.cjs"
    },
    "./vite": {
      "types": "./vite/index.d.ts",
      "import": "./vite/index.js",
      "require": "./vite/index.cjs"
    }
  },
  "files": [
    "lib",
    "vite"
  ],
  "main": "./lib/index.qwik.mjs",
  "private": true,
  "qwik": "./lib/index.qwik.mjs",
  "scripts": {
    "build": "pnpm build.vite && qwik build",
    "build.lib": "vite build --mode lib",
    "build.vite": "vite -c vite.config-src-vite.mts build",
    "dev": "vite --mode ssr",
    "dev.debug": "node --inspect-brk ./node_modules/vite/bin/vite.js --mode ssr --force",
    "fmt": "prettier --write .",
    "fmt.check": "prettier --check .",
    "lint": "eslint \"src/**/*.ts*\"",
    "qwik": "qwik",
    "release": "np",
    "start": "vite --open --mode ssr",
    "test.unit": "vitest"
  },
  "type": "module",
  "types": "./lib/index.d.ts"
}<|MERGE_RESOLUTION|>--- conflicted
+++ resolved
@@ -4,18 +4,6 @@
   "version": "0.0.1",
   "devDependencies": {
     "@builder.io/qwik": "workspace:^",
-<<<<<<< HEAD
-    "@types/eslint": "^8.56.10",
-    "@types/node": "^20.14.1",
-    "@typescript-eslint/eslint-plugin": "^7.8.0",
-    "@typescript-eslint/parser": "^7.8.0",
-    "eslint": "^8.57.0",
-    "eslint-plugin-qwik": "workspace:^",
-    "np": "^10.0.5",
-    "prettier": "^3.2.5",
-    "typescript": "5.4.5",
-    "vite": "^5.2.11"
-=======
     "@types/eslint": "8.56.10",
     "@types/node": "20.14.11",
     "@typescript-eslint/eslint-plugin": "7.16.1",
@@ -27,7 +15,6 @@
     "typescript": "5.4.5",
     "undici": "*",
     "vite": "5.3.5"
->>>>>>> 1583bb56
   },
   "engines": {
     "node": "^18.17.0 || ^20.3.0 || >=21.0.0"
