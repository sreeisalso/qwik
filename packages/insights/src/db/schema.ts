--- conflicted
+++ resolved
@@ -73,19 +73,12 @@
     timestamp: integer('timestamp', { mode: 'timestamp_ms' }).notNull(),
   },
   (table) => ({
-<<<<<<< HEAD
-    publicApiKeyHashIndex: uniqueIndex('idx_manifests_apiKey_hash').on(
-      table.hash,
-      table.publicApiKey
-    ),
-=======
     publicApiKeyHashIndex: index('idx_manifests_apiKey_hash').on(table.hash, table.publicApiKey),
     publicApiKeyHashIndex_2: index('idx_manifests_apiKey_hash_2').on(
       table.publicApiKey,
       table.hash
     ),
     apiTimestamp: index('idx_manifest_api_timestamp').on(table.publicApiKey, table.timestamp),
->>>>>>> d264a52d
     publicApiKeyIndex: index('idx_manifests_public_apiKey').on(table.publicApiKey),
     hashIndex: index('idx_manifests_hash').on(table.hash),
   })
