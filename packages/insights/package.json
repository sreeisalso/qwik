{
  "name": "insights",
  "description": "Qwik Insights dashboard",
  "version": "0.1.0",
  "dependencies": {
    "@auth/qwik": "0.2.2",
    "@libsql/client": "^0.5.6",
    "@modular-forms/qwik": "^0.24.0",
    "@typescript/analyze-trace": "^0.10.1",
    "density-clustering": "^1.3.0",
    "dotenv": "^16.4.5",
    "drizzle-kit": "^0.20.14",
    "drizzle-orm": "0.29.4",
    "install": "^0.13.0"
  },
  "devDependencies": {
    "@builder.io/qwik": "workspace:^",
    "@builder.io/qwik-city": "workspace:^",
    "@builder.io/qwik-labs": "workspace:^",
<<<<<<< HEAD
    "@builder.io/vite-plugin-macro": "~0.0.7",
    "@netlify/edge-functions": "^2.3.1",
    "@types/density-clustering": "^1.3.3",
    "@types/eslint": "^8.56.10",
    "@types/node": "^20.14.1",
    "@typescript-eslint/eslint-plugin": "^7.8.0",
    "@typescript-eslint/parser": "^7.8.0",
    "autoprefixer": "^10.4.19",
    "better-sqlite3": "^9.6.0",
    "eslint": "^8.57.0",
    "eslint-plugin-qwik": "workspace:^",
    "netlify-cli": "^17.23.1",
    "postcss": "^8.4.37",
    "prettier": "^3.2.5",
    "prettier-plugin-tailwindcss": "^0.5.14",
    "tailwindcss": "^3.4.3",
    "typescript": "5.4.5",
    "vite": "^5.2.11",
    "vite-tsconfig-paths": "^4.3.2",
    "vitest": "^1.6.0"
=======
    "@builder.io/vite-plugin-macro": "0.0.7",
    "@netlify/edge-functions": "2.10.0",
    "@types/density-clustering": "1.3.3",
    "@types/eslint": "8.56.10",
    "@types/node": "20.14.11",
    "@typescript-eslint/eslint-plugin": "7.16.1",
    "@typescript-eslint/parser": "7.16.1",
    "autoprefixer": "10.4.19",
    "better-sqlite3": "9.6.0",
    "eslint": "8.57.0",
    "eslint-plugin-qwik": "workspace:^",
    "netlify-cli": "17.33.4",
    "postcss": "8.4.39",
    "prettier": "3.3.3",
    "prettier-plugin-tailwindcss": "0.5.14",
    "tailwindcss": "3.4.6",
    "typescript": "5.4.5",
    "undici": "*",
    "vite": "5.3.5",
    "vite-tsconfig-paths": "4.3.2",
    "vitest": "2.0.5"
>>>>>>> 1583bb56
  },
  "engines": {
    "node": "^18.17.0 || ^20.3.0 || >=21.0.0"
  },
  "private": true,
  "scripts": {
    "build": "qwik build",
    "build.client": "vite build",
    "build.preview": "vite build --ssr src/entry.preview.tsx",
    "build.server": "vite build -c adapters/netlify-edge/vite.config.ts",
    "build.types": "tsc --incremental --noEmit",
    "db.local": "turso dev --db-file ./tmp/local.db",
    "db.migrate": "node scripts/db.migrate.cjs",
    "db.migrate.generate": "./node_modules/.bin/drizzle-kit generate:sqlite --schema='src/db/schema.ts'",
    "db.studio": "./node_modules/.bin/drizzle-kit studio --verbose",
    "deploy": "netlify deploy --build",
    "dev": "vite --mode ssr",
    "dev.debug": "node --inspect-brk ./node_modules/vite/bin/vite.js --mode ssr --force",
    "fmt": "prettier --write .",
    "fmt.check": "prettier --check .",
    "lint": "eslint \"src/**/*.ts*\"",
    "preview": "qwik build preview && vite preview --open",
    "qManifest.post": "curl -X POST -H 'Content-Type: application/json' -d @./dist/q-manifest.json https://qwik-insights.builder.io/api/v1/221smyuj5gl/post/manifest/",
    "qManifest.post.local": "curl -X POST -H 'Content-Type: application/json' -d @./dist/q-manifest.json http://localhost:5173/api/v1/221smyuj5gl/post/manifest/",
    "qwik": "qwik",
    "start": "vite --open --mode ssr",
    "test.cluster": "tsm src/cluster.ts",
    "test.unit": "vitest",
    "test.watch": "vitest --watch"
  }
}<|MERGE_RESOLUTION|>--- conflicted
+++ resolved
@@ -17,28 +17,6 @@
     "@builder.io/qwik": "workspace:^",
     "@builder.io/qwik-city": "workspace:^",
     "@builder.io/qwik-labs": "workspace:^",
-<<<<<<< HEAD
-    "@builder.io/vite-plugin-macro": "~0.0.7",
-    "@netlify/edge-functions": "^2.3.1",
-    "@types/density-clustering": "^1.3.3",
-    "@types/eslint": "^8.56.10",
-    "@types/node": "^20.14.1",
-    "@typescript-eslint/eslint-plugin": "^7.8.0",
-    "@typescript-eslint/parser": "^7.8.0",
-    "autoprefixer": "^10.4.19",
-    "better-sqlite3": "^9.6.0",
-    "eslint": "^8.57.0",
-    "eslint-plugin-qwik": "workspace:^",
-    "netlify-cli": "^17.23.1",
-    "postcss": "^8.4.37",
-    "prettier": "^3.2.5",
-    "prettier-plugin-tailwindcss": "^0.5.14",
-    "tailwindcss": "^3.4.3",
-    "typescript": "5.4.5",
-    "vite": "^5.2.11",
-    "vite-tsconfig-paths": "^4.3.2",
-    "vitest": "^1.6.0"
-=======
     "@builder.io/vite-plugin-macro": "0.0.7",
     "@netlify/edge-functions": "2.10.0",
     "@types/density-clustering": "1.3.3",
@@ -60,7 +38,6 @@
     "vite": "5.3.5",
     "vite-tsconfig-paths": "4.3.2",
     "vitest": "2.0.5"
->>>>>>> 1583bb56
   },
   "engines": {
     "node": "^18.17.0 || ^20.3.0 || >=21.0.0"
