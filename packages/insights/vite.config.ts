import { macroPlugin } from '@builder.io/vite-plugin-macro';
import { qwikInsights } from '@qwik.dev/core/insights/vite';
import { qwikVite } from '@qwik.dev/core/optimizer';
import { qwikRouter } from '@qwik.dev/router/vite';
import { defineConfig, loadEnv } from 'vite';
import tsconfigPaths from 'vite-tsconfig-paths';
import tailwindcss from '@tailwindcss/vite';

<<<<<<< HEAD
export default defineConfig({
  plugins: [
    macroPlugin({ preset: 'pandacss' }),
    qwikRouter(),
    qwikVite({
      experimental: ['insights'],
    }),
    tsconfigPaths({ projects: ['.'] }),
    qwikInsights({ publicApiKey: loadEnv('', '.', '').PUBLIC_QWIK_INSIGHTS_KEY }),
    tailwindcss(),
  ],
  preview: {
    headers: {
      'Cache-Control': 'public, max-age=600',
=======
export default defineConfig(async () => {
  return {
    plugins: [
      macroPlugin({ preset: 'pandacss' }),
      // Disable CSRF protection
      qwikCity(),
      qwikTypes(),
      qwikVite(),
      tsconfigPaths({ root: '.' }),
      qwikInsights({ publicApiKey: loadEnv('', '.', '').PUBLIC_QWIK_INSIGHTS_KEY }),
      tailwindcss(),
    ],
    dev: {
      headers: {
        'Cache-Control': 'public, max-age=0',
      },
    },
    preview: {
      headers: {
        'Cache-Control': 'public, max-age=600',
      },
    },
    optimizeDeps: {
      include: ['@auth/core'],
>>>>>>> cf3a8aaf
    },
  },
  optimizeDeps: {
    include: ['@auth/core'],
  },
});<|MERGE_RESOLUTION|>--- conflicted
+++ resolved
@@ -6,7 +6,6 @@
 import tsconfigPaths from 'vite-tsconfig-paths';
 import tailwindcss from '@tailwindcss/vite';
 
-<<<<<<< HEAD
 export default defineConfig({
   plugins: [
     macroPlugin({ preset: 'pandacss' }),
@@ -14,39 +13,13 @@
     qwikVite({
       experimental: ['insights'],
     }),
-    tsconfigPaths({ projects: ['.'] }),
+    tsconfigPaths({ root: '.' }),
     qwikInsights({ publicApiKey: loadEnv('', '.', '').PUBLIC_QWIK_INSIGHTS_KEY }),
     tailwindcss(),
   ],
   preview: {
     headers: {
       'Cache-Control': 'public, max-age=600',
-=======
-export default defineConfig(async () => {
-  return {
-    plugins: [
-      macroPlugin({ preset: 'pandacss' }),
-      // Disable CSRF protection
-      qwikCity(),
-      qwikTypes(),
-      qwikVite(),
-      tsconfigPaths({ root: '.' }),
-      qwikInsights({ publicApiKey: loadEnv('', '.', '').PUBLIC_QWIK_INSIGHTS_KEY }),
-      tailwindcss(),
-    ],
-    dev: {
-      headers: {
-        'Cache-Control': 'public, max-age=0',
-      },
-    },
-    preview: {
-      headers: {
-        'Cache-Control': 'public, max-age=600',
-      },
-    },
-    optimizeDeps: {
-      include: ['@auth/core'],
->>>>>>> cf3a8aaf
     },
   },
   optimizeDeps: {
