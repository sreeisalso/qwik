import { component$, useComputed$ } from '@builder.io/qwik';
import { CodeBlock } from '../components/code-block/code-block';
import { ReplOutputModules } from './repl-output-modules';
import { ReplOutputSymbols } from './repl-output-symbols';
import { ReplTabButton } from './repl-tab-button';
import { ReplTabButtons } from './repl-tab-buttons';
import type { ReplAppInput, ReplStore } from './types';

export const ReplOutputPanel = component$(({ input, store }: ReplOutputPanelProps) => {
<<<<<<< HEAD
  const diagnosticsLen = useComputed$(
    () => store.diagnostics.length + store.monacoDiagnostics.length
=======
  const diagnosticsLen = store.diagnostics.length + store.monacoDiagnostics.length;
  const clientBundlesNoCore = useComputed$(() =>
    // Qwik Core is not interesting and is large, slowing down the UI
    store.clientBundles.filter((b) => !b.path.endsWith('qwikCore.js'))
>>>>>>> 8f806b1a
  );

  return (
    <div class="repl-panel repl-output-panel">
      <ReplTabButtons>
        <ReplTabButton
          text="App"
          isActive={store.selectedOutputPanel === 'app'}
          onClick$={async () => {
            store.selectedOutputPanel = 'app';
          }}
        />

        {store.enableHtmlOutput ? (
          <ReplTabButton
            text="HTML"
            isActive={store.selectedOutputPanel === 'html'}
            onClick$={async () => {
              store.selectedOutputPanel = 'html';
            }}
          />
        ) : null}

        {store.enableClientOutput ? (
          <ReplTabButton
            text="Symbols"
            isActive={store.selectedOutputPanel === 'symbols'}
            onClick$={async () => {
              store.selectedOutputPanel = 'symbols';
            }}
          />
        ) : null}

        {store.enableClientOutput ? (
          <ReplTabButton
            text="Client Bundles"
            isActive={store.selectedOutputPanel === 'clientBundles'}
            onClick$={async () => {
              store.selectedOutputPanel = 'clientBundles';
            }}
          />
        ) : null}

        {store.enableSsrOutput ? (
          <ReplTabButton
            text="SSR Module"
            isActive={store.selectedOutputPanel === 'serverModules'}
            onClick$={async () => {
              store.selectedOutputPanel = 'serverModules';
            }}
          />
        ) : null}

        <ReplTabButton
          text={`Diagnostics${diagnosticsLen.value > 0 ? ` (${diagnosticsLen.value})` : ``}`}
          cssClass={{ 'repl-tab-diagnostics': true, 'has-errors': diagnosticsLen.value > 0 }}
          isActive={store.selectedOutputPanel === 'diagnostics'}
          onClick$={async () => {
            store.selectedOutputPanel = 'diagnostics';
          }}
        />
      </ReplTabButtons>

      <div
        class={{
          'repl-tab': true,
          'repl-mode-production': input.buildMode === 'production',
          'repl-mode-development': input.buildMode !== 'production',
        }}
      >
        <div
          class={{
            'output-result': true,
            'output-app': true,
            'output-app-active': store.selectedOutputPanel === 'app',
          }}
        >
          {store.isLoading ? (
            <svg class="repl-spinner" xmlns="http://www.w3.org/2000/svg" viewBox="0 0 100 100">
              <circle
                cx="50"
                cy="50"
                r="24"
                stroke-width="4"
                stroke-dasharray="37.69911184307752 37.69911184307752"
                fill="none"
                stroke-linecap="round"
              />
            </svg>
          ) : null}
          {store.serverUrl && <iframe class="repl-server" src={store.serverUrl} />}
        </div>

        {store.selectedOutputPanel === 'html' ? (
          <div class="output-result output-html">
            <CodeBlock language="markup" code={store.html} />
          </div>
        ) : null}

        {store.selectedOutputPanel === 'symbols' ? (
          <ReplOutputSymbols outputs={store.transformedModules} />
        ) : null}

        {store.selectedOutputPanel === 'clientBundles' ? (
          <ReplOutputModules headerText="/build/" outputs={clientBundlesNoCore.value} />
        ) : null}

        {store.selectedOutputPanel === 'serverModules' ? (
          <ReplOutputModules headerText="/server/" outputs={store.ssrModules} />
        ) : null}

        {store.selectedOutputPanel === 'diagnostics' ? (
          <div class="output-result output-diagnostics">
            {diagnosticsLen.value === 0 ? (
              <p class="no-diagnostics">- No Reported Diagnostics -</p>
            ) : (
              [...store.diagnostics, ...store.monacoDiagnostics].map((d, key) => (
                <p key={key}>{d.message}</p>
              ))
            )}
          </div>
        ) : null}
      </div>
    </div>
  );
});

interface ReplOutputPanelProps {
  input: ReplAppInput;
  store: ReplStore;
}<|MERGE_RESOLUTION|>--- conflicted
+++ resolved
@@ -7,15 +7,12 @@
 import type { ReplAppInput, ReplStore } from './types';
 
 export const ReplOutputPanel = component$(({ input, store }: ReplOutputPanelProps) => {
-<<<<<<< HEAD
   const diagnosticsLen = useComputed$(
     () => store.diagnostics.length + store.monacoDiagnostics.length
-=======
-  const diagnosticsLen = store.diagnostics.length + store.monacoDiagnostics.length;
+  );
   const clientBundlesNoCore = useComputed$(() =>
     // Qwik Core is not interesting and is large, slowing down the UI
     store.clientBundles.filter((b) => !b.path.endsWith('qwikCore.js'))
->>>>>>> 8f806b1a
   );
 
   return (
