--- conflicted
+++ resolved
@@ -1,19 +1,15 @@
-<<<<<<< HEAD
-import { component$, useContext, useStyles$, useVisibleTask$ } from '@qwik.dev/core';
+import {
+  component$,
+  useContext,
+  useSignal,
+  useStyles$,
+  useVisibleTask$,
+  type PropsOf,
+} from '@qwik.dev/core';
 import { useLocation } from '@qwik.dev/router';
 import { GlobalStore } from '../../context';
-=======
-import { useLocation } from '@builder.io/qwik-city';
-import {
-  component$,
-  useStyles$,
-  useContext,
-  useVisibleTask$,
-  type PropsOf,
-  useSignal,
-} from '@builder.io/qwik';
->>>>>>> 23ed7db9
 import { DocSearch } from '../docsearch/doc-search';
+import { SearchIcon } from '../docsearch/icons/SearchIcon';
 import { CloseIcon } from '../svgs/close-icon';
 import { DiscordLogo } from '../svgs/discord-logo';
 import { GithubLogo } from '../svgs/github-logo';
@@ -26,10 +22,7 @@
   setPreference,
   ThemeToggle,
 } from '../theme-toggle/theme-toggle';
-<<<<<<< HEAD
 import styles from './header.css?inline';
-=======
-import { SearchIcon } from '../docsearch/icons/SearchIcon';
 
 export const SearchButton = component$<PropsOf<'button'>>(({ ...props }) => {
   return (
@@ -45,7 +38,6 @@
     </button>
   );
 });
->>>>>>> 23ed7db9
 
 export const Header = component$(() => {
   useStyles$(styles);
