--- conflicted
+++ resolved
@@ -1,10 +1,7 @@
 import { component$, Slot } from '@builder.io/qwik';
 import { useDocumentHead, useLocation } from '@builder.io/qwik-city';
 import { authors, blogArticles } from '~/routes/(blog)/data';
-<<<<<<< HEAD
-=======
 import { ArticleHero } from './article-hero';
->>>>>>> fcc81d83
 
 type Props = { authorLink: string };
 
