{
  "id": "qwik",
  "package": "@qwik.dev/qwik",
  "members": [
    {
      "name": "\"q:slot\"",
      "id": "componentbaseprops-_q_slot_",
      "hierarchy": [
        {
          "name": "ComponentBaseProps",
          "id": "componentbaseprops-_q_slot_"
        },
        {
          "name": "\"q:slot\"",
          "id": "componentbaseprops-_q_slot_"
        }
      ],
      "kind": "PropertySignature",
      "content": "```typescript\n'q:slot'?: string;\n```",
      "mdFile": "core.componentbaseprops._q_slot_.md"
    },
    {
      "name": "\"xlink:actuate\"",
      "id": "svgattributes-_xlink_actuate_",
      "hierarchy": [
        {
          "name": "SVGAttributes",
          "id": "svgattributes-_xlink_actuate_"
        },
        {
          "name": "\"xlink:actuate\"",
          "id": "svgattributes-_xlink_actuate_"
        }
      ],
      "kind": "PropertySignature",
      "content": "```typescript\n'xlink:actuate'?: string | undefined;\n```",
      "mdFile": "core.svgattributes._xlink_actuate_.md"
    },
    {
      "name": "\"xlink:arcrole\"",
      "id": "svgattributes-_xlink_arcrole_",
      "hierarchy": [
        {
          "name": "SVGAttributes",
          "id": "svgattributes-_xlink_arcrole_"
        },
        {
          "name": "\"xlink:arcrole\"",
          "id": "svgattributes-_xlink_arcrole_"
        }
      ],
      "kind": "PropertySignature",
      "content": "```typescript\n'xlink:arcrole'?: string | undefined;\n```",
      "mdFile": "core.svgattributes._xlink_arcrole_.md"
    },
    {
      "name": "\"xlink:href\"",
      "id": "svgattributes-_xlink_href_",
      "hierarchy": [
        {
          "name": "SVGAttributes",
          "id": "svgattributes-_xlink_href_"
        },
        {
          "name": "\"xlink:href\"",
          "id": "svgattributes-_xlink_href_"
        }
      ],
      "kind": "PropertySignature",
      "content": "```typescript\n'xlink:href'?: string | undefined;\n```",
      "mdFile": "core.svgattributes._xlink_href_.md"
    },
    {
      "name": "\"xlink:role\"",
      "id": "svgattributes-_xlink_role_",
      "hierarchy": [
        {
          "name": "SVGAttributes",
          "id": "svgattributes-_xlink_role_"
        },
        {
          "name": "\"xlink:role\"",
          "id": "svgattributes-_xlink_role_"
        }
      ],
      "kind": "PropertySignature",
      "content": "```typescript\n'xlink:role'?: string | undefined;\n```",
      "mdFile": "core.svgattributes._xlink_role_.md"
    },
    {
      "name": "\"xlink:show\"",
      "id": "svgattributes-_xlink_show_",
      "hierarchy": [
        {
          "name": "SVGAttributes",
          "id": "svgattributes-_xlink_show_"
        },
        {
          "name": "\"xlink:show\"",
          "id": "svgattributes-_xlink_show_"
        }
      ],
      "kind": "PropertySignature",
      "content": "```typescript\n'xlink:show'?: string | undefined;\n```",
      "mdFile": "core.svgattributes._xlink_show_.md"
    },
    {
      "name": "\"xlink:title\"",
      "id": "svgattributes-_xlink_title_",
      "hierarchy": [
        {
          "name": "SVGAttributes",
          "id": "svgattributes-_xlink_title_"
        },
        {
          "name": "\"xlink:title\"",
          "id": "svgattributes-_xlink_title_"
        }
      ],
      "kind": "PropertySignature",
      "content": "```typescript\n'xlink:title'?: string | undefined;\n```",
      "mdFile": "core.svgattributes._xlink_title_.md"
    },
    {
      "name": "\"xlink:type\"",
      "id": "svgattributes-_xlink_type_",
      "hierarchy": [
        {
          "name": "SVGAttributes",
          "id": "svgattributes-_xlink_type_"
        },
        {
          "name": "\"xlink:type\"",
          "id": "svgattributes-_xlink_type_"
        }
      ],
      "kind": "PropertySignature",
      "content": "```typescript\n'xlink:type'?: string | undefined;\n```",
      "mdFile": "core.svgattributes._xlink_type_.md"
    },
    {
      "name": "\"xml:base\"",
      "id": "svgattributes-_xml_base_",
      "hierarchy": [
        {
          "name": "SVGAttributes",
          "id": "svgattributes-_xml_base_"
        },
        {
          "name": "\"xml:base\"",
          "id": "svgattributes-_xml_base_"
        }
      ],
      "kind": "PropertySignature",
      "content": "```typescript\n'xml:base'?: string | undefined;\n```",
      "mdFile": "core.svgattributes._xml_base_.md"
    },
    {
      "name": "\"xml:lang\"",
      "id": "svgattributes-_xml_lang_",
      "hierarchy": [
        {
          "name": "SVGAttributes",
          "id": "svgattributes-_xml_lang_"
        },
        {
          "name": "\"xml:lang\"",
          "id": "svgattributes-_xml_lang_"
        }
      ],
      "kind": "PropertySignature",
      "content": "```typescript\n'xml:lang'?: string | undefined;\n```",
      "mdFile": "core.svgattributes._xml_lang_.md"
    },
    {
      "name": "\"xml:space\"",
      "id": "svgattributes-_xml_space_",
      "hierarchy": [
        {
          "name": "SVGAttributes",
          "id": "svgattributes-_xml_space_"
        },
        {
          "name": "\"xml:space\"",
          "id": "svgattributes-_xml_space_"
        }
      ],
      "kind": "PropertySignature",
      "content": "```typescript\n'xml:space'?: string | undefined;\n```",
      "mdFile": "core.svgattributes._xml_space_.md"
    },
    {
      "name": "\"xmlns:xlink\"",
      "id": "svgattributes-_xmlns_xlink_",
      "hierarchy": [
        {
          "name": "SVGAttributes",
          "id": "svgattributes-_xmlns_xlink_"
        },
        {
          "name": "\"xmlns:xlink\"",
          "id": "svgattributes-_xmlns_xlink_"
        }
      ],
      "kind": "PropertySignature",
      "content": "```typescript\n'xmlns:xlink'?: string | undefined;\n```",
      "mdFile": "core.svgattributes._xmlns_xlink_.md"
    },
    {
      "name": "$",
      "id": "_",
      "hierarchy": [
        {
          "name": "$",
          "id": "_"
        }
      ],
      "kind": "Function",
      "content": "Qwik Optimizer marker function.\n\nUse `$(...)` to tell Qwik Optimizer to extract the expression in `$(...)` into a lazy-loadable resource referenced by `QRL`<!-- -->.\n\n\n```typescript\n$: <T>(expression: T) => QRL<T>\n```\n\n\n<table><thead><tr><th>\n\nParameter\n\n\n</th><th>\n\nType\n\n\n</th><th>\n\nDescription\n\n\n</th></tr></thead>\n<tbody><tr><td>\n\nexpression\n\n\n</td><td>\n\nT\n\n\n</td><td>\n\nExpression which should be lazy loaded\n\n\n</td></tr>\n</tbody></table>\n**Returns:**\n\n[QRL](#qrl)<!-- -->&lt;T&gt;",
      "editUrl": "https://github.com/QwikDev/qwik/tree/main/packages/qwik/src/core/shared/qrl/qrl.public.ts",
      "mdFile": "core._.md"
    },
    {
      "name": "AnchorHTMLAttributes",
      "id": "anchorhtmlattributes",
      "hierarchy": [
        {
          "name": "AnchorHTMLAttributes",
          "id": "anchorhtmlattributes"
        }
      ],
      "kind": "Interface",
      "content": "```typescript\nexport interface AnchorHTMLAttributes<T extends Element> extends Attrs<'a', T> \n```\n**Extends:** Attrs&lt;'a', T&gt;",
      "editUrl": "https://github.com/QwikDev/qwik/tree/main/packages/qwik/src/core/shared/jsx/types/jsx-generated.ts",
      "mdFile": "core.anchorhtmlattributes.md"
    },
    {
      "name": "AreaHTMLAttributes",
      "id": "areahtmlattributes",
      "hierarchy": [
        {
          "name": "AreaHTMLAttributes",
          "id": "areahtmlattributes"
        }
      ],
      "kind": "Interface",
      "content": "```typescript\nexport interface AreaHTMLAttributes<T extends Element> extends Attrs<'area', T> \n```\n**Extends:** Attrs&lt;'area', T&gt;",
      "editUrl": "https://github.com/QwikDev/qwik/tree/main/packages/qwik/src/core/shared/jsx/types/jsx-generated.ts",
      "mdFile": "core.areahtmlattributes.md"
    },
    {
      "name": "AriaAttributes",
      "id": "ariaattributes",
      "hierarchy": [
        {
          "name": "AriaAttributes",
          "id": "ariaattributes"
        }
      ],
      "kind": "Interface",
      "content": "TS defines these with the React syntax which is not compatible with Qwik. E.g. `ariaAtomic` instead of `aria-atomic`<!-- -->.\n\n\n```typescript\nexport interface AriaAttributes \n```\n\n\n<table><thead><tr><th>\n\nProperty\n\n\n</th><th>\n\nModifiers\n\n\n</th><th>\n\nType\n\n\n</th><th>\n\nDescription\n\n\n</th></tr></thead>\n<tbody><tr><td>\n\n[\"aria-activedescendant\"?](#)\n\n\n</td><td>\n\n\n</td><td>\n\nstring \\| undefined\n\n\n</td><td>\n\n_(Optional)_ Identifies the currently active element when DOM focus is on a composite widget, textbox, group, or application.\n\n\n</td></tr>\n<tr><td>\n\n[\"aria-atomic\"?](#)\n\n\n</td><td>\n\n\n</td><td>\n\n[Booleanish](#booleanish) \\| undefined\n\n\n</td><td>\n\n_(Optional)_ Indicates whether assistive technologies will present all, or only parts of, the changed region based on the change notifications defined by the aria-relevant attribute.\n\n\n</td></tr>\n<tr><td>\n\n[\"aria-autocomplete\"?](#)\n\n\n</td><td>\n\n\n</td><td>\n\n'none' \\| 'inline' \\| 'list' \\| 'both' \\| undefined\n\n\n</td><td>\n\n_(Optional)_ Indicates whether inputting text could trigger display of one or more predictions of the user's intended value for an input and specifies how predictions would be presented if they are made.\n\n\n</td></tr>\n<tr><td>\n\n[\"aria-busy\"?](#)\n\n\n</td><td>\n\n\n</td><td>\n\n[Booleanish](#booleanish) \\| undefined\n\n\n</td><td>\n\n_(Optional)_ Indicates an element is being modified and that assistive technologies MAY want to wait until the modifications are complete before exposing them to the user.\n\n\n</td></tr>\n<tr><td>\n\n[\"aria-checked\"?](#)\n\n\n</td><td>\n\n\n</td><td>\n\nboolean \\| 'false' \\| 'mixed' \\| 'true' \\| undefined\n\n\n</td><td>\n\n_(Optional)_ Indicates the current \"checked\" state of checkboxes, radio buttons, and other widgets.\n\n\n</td></tr>\n<tr><td>\n\n[\"aria-colcount\"?](#)\n\n\n</td><td>\n\n\n</td><td>\n\nnumber \\| undefined\n\n\n</td><td>\n\n_(Optional)_ Defines the total number of columns in a table, grid, or treegrid.\n\n\n</td></tr>\n<tr><td>\n\n[\"aria-colindex\"?](#)\n\n\n</td><td>\n\n\n</td><td>\n\nnumber \\| undefined\n\n\n</td><td>\n\n_(Optional)_ Defines an element's column index or position with respect to the total number of columns within a table, grid, or treegrid.\n\n\n</td></tr>\n<tr><td>\n\n[\"aria-colspan\"?](#)\n\n\n</td><td>\n\n\n</td><td>\n\nnumber \\| undefined\n\n\n</td><td>\n\n_(Optional)_ Defines the number of columns spanned by a cell or gridcell within a table, grid, or treegrid.\n\n\n</td></tr>\n<tr><td>\n\n[\"aria-controls\"?](#)\n\n\n</td><td>\n\n\n</td><td>\n\nstring \\| undefined\n\n\n</td><td>\n\n_(Optional)_ Identifies the element (or elements) whose contents or presence are controlled by the current element.\n\n\n</td></tr>\n<tr><td>\n\n[\"aria-current\"?](#)\n\n\n</td><td>\n\n\n</td><td>\n\nboolean \\| 'false' \\| 'true' \\| 'page' \\| 'step' \\| 'location' \\| 'date' \\| 'time' \\| undefined\n\n\n</td><td>\n\n_(Optional)_ Indicates the element that represents the current item within a container or set of related elements.\n\n\n</td></tr>\n<tr><td>\n\n[\"aria-describedby\"?](#)\n\n\n</td><td>\n\n\n</td><td>\n\nstring \\| undefined\n\n\n</td><td>\n\n_(Optional)_ Identifies the element (or elements) that describes the object.\n\n\n</td></tr>\n<tr><td>\n\n[\"aria-details\"?](#)\n\n\n</td><td>\n\n\n</td><td>\n\nstring \\| undefined\n\n\n</td><td>\n\n_(Optional)_ Identifies the element that provides a detailed, extended description for the object.\n\n\n</td></tr>\n<tr><td>\n\n[\"aria-disabled\"?](#)\n\n\n</td><td>\n\n\n</td><td>\n\n[Booleanish](#booleanish) \\| undefined\n\n\n</td><td>\n\n_(Optional)_ Indicates that the element is perceivable but disabled, so it is not editable or otherwise operable.\n\n\n</td></tr>\n<tr><td>\n\n[\"aria-dropeffect\"?](#)\n\n\n</td><td>\n\n\n</td><td>\n\n'none' \\| 'copy' \\| 'execute' \\| 'link' \\| 'move' \\| 'popup' \\| undefined\n\n\n</td><td>\n\n_(Optional)_ Indicates what functions can be performed when a dragged object is released on the drop target.\n\n\n</td></tr>\n<tr><td>\n\n[\"aria-errormessage\"?](#)\n\n\n</td><td>\n\n\n</td><td>\n\nstring \\| undefined\n\n\n</td><td>\n\n_(Optional)_ Identifies the element that provides an error message for the object.\n\n\n</td></tr>\n<tr><td>\n\n[\"aria-expanded\"?](#)\n\n\n</td><td>\n\n\n</td><td>\n\n[Booleanish](#booleanish) \\| undefined\n\n\n</td><td>\n\n_(Optional)_ Indicates whether the element, or another grouping element it controls, is currently expanded or collapsed.\n\n\n</td></tr>\n<tr><td>\n\n[\"aria-flowto\"?](#)\n\n\n</td><td>\n\n\n</td><td>\n\nstring \\| undefined\n\n\n</td><td>\n\n_(Optional)_ Identifies the next element (or elements) in an alternate reading order of content which, at the user's discretion, allows assistive technology to override the general default of reading in document source order.\n\n\n</td></tr>\n<tr><td>\n\n[\"aria-grabbed\"?](#)\n\n\n</td><td>\n\n\n</td><td>\n\n[Booleanish](#booleanish) \\| undefined\n\n\n</td><td>\n\n_(Optional)_ Indicates an element's \"grabbed\" state in a drag-and-drop operation.\n\n\n</td></tr>\n<tr><td>\n\n[\"aria-haspopup\"?](#)\n\n\n</td><td>\n\n\n</td><td>\n\nboolean \\| 'false' \\| 'true' \\| 'menu' \\| 'listbox' \\| 'tree' \\| 'grid' \\| 'dialog' \\| undefined\n\n\n</td><td>\n\n_(Optional)_ Indicates the availability and type of interactive popup element, such as menu or dialog, that can be triggered by an element.\n\n\n</td></tr>\n<tr><td>\n\n[\"aria-hidden\"?](#)\n\n\n</td><td>\n\n\n</td><td>\n\n[Booleanish](#booleanish) \\| undefined\n\n\n</td><td>\n\n_(Optional)_ Indicates whether the element is exposed to an accessibility API.\n\n\n</td></tr>\n<tr><td>\n\n[\"aria-invalid\"?](#)\n\n\n</td><td>\n\n\n</td><td>\n\nboolean \\| 'false' \\| 'true' \\| 'grammar' \\| 'spelling' \\| undefined\n\n\n</td><td>\n\n_(Optional)_ Indicates the entered value does not conform to the format expected by the application.\n\n\n</td></tr>\n<tr><td>\n\n[\"aria-keyshortcuts\"?](#)\n\n\n</td><td>\n\n\n</td><td>\n\nstring \\| undefined\n\n\n</td><td>\n\n_(Optional)_ Indicates keyboard shortcuts that an author has implemented to activate or give focus to an element.\n\n\n</td></tr>\n<tr><td>\n\n[\"aria-label\"?](#)\n\n\n</td><td>\n\n\n</td><td>\n\nstring \\| undefined\n\n\n</td><td>\n\n_(Optional)_ Defines a string value that labels the current element.\n\n\n</td></tr>\n<tr><td>\n\n[\"aria-labelledby\"?](#)\n\n\n</td><td>\n\n\n</td><td>\n\nstring \\| undefined\n\n\n</td><td>\n\n_(Optional)_ Identifies the element (or elements) that labels the current element.\n\n\n</td></tr>\n<tr><td>\n\n[\"aria-level\"?](#)\n\n\n</td><td>\n\n\n</td><td>\n\nnumber \\| undefined\n\n\n</td><td>\n\n_(Optional)_ Defines the hierarchical level of an element within a structure.\n\n\n</td></tr>\n<tr><td>\n\n[\"aria-live\"?](#)\n\n\n</td><td>\n\n\n</td><td>\n\n'off' \\| 'assertive' \\| 'polite' \\| undefined\n\n\n</td><td>\n\n_(Optional)_ Indicates that an element will be updated, and describes the types of updates the user agents, assistive technologies, and user can expect from the live region.\n\n\n</td></tr>\n<tr><td>\n\n[\"aria-modal\"?](#)\n\n\n</td><td>\n\n\n</td><td>\n\n[Booleanish](#booleanish) \\| undefined\n\n\n</td><td>\n\n_(Optional)_ Indicates whether an element is modal when displayed.\n\n\n</td></tr>\n<tr><td>\n\n[\"aria-multiline\"?](#)\n\n\n</td><td>\n\n\n</td><td>\n\n[Booleanish](#booleanish) \\| undefined\n\n\n</td><td>\n\n_(Optional)_ Indicates whether a text box accepts multiple lines of input or only a single line.\n\n\n</td></tr>\n<tr><td>\n\n[\"aria-multiselectable\"?](#)\n\n\n</td><td>\n\n\n</td><td>\n\n[Booleanish](#booleanish) \\| undefined\n\n\n</td><td>\n\n_(Optional)_ Indicates that the user may select more than one item from the current selectable descendants.\n\n\n</td></tr>\n<tr><td>\n\n[\"aria-orientation\"?](#)\n\n\n</td><td>\n\n\n</td><td>\n\n'horizontal' \\| 'vertical' \\| undefined\n\n\n</td><td>\n\n_(Optional)_ Indicates whether the element's orientation is horizontal, vertical, or unknown/ambiguous.\n\n\n</td></tr>\n<tr><td>\n\n[\"aria-owns\"?](#)\n\n\n</td><td>\n\n\n</td><td>\n\nstring \\| undefined\n\n\n</td><td>\n\n_(Optional)_ Identifies an element (or elements) in order to define a visual, functional, or contextual parent/child relationship between DOM elements where the DOM hierarchy cannot be used to represent the relationship.\n\n\n</td></tr>\n<tr><td>\n\n[\"aria-placeholder\"?](#)\n\n\n</td><td>\n\n\n</td><td>\n\nstring \\| undefined\n\n\n</td><td>\n\n_(Optional)_ Defines a short hint (a word or short phrase) intended to aid the user with data entry when the control has no value. A hint could be a sample value or a brief description of the expected format.\n\n\n</td></tr>\n<tr><td>\n\n[\"aria-posinset\"?](#)\n\n\n</td><td>\n\n\n</td><td>\n\nnumber \\| undefined\n\n\n</td><td>\n\n_(Optional)_ Defines an element's number or position in the current set of listitems or treeitems. Not required if all elements in the set are present in the DOM.\n\n\n</td></tr>\n<tr><td>\n\n[\"aria-pressed\"?](#)\n\n\n</td><td>\n\n\n</td><td>\n\nboolean \\| 'false' \\| 'mixed' \\| 'true' \\| undefined\n\n\n</td><td>\n\n_(Optional)_ Indicates the current \"pressed\" state of toggle buttons.\n\n\n</td></tr>\n<tr><td>\n\n[\"aria-readonly\"?](#)\n\n\n</td><td>\n\n\n</td><td>\n\n[Booleanish](#booleanish) \\| undefined\n\n\n</td><td>\n\n_(Optional)_ Indicates that the element is not editable, but is otherwise operable.\n\n\n</td></tr>\n<tr><td>\n\n[\"aria-relevant\"?](#)\n\n\n</td><td>\n\n\n</td><td>\n\n'additions' \\| 'additions removals' \\| 'additions text' \\| 'all' \\| 'removals' \\| 'removals additions' \\| 'removals text' \\| 'text' \\| 'text additions' \\| 'text removals' \\| undefined\n\n\n</td><td>\n\n_(Optional)_ Indicates what notifications the user agent will trigger when the accessibility tree within a live region is modified.\n\n\n</td></tr>\n<tr><td>\n\n[\"aria-required\"?](#)\n\n\n</td><td>\n\n\n</td><td>\n\n[Booleanish](#booleanish) \\| undefined\n\n\n</td><td>\n\n_(Optional)_ Indicates that user input is required on the element before a form may be submitted.\n\n\n</td></tr>\n<tr><td>\n\n[\"aria-roledescription\"?](#)\n\n\n</td><td>\n\n\n</td><td>\n\nstring \\| undefined\n\n\n</td><td>\n\n_(Optional)_ Defines a human-readable, author-localized description for the role of an element.\n\n\n</td></tr>\n<tr><td>\n\n[\"aria-rowcount\"?](#)\n\n\n</td><td>\n\n\n</td><td>\n\nnumber \\| undefined\n\n\n</td><td>\n\n_(Optional)_ Defines the total number of rows in a table, grid, or treegrid.\n\n\n</td></tr>\n<tr><td>\n\n[\"aria-rowindex\"?](#)\n\n\n</td><td>\n\n\n</td><td>\n\nnumber \\| undefined\n\n\n</td><td>\n\n_(Optional)_ Defines an element's row index or position with respect to the total number of rows within a table, grid, or treegrid.\n\n\n</td></tr>\n<tr><td>\n\n[\"aria-rowspan\"?](#)\n\n\n</td><td>\n\n\n</td><td>\n\nnumber \\| undefined\n\n\n</td><td>\n\n_(Optional)_ Defines the number of rows spanned by a cell or gridcell within a table, grid, or treegrid.\n\n\n</td></tr>\n<tr><td>\n\n[\"aria-selected\"?](#)\n\n\n</td><td>\n\n\n</td><td>\n\n[Booleanish](#booleanish) \\| undefined\n\n\n</td><td>\n\n_(Optional)_ Indicates the current \"selected\" state of various widgets.\n\n\n</td></tr>\n<tr><td>\n\n[\"aria-setsize\"?](#)\n\n\n</td><td>\n\n\n</td><td>\n\nnumber \\| undefined\n\n\n</td><td>\n\n_(Optional)_ Defines the number of items in the current set of listitems or treeitems. Not required if all elements in the set are present in the DOM.\n\n\n</td></tr>\n<tr><td>\n\n[\"aria-sort\"?](#)\n\n\n</td><td>\n\n\n</td><td>\n\n'none' \\| 'ascending' \\| 'descending' \\| 'other' \\| undefined\n\n\n</td><td>\n\n_(Optional)_ Indicates if items in a table or grid are sorted in ascending or descending order.\n\n\n</td></tr>\n<tr><td>\n\n[\"aria-valuemax\"?](#)\n\n\n</td><td>\n\n\n</td><td>\n\nnumber \\| undefined\n\n\n</td><td>\n\n_(Optional)_ Defines the maximum allowed value for a range widget.\n\n\n</td></tr>\n<tr><td>\n\n[\"aria-valuemin\"?](#)\n\n\n</td><td>\n\n\n</td><td>\n\nnumber \\| undefined\n\n\n</td><td>\n\n_(Optional)_ Defines the minimum allowed value for a range widget.\n\n\n</td></tr>\n<tr><td>\n\n[\"aria-valuenow\"?](#)\n\n\n</td><td>\n\n\n</td><td>\n\nnumber \\| undefined\n\n\n</td><td>\n\n_(Optional)_ Defines the current value for a range widget.\n\n\n</td></tr>\n<tr><td>\n\n[\"aria-valuetext\"?](#)\n\n\n</td><td>\n\n\n</td><td>\n\nstring \\| undefined\n\n\n</td><td>\n\n_(Optional)_ Defines the human readable text alternative of aria-valuenow for a range widget.\n\n\n</td></tr>\n</tbody></table>",
      "editUrl": "https://github.com/QwikDev/qwik/tree/main/packages/qwik/src/core/shared/jsx/types/jsx-generated.ts",
      "mdFile": "core.ariaattributes.md"
    },
    {
      "name": "AriaRole",
      "id": "ariarole",
      "hierarchy": [
        {
          "name": "AriaRole",
          "id": "ariarole"
        }
      ],
      "kind": "TypeAlias",
      "content": "```typescript\nexport type AriaRole = 'alert' | 'alertdialog' | 'application' | 'article' | 'banner' | 'button' | 'cell' | 'checkbox' | 'columnheader' | 'combobox' | 'complementary' | 'contentinfo' | 'definition' | 'dialog' | 'directory' | 'document' | 'feed' | 'figure' | 'form' | 'grid' | 'gridcell' | 'group' | 'heading' | 'img' | 'link' | 'list' | 'listbox' | 'listitem' | 'log' | 'main' | 'marquee' | 'math' | 'menu' | 'menubar' | 'menuitem' | 'menuitemcheckbox' | 'menuitemradio' | 'navigation' | 'none' | 'note' | 'option' | 'presentation' | 'progressbar' | 'radio' | 'radiogroup' | 'region' | 'row' | 'rowgroup' | 'rowheader' | 'scrollbar' | 'search' | 'searchbox' | 'separator' | 'slider' | 'spinbutton' | 'status' | 'switch' | 'tab' | 'table' | 'tablist' | 'tabpanel' | 'term' | 'textbox' | 'timer' | 'toolbar' | 'tooltip' | 'tree' | 'treegrid' | 'treeitem' | (string & {});\n```",
      "editUrl": "https://github.com/QwikDev/qwik/tree/main/packages/qwik/src/core/shared/jsx/types/jsx-generated.ts",
      "mdFile": "core.ariarole.md"
    },
    {
      "name": "AudioHTMLAttributes",
      "id": "audiohtmlattributes",
      "hierarchy": [
        {
          "name": "AudioHTMLAttributes",
          "id": "audiohtmlattributes"
        }
      ],
      "kind": "Interface",
      "content": "```typescript\nexport interface AudioHTMLAttributes<T extends Element> extends Attrs<'audio', T> \n```\n**Extends:** Attrs&lt;'audio', T&gt;",
      "editUrl": "https://github.com/QwikDev/qwik/tree/main/packages/qwik/src/core/shared/jsx/types/jsx-generated.ts",
      "mdFile": "core.audiohtmlattributes.md"
    },
    {
      "name": "BaseHTMLAttributes",
      "id": "basehtmlattributes",
      "hierarchy": [
        {
          "name": "BaseHTMLAttributes",
          "id": "basehtmlattributes"
        }
      ],
      "kind": "Interface",
      "content": "```typescript\nexport interface BaseHTMLAttributes<T extends Element> extends Attrs<'base', T> \n```\n**Extends:** Attrs&lt;'base', T&gt;",
      "editUrl": "https://github.com/QwikDev/qwik/tree/main/packages/qwik/src/core/shared/jsx/types/jsx-generated.ts",
      "mdFile": "core.basehtmlattributes.md"
    },
    {
      "name": "BlockquoteHTMLAttributes",
      "id": "blockquotehtmlattributes",
      "hierarchy": [
        {
          "name": "BlockquoteHTMLAttributes",
          "id": "blockquotehtmlattributes"
        }
      ],
      "kind": "Interface",
      "content": "```typescript\nexport interface BlockquoteHTMLAttributes<T extends Element> extends Attrs<'blockquote', T> \n```\n**Extends:** Attrs&lt;'blockquote', T&gt;",
      "editUrl": "https://github.com/QwikDev/qwik/tree/main/packages/qwik/src/core/shared/jsx/types/jsx-generated.ts",
      "mdFile": "core.blockquotehtmlattributes.md"
    },
    {
      "name": "Booleanish",
      "id": "booleanish",
      "hierarchy": [
        {
          "name": "Booleanish",
          "id": "booleanish"
        }
      ],
      "kind": "TypeAlias",
      "content": "```typescript\nexport type Booleanish = boolean | `${boolean}`;\n```",
      "editUrl": "https://github.com/QwikDev/qwik/tree/main/packages/qwik/src/core/shared/jsx/types/jsx-generated.ts",
      "mdFile": "core.booleanish.md"
    },
    {
      "name": "ButtonHTMLAttributes",
      "id": "buttonhtmlattributes",
      "hierarchy": [
        {
          "name": "ButtonHTMLAttributes",
          "id": "buttonhtmlattributes"
        }
      ],
      "kind": "Interface",
      "content": "```typescript\nexport interface ButtonHTMLAttributes<T extends Element> extends Attrs<'button', T> \n```\n**Extends:** Attrs&lt;'button', T&gt;",
      "editUrl": "https://github.com/QwikDev/qwik/tree/main/packages/qwik/src/core/shared/jsx/types/jsx-generated.ts",
      "mdFile": "core.buttonhtmlattributes.md"
    },
    {
      "name": "cache",
      "id": "resourcectx-cache",
      "hierarchy": [
        {
          "name": "ResourceCtx",
          "id": "resourcectx-cache"
        },
        {
          "name": "cache",
          "id": "resourcectx-cache"
        }
      ],
      "kind": "MethodSignature",
      "content": "```typescript\ncache(policyOrMilliseconds: number | 'immutable'): void;\n```\n\n\n<table><thead><tr><th>\n\nParameter\n\n\n</th><th>\n\nType\n\n\n</th><th>\n\nDescription\n\n\n</th></tr></thead>\n<tbody><tr><td>\n\npolicyOrMilliseconds\n\n\n</td><td>\n\nnumber \\| 'immutable'\n\n\n</td><td>\n\n\n</td></tr>\n</tbody></table>\n**Returns:**\n\nvoid",
      "mdFile": "core.resourcectx.cache.md"
    },
    {
      "name": "CanvasHTMLAttributes",
      "id": "canvashtmlattributes",
      "hierarchy": [
        {
          "name": "CanvasHTMLAttributes",
          "id": "canvashtmlattributes"
        }
      ],
      "kind": "Interface",
      "content": "```typescript\nexport interface CanvasHTMLAttributes<T extends Element> extends Attrs<'canvas', T> \n```\n**Extends:** Attrs&lt;'canvas', T&gt;",
      "editUrl": "https://github.com/QwikDev/qwik/tree/main/packages/qwik/src/core/shared/jsx/types/jsx-generated.ts",
      "mdFile": "core.canvashtmlattributes.md"
    },
    {
      "name": "ClassList",
      "id": "classlist",
      "hierarchy": [
        {
          "name": "ClassList",
          "id": "classlist"
        }
      ],
      "kind": "TypeAlias",
      "content": "A class list can be a string, a boolean, an array, or an object.\n\nIf it's an array, each item is a class list and they are all added.\n\nIf it's an object, then the keys are class name strings, and the values are booleans that determine if the class name string should be added or not.\n\n\n```typescript\nexport type ClassList = string | undefined | null | false | Record<string, boolean | string | number | null | undefined> | ClassList[];\n```\n**References:** [ClassList](#classlist)",
      "editUrl": "https://github.com/QwikDev/qwik/tree/main/packages/qwik/src/core/shared/jsx/types/jsx-qwik-attributes.ts",
      "mdFile": "core.classlist.md"
    },
    {
      "name": "cleanup",
      "id": "renderresult-cleanup",
      "hierarchy": [
        {
          "name": "RenderResult",
          "id": "renderresult-cleanup"
        },
        {
          "name": "cleanup",
          "id": "renderresult-cleanup"
        }
      ],
      "kind": "MethodSignature",
      "content": "```typescript\ncleanup(): void;\n```\n**Returns:**\n\nvoid",
      "mdFile": "core.renderresult.cleanup.md"
    },
    {
      "name": "ColgroupHTMLAttributes",
      "id": "colgrouphtmlattributes",
      "hierarchy": [
        {
          "name": "ColgroupHTMLAttributes",
          "id": "colgrouphtmlattributes"
        }
      ],
      "kind": "Interface",
      "content": "```typescript\nexport interface ColgroupHTMLAttributes<T extends Element> extends Attrs<'colgroup', T> \n```\n**Extends:** Attrs&lt;'colgroup', T&gt;",
      "editUrl": "https://github.com/QwikDev/qwik/tree/main/packages/qwik/src/core/shared/jsx/types/jsx-generated.ts",
      "mdFile": "core.colgrouphtmlattributes.md"
    },
    {
      "name": "ColHTMLAttributes",
      "id": "colhtmlattributes",
      "hierarchy": [
        {
          "name": "ColHTMLAttributes",
          "id": "colhtmlattributes"
        }
      ],
      "kind": "Interface",
      "content": "```typescript\nexport interface ColHTMLAttributes<T extends Element> extends Attrs<'col', T> \n```\n**Extends:** Attrs&lt;'col', T&gt;",
      "editUrl": "https://github.com/QwikDev/qwik/tree/main/packages/qwik/src/core/shared/jsx/types/jsx-generated.ts",
      "mdFile": "core.colhtmlattributes.md"
    },
    {
      "name": "Component",
      "id": "component",
      "hierarchy": [
        {
          "name": "Component",
          "id": "component"
        }
      ],
      "kind": "TypeAlias",
      "content": "Type representing the Qwik component.\n\n`Component` is the type returned by invoking `component$`<!-- -->.\n\n```tsx\ninterface MyComponentProps {\n  someProp: string;\n}\nconst MyComponent: Component<MyComponentProps> = component$((props: MyComponentProps) => {\n  return <span>{props.someProp}</span>;\n});\n```\n\n\n```typescript\nexport type Component<PROPS = unknown> = FunctionComponent<PublicProps<PROPS>>;\n```\n**References:** [FunctionComponent](#functioncomponent)<!-- -->, [PublicProps](#publicprops)",
      "editUrl": "https://github.com/QwikDev/qwik/tree/main/packages/qwik/src/core/shared/component.public.ts",
      "mdFile": "core.component.md"
    },
    {
      "name": "component$",
      "id": "component_",
      "hierarchy": [
        {
          "name": "component$",
          "id": "component_"
        }
      ],
      "kind": "Function",
      "content": "Declare a Qwik component that can be used to create UI.\n\nUse `component$` to declare a Qwik component. A Qwik component is a special kind of component that allows the Qwik framework to lazy load and execute the component independently of other Qwik components as well as lazy load the component's life-cycle hooks and event handlers.\n\nSide note: You can also declare regular (standard JSX) components that will have standard synchronous behavior.\n\nQwik component is a facade that describes how the component should be used without forcing the implementation of the component to be eagerly loaded. A minimum Qwik definition consists of:\n\n\\#\\#\\# Example\n\nAn example showing how to create a counter component:\n\n```tsx\nexport interface CounterProps {\n  initialValue?: number;\n  step?: number;\n}\nexport const Counter = component$((props: CounterProps) => {\n  const state = useStore({ count: props.initialValue || 0 });\n  return (\n    <div>\n      <span>{state.count}</span>\n      <button onClick$={() => (state.count += props.step || 1)}>+</button>\n    </div>\n  );\n});\n```\n- `component$` is how a component gets declared. - `{ value?: number; step?: number }` declares the public (props) interface of the component. - `{ count: number }` declares the private (state) interface of the component.\n\nThe above can then be used like so:\n\n```tsx\nexport const OtherComponent = component$(() => {\n  return <Counter initialValue={100} />;\n});\n```\nSee also: `component`<!-- -->, `useCleanup`<!-- -->, `onResume`<!-- -->, `onPause`<!-- -->, `useOn`<!-- -->, `useOnDocument`<!-- -->, `useOnWindow`<!-- -->, `useStyles`\n\n\n```typescript\ncomponent$: <PROPS = unknown>(onMount: OnRenderFn<PROPS>) => Component<PROPS>\n```\n\n\n<table><thead><tr><th>\n\nParameter\n\n\n</th><th>\n\nType\n\n\n</th><th>\n\nDescription\n\n\n</th></tr></thead>\n<tbody><tr><td>\n\nonMount\n\n\n</td><td>\n\n[OnRenderFn](#onrenderfn)<!-- -->&lt;PROPS&gt;\n\n\n</td><td>\n\n\n</td></tr>\n</tbody></table>\n**Returns:**\n\n[Component](#component)<!-- -->&lt;PROPS&gt;",
      "editUrl": "https://github.com/QwikDev/qwik/tree/main/packages/qwik/src/core/shared/component.public.ts",
      "mdFile": "core.component_.md"
    },
    {
      "name": "ComponentBaseProps",
      "id": "componentbaseprops",
      "hierarchy": [
        {
          "name": "ComponentBaseProps",
          "id": "componentbaseprops"
        }
      ],
      "kind": "Interface",
      "content": "```typescript\nexport interface ComponentBaseProps \n```\n\n\n<table><thead><tr><th>\n\nProperty\n\n\n</th><th>\n\nModifiers\n\n\n</th><th>\n\nType\n\n\n</th><th>\n\nDescription\n\n\n</th></tr></thead>\n<tbody><tr><td>\n\n[\"q:slot\"?](#componentbaseprops-_q_slot_)\n\n\n</td><td>\n\n\n</td><td>\n\nstring\n\n\n</td><td>\n\n_(Optional)_\n\n\n</td></tr>\n<tr><td>\n\n[key?](#)\n\n\n</td><td>\n\n\n</td><td>\n\nstring \\| number \\| null \\| undefined\n\n\n</td><td>\n\n_(Optional)_\n\n\n</td></tr>\n</tbody></table>",
      "editUrl": "https://github.com/QwikDev/qwik/tree/main/packages/qwik/src/core/shared/jsx/types/jsx-qwik-attributes.ts",
      "mdFile": "core.componentbaseprops.md"
    },
    {
      "name": "ComputedFn",
      "id": "computedfn",
      "hierarchy": [
        {
          "name": "ComputedFn",
          "id": "computedfn"
        }
      ],
      "kind": "TypeAlias",
      "content": "```typescript\nexport type ComputedFn<T> = () => T;\n```",
      "editUrl": "https://github.com/QwikDev/qwik/tree/main/packages/qwik/src/core/use/use-computed.ts",
      "mdFile": "core.computedfn.md"
    },
    {
      "name": "ComputedSignal",
      "id": "computedsignal",
      "hierarchy": [
        {
          "name": "ComputedSignal",
          "id": "computedsignal"
        }
      ],
      "kind": "Interface",
      "content": "A computed signal is a signal which is calculated from other signals. When the signals change, the computed signal is recalculated, and if the result changed, all tasks which are tracking the signal will be re-run and all components that read the signal will be re-rendered.\n\n\n```typescript\nexport interface ComputedSignal<T> extends ReadonlySignal<T> \n```\n**Extends:** [ReadonlySignal](#readonlysignal)<!-- -->&lt;T&gt;\n\n\n<table><thead><tr><th>\n\nMethod\n\n\n</th><th>\n\nDescription\n\n\n</th></tr></thead>\n<tbody><tr><td>\n\n[force()](#computedsignal-force)\n\n\n</td><td>\n\nUse this to force recalculation and running subscribers, for example when the calculated value mutates but remains the same object. Useful for third-party libraries.\n\n\n</td></tr>\n</tbody></table>",
      "editUrl": "https://github.com/QwikDev/qwik/tree/main/packages/qwik/src/core/signal/signal.public.ts",
      "mdFile": "core.computedsignal.md"
    },
    {
      "name": "ContextId",
      "id": "contextid",
      "hierarchy": [
        {
          "name": "ContextId",
          "id": "contextid"
        }
      ],
      "kind": "Interface",
      "content": "ContextId is a typesafe ID for your context.\n\nContext is a way to pass stores to the child components without prop-drilling.\n\nUse `createContextId()` to create a `ContextId`<!-- -->. A `ContextId` is just a serializable identifier for the context. It is not the context value itself. See `useContextProvider()` and `useContext()` for the values. Qwik needs a serializable ID for the context so that the it can track context providers and consumers in a way that survives resumability.\n\n\\#\\#\\# Example\n\n```tsx\n// Declare the Context type.\ninterface TodosStore {\n  items: string[];\n}\n// Create a Context ID (no data is saved here.)\n// You will use this ID to both create and retrieve the Context.\nexport const TodosContext = createContextId<TodosStore>('Todos');\n\n// Example of providing context to child components.\nexport const App = component$(() => {\n  useContextProvider(\n    TodosContext,\n    useStore<TodosStore>({\n      items: ['Learn Qwik', 'Build Qwik app', 'Profit'],\n    })\n  );\n\n  return <Items />;\n});\n\n// Example of retrieving the context provided by a parent component.\nexport const Items = component$(() => {\n  const todos = useContext(TodosContext);\n  return (\n    <ul>\n      {todos.items.map((item) => (\n        <li>{item}</li>\n      ))}\n    </ul>\n  );\n});\n\n```\n\n\n```typescript\nexport interface ContextId<STATE> \n```\n\n\n<table><thead><tr><th>\n\nProperty\n\n\n</th><th>\n\nModifiers\n\n\n</th><th>\n\nType\n\n\n</th><th>\n\nDescription\n\n\n</th></tr></thead>\n<tbody><tr><td>\n\n[\\_\\_brand\\_context\\_type\\_\\_](#)\n\n\n</td><td>\n\n`readonly`\n\n\n</td><td>\n\nSTATE\n\n\n</td><td>\n\nDesign-time property to store type information for the context.\n\n\n</td></tr>\n<tr><td>\n\n[id](#)\n\n\n</td><td>\n\n`readonly`\n\n\n</td><td>\n\nstring\n\n\n</td><td>\n\nA unique ID for the context.\n\n\n</td></tr>\n</tbody></table>",
      "editUrl": "https://github.com/QwikDev/qwik/tree/main/packages/qwik/src/core/use/use-context.ts",
      "mdFile": "core.contextid.md"
    },
    {
      "name": "CorePlatform",
      "id": "coreplatform",
      "hierarchy": [
        {
          "name": "CorePlatform",
          "id": "coreplatform"
        }
      ],
      "kind": "Interface",
      "content": "Low-level API for platform abstraction.\n\nDifferent platforms (browser, node, service workers) may have different ways of handling things such as `requestAnimationFrame` and imports. To make Qwik platform-independent Qwik uses the `CorePlatform` API to access the platform API.\n\n`CorePlatform` also is responsible for importing symbols. The import map is different on the client (browser) then on the server. For this reason, the server has a manifest that is used to map symbols to javascript chunks. The manifest is encapsulated in `CorePlatform`<!-- -->, for this reason, the `CorePlatform` can't be global as there may be multiple applications running at server concurrently.\n\nThis is a low-level API and there should not be a need for you to access this.\n\n\n```typescript\nexport interface CorePlatform \n```\n\n\n<table><thead><tr><th>\n\nProperty\n\n\n</th><th>\n\nModifiers\n\n\n</th><th>\n\nType\n\n\n</th><th>\n\nDescription\n\n\n</th></tr></thead>\n<tbody><tr><td>\n\n[chunkForSymbol](#)\n\n\n</td><td>\n\n\n</td><td>\n\n(symbolName: string, chunk: string \\| null, parent?: string) =&gt; readonly \\[symbol: string, chunk: string\\] \\| undefined\n\n\n</td><td>\n\nRetrieve chunk name for the symbol.\n\nWhen the application is running on the server the symbols may be imported from different files (as server build is typically a single javascript chunk.) For this reason, it is necessary to convert the chunks from server format to client (browser) format. This is done by looking up symbols (which are globally unique) in the manifest. (Manifest is the mapping of symbols to the client chunk names.)\n\n\n</td></tr>\n<tr><td>\n\n[importSymbol](#)\n\n\n</td><td>\n\n\n</td><td>\n\n(containerEl: Element \\| undefined, url: string \\| URL \\| undefined \\| null, symbol: string) =&gt; [ValueOrPromise](#valueorpromise)<!-- -->&lt;any&gt;\n\n\n</td><td>\n\nRetrieve a symbol value from QRL.\n\nQwik needs to lazy load data and closures. For this Qwik uses QRLs that are serializable references of resources that are needed. The QRLs contain all the information necessary to retrieve the reference using `importSymbol`<!-- -->.\n\nWhy not use `import()`<!-- -->? Because `import()` is relative to the current file, and the current file is always the Qwik framework. So QRLs have additional information that allows them to serialize imports relative to application base rather than the Qwik framework file.\n\n\n</td></tr>\n<tr><td>\n\n[isServer](#)\n\n\n</td><td>\n\n\n</td><td>\n\nboolean\n\n\n</td><td>\n\nTrue of running on the server platform.\n\n\n</td></tr>\n<tr><td>\n\n[nextTick](#)\n\n\n</td><td>\n\n\n</td><td>\n\n(fn: () =&gt; any) =&gt; Promise&lt;any&gt;\n\n\n</td><td>\n\nPerform operation on next tick.\n\n\n</td></tr>\n<tr><td>\n\n[raf](#)\n\n\n</td><td>\n\n\n</td><td>\n\n(fn: () =&gt; any) =&gt; Promise&lt;any&gt;\n\n\n</td><td>\n\nPerform operation on next request-animation-frame.\n\n\n</td></tr>\n</tbody></table>",
      "editUrl": "https://github.com/QwikDev/qwik/tree/main/packages/qwik/src/core/shared/platform/types.ts",
      "mdFile": "core.coreplatform.md"
    },
    {
      "name": "CorrectedToggleEvent",
      "id": "correctedtoggleevent",
      "hierarchy": [
        {
          "name": "CorrectedToggleEvent",
          "id": "correctedtoggleevent"
        }
      ],
      "kind": "Interface",
      "content": "This corrects the TS definition for ToggleEvent\n\n\n```typescript\nexport interface CorrectedToggleEvent extends Event \n```\n**Extends:** Event\n\n\n<table><thead><tr><th>\n\nProperty\n\n\n</th><th>\n\nModifiers\n\n\n</th><th>\n\nType\n\n\n</th><th>\n\nDescription\n\n\n</th></tr></thead>\n<tbody><tr><td>\n\n[newState](#)\n\n\n</td><td>\n\n`readonly`\n\n\n</td><td>\n\n'open' \\| 'closed'\n\n\n</td><td>\n\n\n</td></tr>\n<tr><td>\n\n[prevState](#)\n\n\n</td><td>\n\n`readonly`\n\n\n</td><td>\n\n'open' \\| 'closed'\n\n\n</td><td>\n\n\n</td></tr>\n</tbody></table>",
      "editUrl": "https://github.com/QwikDev/qwik/tree/main/packages/qwik/src/core/shared/jsx/types/jsx-qwik-attributes.ts",
      "mdFile": "core.correctedtoggleevent.md"
    },
    {
      "name": "createComputed$",
      "id": "createcomputed_",
      "hierarchy": [
        {
          "name": "createComputed$",
          "id": "createcomputed_"
        }
      ],
      "kind": "Function",
      "content": "Create a computed signal which is calculated from the given QRL. A computed signal is a signal which is calculated from other signals. When the signals change, the computed signal is recalculated.\n\nThe QRL must be a function which returns the value of the signal. The function must not have side effects, and it mus be synchronous.\n\nIf you need the function to be async, use `useSignal` and `useTask$` instead.\n\n\n```typescript\ncreateComputed$: <T>(qrl: () => T) => T extends Promise<any> ? never : ComputedSignal<T>\n```\n\n\n<table><thead><tr><th>\n\nParameter\n\n\n</th><th>\n\nType\n\n\n</th><th>\n\nDescription\n\n\n</th></tr></thead>\n<tbody><tr><td>\n\nqrl\n\n\n</td><td>\n\n() =&gt; T\n\n\n</td><td>\n\n\n</td></tr>\n</tbody></table>\n**Returns:**\n\nT extends Promise&lt;any&gt; ? never : [ComputedSignal](#computedsignal)<!-- -->&lt;T&gt;",
      "editUrl": "https://github.com/QwikDev/qwik/tree/main/packages/qwik/src/core/signal/signal.public.ts",
      "mdFile": "core.createcomputed_.md"
    },
    {
      "name": "createContextId",
      "id": "createcontextid",
      "hierarchy": [
        {
          "name": "createContextId",
          "id": "createcontextid"
        }
      ],
      "kind": "Function",
      "content": "Create a context ID to be used in your application. The name should be written with no spaces.\n\nContext is a way to pass stores to the child components without prop-drilling.\n\nUse `createContextId()` to create a `ContextId`<!-- -->. A `ContextId` is just a serializable identifier for the context. It is not the context value itself. See `useContextProvider()` and `useContext()` for the values. Qwik needs a serializable ID for the context so that the it can track context providers and consumers in a way that survives resumability.\n\n\\#\\#\\# Example\n\n```tsx\n// Declare the Context type.\ninterface TodosStore {\n  items: string[];\n}\n// Create a Context ID (no data is saved here.)\n// You will use this ID to both create and retrieve the Context.\nexport const TodosContext = createContextId<TodosStore>('Todos');\n\n// Example of providing context to child components.\nexport const App = component$(() => {\n  useContextProvider(\n    TodosContext,\n    useStore<TodosStore>({\n      items: ['Learn Qwik', 'Build Qwik app', 'Profit'],\n    })\n  );\n\n  return <Items />;\n});\n\n// Example of retrieving the context provided by a parent component.\nexport const Items = component$(() => {\n  const todos = useContext(TodosContext);\n  return (\n    <ul>\n      {todos.items.map((item) => (\n        <li>{item}</li>\n      ))}\n    </ul>\n  );\n});\n\n```\n\n\n```typescript\ncreateContextId: <STATE = unknown>(name: string) => ContextId<STATE>\n```\n\n\n<table><thead><tr><th>\n\nParameter\n\n\n</th><th>\n\nType\n\n\n</th><th>\n\nDescription\n\n\n</th></tr></thead>\n<tbody><tr><td>\n\nname\n\n\n</td><td>\n\nstring\n\n\n</td><td>\n\nThe name of the context.\n\n\n</td></tr>\n</tbody></table>\n**Returns:**\n\n[ContextId](#contextid)<!-- -->&lt;STATE&gt;",
      "editUrl": "https://github.com/QwikDev/qwik/tree/main/packages/qwik/src/core/use/use-context.ts",
      "mdFile": "core.createcontextid.md"
    },
    {
      "name": "createSignal",
      "id": "createsignal",
      "hierarchy": [
        {
          "name": "createSignal",
          "id": "createsignal"
        }
      ],
      "kind": "Variable",
      "content": "Creates a Signal with the given value. If no value is given, the signal is created with `undefined`<!-- -->.\n\n\n```typescript\ncreateSignal: {\n    <T>(): Signal<T | undefined>;\n    <T>(value: T): Signal<T>;\n}\n```",
      "editUrl": "https://github.com/QwikDev/qwik/tree/main/packages/qwik/src/core/signal/signal.public.ts",
      "mdFile": "core.createsignal.md"
    },
    {
      "name": "CSSProperties",
      "id": "cssproperties",
      "hierarchy": [
        {
          "name": "CSSProperties",
          "id": "cssproperties"
        }
      ],
      "kind": "Interface",
      "content": "```typescript\nexport interface CSSProperties extends CSS.Properties<string | number>, CSS.PropertiesHyphen<string | number> \n```\n**Extends:** CSS.Properties&lt;string \\| number&gt;, CSS.PropertiesHyphen&lt;string \\| number&gt;",
      "editUrl": "https://github.com/QwikDev/qwik/tree/main/packages/qwik/src/core/shared/jsx/types/jsx-generated.ts",
      "mdFile": "core.cssproperties.md"
    },
    {
      "name": "DataHTMLAttributes",
      "id": "datahtmlattributes",
      "hierarchy": [
        {
          "name": "DataHTMLAttributes",
          "id": "datahtmlattributes"
        }
      ],
      "kind": "Interface",
      "content": "```typescript\nexport interface DataHTMLAttributes<T extends Element> extends Attrs<'data', T> \n```\n**Extends:** Attrs&lt;'data', T&gt;",
      "editUrl": "https://github.com/QwikDev/qwik/tree/main/packages/qwik/src/core/shared/jsx/types/jsx-generated.ts",
      "mdFile": "core.datahtmlattributes.md"
    },
    {
      "name": "DelHTMLAttributes",
      "id": "delhtmlattributes",
      "hierarchy": [
        {
          "name": "DelHTMLAttributes",
          "id": "delhtmlattributes"
        }
      ],
      "kind": "Interface",
      "content": "```typescript\nexport interface DelHTMLAttributes<T extends Element> extends Attrs<'del', T> \n```\n**Extends:** Attrs&lt;'del', T&gt;",
      "editUrl": "https://github.com/QwikDev/qwik/tree/main/packages/qwik/src/core/shared/jsx/types/jsx-generated.ts",
      "mdFile": "core.delhtmlattributes.md"
    },
    {
      "name": "DetailsHTMLAttributes",
      "id": "detailshtmlattributes",
      "hierarchy": [
        {
          "name": "DetailsHTMLAttributes",
          "id": "detailshtmlattributes"
        }
      ],
      "kind": "Interface",
      "content": "```typescript\nexport interface DetailsHTMLAttributes<T extends Element> extends Attrs<'details', T> \n```\n**Extends:** Attrs&lt;'details', T&gt;",
      "editUrl": "https://github.com/QwikDev/qwik/tree/main/packages/qwik/src/core/shared/jsx/types/jsx-generated.ts",
      "mdFile": "core.detailshtmlattributes.md"
    },
    {
      "name": "DevJSX",
      "id": "devjsx",
      "hierarchy": [
        {
          "name": "DevJSX",
          "id": "devjsx"
        }
      ],
      "kind": "Interface",
      "content": "```typescript\nexport interface DevJSX \n```\n\n\n<table><thead><tr><th>\n\nProperty\n\n\n</th><th>\n\nModifiers\n\n\n</th><th>\n\nType\n\n\n</th><th>\n\nDescription\n\n\n</th></tr></thead>\n<tbody><tr><td>\n\n[columnNumber](#)\n\n\n</td><td>\n\n\n</td><td>\n\nnumber\n\n\n</td><td>\n\n\n</td></tr>\n<tr><td>\n\n[fileName](#)\n\n\n</td><td>\n\n\n</td><td>\n\nstring\n\n\n</td><td>\n\n\n</td></tr>\n<tr><td>\n\n[lineNumber](#)\n\n\n</td><td>\n\n\n</td><td>\n\nnumber\n\n\n</td><td>\n\n\n</td></tr>\n<tr><td>\n\n[stack?](#)\n\n\n</td><td>\n\n\n</td><td>\n\nstring\n\n\n</td><td>\n\n_(Optional)_\n\n\n</td></tr>\n</tbody></table>",
      "editUrl": "https://github.com/QwikDev/qwik/tree/main/packages/qwik/src/core/shared/jsx/types/jsx-node.ts",
      "mdFile": "core.devjsx.md"
    },
    {
      "name": "DialogHTMLAttributes",
      "id": "dialoghtmlattributes",
      "hierarchy": [
        {
          "name": "DialogHTMLAttributes",
          "id": "dialoghtmlattributes"
        }
      ],
      "kind": "Interface",
      "content": "```typescript\nexport interface DialogHTMLAttributes<T extends Element> extends Attrs<'dialog', T> \n```\n**Extends:** Attrs&lt;'dialog', T&gt;",
      "editUrl": "https://github.com/QwikDev/qwik/tree/main/packages/qwik/src/core/shared/jsx/types/jsx-generated.ts",
      "mdFile": "core.dialoghtmlattributes.md"
    },
    {
      "name": "DOMAttributes",
      "id": "domattributes",
      "hierarchy": [
        {
          "name": "DOMAttributes",
          "id": "domattributes"
        }
      ],
      "kind": "Interface",
      "content": "The Qwik-specific attributes that DOM elements accept\n\n\n```typescript\nexport interface DOMAttributes<EL extends Element> extends DOMAttributesBase<EL>, QwikEvents<EL> \n```\n**Extends:** DOMAttributesBase&lt;EL&gt;, QwikEvents&lt;EL&gt;\n\n\n<table><thead><tr><th>\n\nProperty\n\n\n</th><th>\n\nModifiers\n\n\n</th><th>\n\nType\n\n\n</th><th>\n\nDescription\n\n\n</th></tr></thead>\n<tbody><tr><td>\n\n[class?](#)\n\n\n</td><td>\n\n\n</td><td>\n\n[ClassList](#classlist) \\| [Signal](#signal)<!-- -->&lt;[ClassList](#classlist)<!-- -->&gt; \\| undefined\n\n\n</td><td>\n\n_(Optional)_\n\n\n</td></tr>\n</tbody></table>",
      "editUrl": "https://github.com/QwikDev/qwik/tree/main/packages/qwik/src/core/shared/jsx/types/jsx-qwik-attributes.ts",
      "mdFile": "core.domattributes.md"
    },
    {
      "name": "EagernessOptions",
      "id": "eagernessoptions",
      "hierarchy": [
        {
          "name": "EagernessOptions",
          "id": "eagernessoptions"
        }
      ],
      "kind": "TypeAlias",
      "content": "```typescript\nexport type EagernessOptions = 'visible' | 'load' | 'idle';\n```",
      "editUrl": "https://github.com/QwikDev/qwik/tree/main/packages/qwik/src/core/use/use-task.ts",
      "mdFile": "core.eagernessoptions.md"
    },
    {
      "name": "Element",
      "id": "qwikjsx-element",
      "hierarchy": [
        {
          "name": "QwikJSX",
          "id": "qwikjsx-element"
        },
        {
          "name": "Element",
          "id": "qwikjsx-element"
        }
      ],
      "kind": "TypeAlias",
      "content": "```typescript\ntype Element = JSXOutput;\n```\n**References:** [JSXOutput](#jsxoutput)",
      "mdFile": "core.qwikjsx.element.md"
    },
    {
      "name": "ElementChildrenAttribute",
      "id": "qwikjsx-elementchildrenattribute",
      "hierarchy": [
        {
          "name": "QwikJSX",
          "id": "qwikjsx-elementchildrenattribute"
        },
        {
          "name": "ElementChildrenAttribute",
          "id": "qwikjsx-elementchildrenattribute"
        }
      ],
      "kind": "Interface",
      "content": "```typescript\ninterface ElementChildrenAttribute \n```\n\n\n<table><thead><tr><th>\n\nProperty\n\n\n</th><th>\n\nModifiers\n\n\n</th><th>\n\nType\n\n\n</th><th>\n\nDescription\n\n\n</th></tr></thead>\n<tbody><tr><td>\n\n[children](#)\n\n\n</td><td>\n\n\n</td><td>\n\n[JSXChildren](#jsxchildren)\n\n\n</td><td>\n\n\n</td></tr>\n</tbody></table>",
      "mdFile": "core.qwikjsx.elementchildrenattribute.md"
    },
    {
      "name": "ElementType",
      "id": "qwikjsx-elementtype",
      "hierarchy": [
        {
          "name": "QwikJSX",
          "id": "qwikjsx-elementtype"
        },
        {
          "name": "ElementType",
          "id": "qwikjsx-elementtype"
        }
      ],
      "kind": "TypeAlias",
      "content": "```typescript\ntype ElementType = string | FunctionComponent<Record<any, any>>;\n```\n**References:** [FunctionComponent](#functioncomponent)",
      "mdFile": "core.qwikjsx.elementtype.md"
    },
    {
      "name": "EmbedHTMLAttributes",
      "id": "embedhtmlattributes",
      "hierarchy": [
        {
          "name": "EmbedHTMLAttributes",
          "id": "embedhtmlattributes"
        }
      ],
      "kind": "Interface",
      "content": "```typescript\nexport interface EmbedHTMLAttributes<T extends Element> extends Attrs<'embed', T> \n```\n**Extends:** Attrs&lt;'embed', T&gt;",
      "editUrl": "https://github.com/QwikDev/qwik/tree/main/packages/qwik/src/core/shared/jsx/types/jsx-generated.ts",
      "mdFile": "core.embedhtmlattributes.md"
    },
    {
      "name": "ErrorBoundaryStore",
      "id": "errorboundarystore",
      "hierarchy": [
        {
          "name": "ErrorBoundaryStore",
          "id": "errorboundarystore"
        }
      ],
      "kind": "Interface",
      "content": "```typescript\nexport interface ErrorBoundaryStore \n```\n\n\n<table><thead><tr><th>\n\nProperty\n\n\n</th><th>\n\nModifiers\n\n\n</th><th>\n\nType\n\n\n</th><th>\n\nDescription\n\n\n</th></tr></thead>\n<tbody><tr><td>\n\n[error](#)\n\n\n</td><td>\n\n\n</td><td>\n\nany \\| undefined\n\n\n</td><td>\n\n\n</td></tr>\n</tbody></table>",
      "editUrl": "https://github.com/QwikDev/qwik/tree/main/packages/qwik/src/core/shared/error/error-handling.ts",
      "mdFile": "core.errorboundarystore.md"
    },
    {
      "name": "event$",
      "id": "event_",
      "hierarchy": [
        {
          "name": "event$",
          "id": "event_"
        }
      ],
      "kind": "Function",
      "content": "```typescript\nevent$: <T>(qrl: T) => import(\"./qrl.public\").QRL<T>\n```\n\n\n<table><thead><tr><th>\n\nParameter\n\n\n</th><th>\n\nType\n\n\n</th><th>\n\nDescription\n\n\n</th></tr></thead>\n<tbody><tr><td>\n\nqrl\n\n\n</td><td>\n\nT\n\n\n</td><td>\n\n\n</td></tr>\n</tbody></table>\n**Returns:**\n\nimport(\"./qrl.public\").[QRL](#qrl)<!-- -->&lt;T&gt;",
      "editUrl": "https://github.com/QwikDev/qwik/tree/main/packages/qwik/src/core/shared/qrl/qrl.public.dollar.ts",
      "mdFile": "core.event_.md"
    },
    {
      "name": "EventHandler",
      "id": "eventhandler",
      "hierarchy": [
        {
          "name": "EventHandler",
          "id": "eventhandler"
        }
      ],
      "kind": "TypeAlias",
      "content": "A DOM event handler\n\n\n```typescript\nexport type EventHandler<EV = Event, EL = Element> = {\n    bivarianceHack(event: EV, element: EL): any;\n}['bivarianceHack'];\n```",
      "editUrl": "https://github.com/QwikDev/qwik/tree/main/packages/qwik/src/core/shared/jsx/types/jsx-qwik-attributes.ts",
      "mdFile": "core.eventhandler.md"
    },
    {
      "name": "FieldsetHTMLAttributes",
      "id": "fieldsethtmlattributes",
      "hierarchy": [
        {
          "name": "FieldsetHTMLAttributes",
          "id": "fieldsethtmlattributes"
        }
      ],
      "kind": "Interface",
      "content": "```typescript\nexport interface FieldsetHTMLAttributes<T extends Element> extends Attrs<'fieldset', T> \n```\n**Extends:** Attrs&lt;'fieldset', T&gt;",
      "editUrl": "https://github.com/QwikDev/qwik/tree/main/packages/qwik/src/core/shared/jsx/types/jsx-generated.ts",
      "mdFile": "core.fieldsethtmlattributes.md"
    },
    {
      "name": "force",
      "id": "computedsignal-force",
      "hierarchy": [
        {
          "name": "ComputedSignal",
          "id": "computedsignal-force"
        },
        {
          "name": "force",
          "id": "computedsignal-force"
        }
      ],
      "kind": "MethodSignature",
      "content": "Use this to force recalculation and running subscribers, for example when the calculated value mutates but remains the same object. Useful for third-party libraries.\n\n\n```typescript\nforce(): void;\n```\n**Returns:**\n\nvoid",
      "mdFile": "core.computedsignal.force.md"
    },
    {
      "name": "FormHTMLAttributes",
      "id": "formhtmlattributes",
      "hierarchy": [
        {
          "name": "FormHTMLAttributes",
          "id": "formhtmlattributes"
        }
      ],
      "kind": "Interface",
      "content": "```typescript\nexport interface FormHTMLAttributes<T extends Element> extends Attrs<'form', T> \n```\n**Extends:** Attrs&lt;'form', T&gt;",
      "editUrl": "https://github.com/QwikDev/qwik/tree/main/packages/qwik/src/core/shared/jsx/types/jsx-generated.ts",
      "mdFile": "core.formhtmlattributes.md"
    },
    {
      "name": "Fragment",
      "id": "fragment",
      "hierarchy": [
        {
          "name": "Fragment",
          "id": "fragment"
        }
      ],
      "kind": "Variable",
      "content": "```typescript\nFragment: FunctionComponent<{\n    children?: any;\n    key?: string | number | null;\n}>\n```",
      "editUrl": "https://github.com/QwikDev/qwik/tree/main/packages/qwik/src/core/shared/jsx/jsx-runtime.ts",
      "mdFile": "core.fragment.md"
    },
    {
      "name": "FunctionComponent",
      "id": "functioncomponent",
      "hierarchy": [
        {
          "name": "FunctionComponent",
          "id": "functioncomponent"
        }
      ],
      "kind": "TypeAlias",
      "content": "Any function taking a props object that returns JSXOutput.\n\nThe `key`<!-- -->, `flags` and `dev` parameters are for internal use.\n\n\n```typescript\nexport type FunctionComponent<P = unknown> = {\n    renderFn(props: P, key: string | null, flags: number, dev?: DevJSX): JSXOutput;\n}['renderFn'];\n```\n**References:** [DevJSX](#devjsx)<!-- -->, [JSXOutput](#jsxoutput)",
      "editUrl": "https://github.com/QwikDev/qwik/tree/main/packages/qwik/src/core/shared/jsx/types/jsx-node.ts",
      "mdFile": "core.functioncomponent.md"
    },
    {
      "name": "getDomContainer",
      "id": "getdomcontainer",
      "hierarchy": [
        {
          "name": "getDomContainer",
          "id": "getdomcontainer"
        }
      ],
      "kind": "Function",
      "content": "```typescript\nexport declare function getDomContainer(element: Element | VNode): IClientContainer;\n```\n\n\n<table><thead><tr><th>\n\nParameter\n\n\n</th><th>\n\nType\n\n\n</th><th>\n\nDescription\n\n\n</th></tr></thead>\n<tbody><tr><td>\n\nelement\n\n\n</td><td>\n\nElement \\| VNode\n\n\n</td><td>\n\n\n</td></tr>\n</tbody></table>\n**Returns:**\n\nIClientContainer",
      "editUrl": "https://github.com/QwikDev/qwik/tree/main/packages/qwik/src/core/client/dom-container.ts",
      "mdFile": "core.getdomcontainer.md"
    },
    {
      "name": "getLocale",
      "id": "getlocale",
      "hierarchy": [
        {
          "name": "getLocale",
          "id": "getlocale"
        }
      ],
      "kind": "Function",
      "content": "Retrieve the current locale.\n\nIf no current locale and there is no `defaultLocale` the function throws an error.\n\n\n```typescript\nexport declare function getLocale(defaultLocale?: string): string;\n```\n\n\n<table><thead><tr><th>\n\nParameter\n\n\n</th><th>\n\nType\n\n\n</th><th>\n\nDescription\n\n\n</th></tr></thead>\n<tbody><tr><td>\n\ndefaultLocale\n\n\n</td><td>\n\nstring\n\n\n</td><td>\n\n_(Optional)_\n\n\n</td></tr>\n</tbody></table>\n**Returns:**\n\nstring\n\nThe locale.",
      "editUrl": "https://github.com/QwikDev/qwik/tree/main/packages/qwik/src/core/use/use-locale.ts",
      "mdFile": "core.getlocale.md"
    },
    {
      "name": "getPlatform",
      "id": "getplatform",
      "hierarchy": [
        {
          "name": "getPlatform",
          "id": "getplatform"
        }
      ],
      "kind": "Function",
      "content": "Retrieve the `CorePlatform`<!-- -->.\n\nThe `CorePlatform` is also responsible for retrieving the Manifest, that contains mappings from symbols to javascript import chunks. For this reason, `CorePlatform` can't be global, but is specific to the application currently running. On server it is possible that many different applications are running in a single server instance, and for this reason the `CorePlatform` is associated with the application document.\n\n\n```typescript\ngetPlatform: () => CorePlatform\n```\n**Returns:**\n\n[CorePlatform](#coreplatform)",
      "editUrl": "https://github.com/QwikDev/qwik/tree/main/packages/qwik/src/core/shared/platform/platform.ts",
      "mdFile": "core.getplatform.md"
    },
    {
      "name": "h",
      "id": "h",
      "hierarchy": [
        {
          "name": "h",
          "id": "h"
        }
      ],
      "kind": "Function",
      "content": "The legacy transform, used in special cases like `<div {...props} key=\"key\" />`<!-- -->. Note that the children are spread arguments, instead of a prop like in jsx() calls.\n\nAlso note that this disables optimizations.\n\n\n```typescript\nexport declare function h<TYPE extends string | FunctionComponent<PROPS>, PROPS extends {} = {}>(type: TYPE, props?: PROPS | null, ...children: any[]): JSXNode<TYPE>;\n```\n\n\n<table><thead><tr><th>\n\nParameter\n\n\n</th><th>\n\nType\n\n\n</th><th>\n\nDescription\n\n\n</th></tr></thead>\n<tbody><tr><td>\n\ntype\n\n\n</td><td>\n\nTYPE\n\n\n</td><td>\n\n\n</td></tr>\n<tr><td>\n\nprops\n\n\n</td><td>\n\nPROPS \\| null\n\n\n</td><td>\n\n_(Optional)_\n\n\n</td></tr>\n<tr><td>\n\nchildren\n\n\n</td><td>\n\nany\\[\\]\n\n\n</td><td>\n\n\n</td></tr>\n</tbody></table>\n**Returns:**\n\n[JSXNode](#jsxnode)<!-- -->&lt;TYPE&gt;",
      "editUrl": "https://github.com/QwikDev/qwik/tree/main/packages/qwik/src/core/shared/jsx/jsx-runtime.ts",
      "mdFile": "core.h.md"
    },
    {
      "name": "HrHTMLAttributes",
      "id": "hrhtmlattributes",
      "hierarchy": [
        {
          "name": "HrHTMLAttributes",
          "id": "hrhtmlattributes"
        }
      ],
      "kind": "Interface",
      "content": "```typescript\nexport interface HrHTMLAttributes<T extends Element> extends Attrs<'hr', T> \n```\n**Extends:** Attrs&lt;'hr', T&gt;",
      "editUrl": "https://github.com/QwikDev/qwik/tree/main/packages/qwik/src/core/shared/jsx/types/jsx-generated.ts",
      "mdFile": "core.hrhtmlattributes.md"
    },
    {
      "name": "HTMLAttributeAnchorTarget",
      "id": "htmlattributeanchortarget",
      "hierarchy": [
        {
          "name": "HTMLAttributeAnchorTarget",
          "id": "htmlattributeanchortarget"
        }
      ],
      "kind": "TypeAlias",
      "content": "```typescript\nexport type HTMLAttributeAnchorTarget = '_self' | '_blank' | '_parent' | '_top' | (string & {});\n```",
      "editUrl": "https://github.com/QwikDev/qwik/tree/main/packages/qwik/src/core/shared/jsx/types/jsx-generated.ts",
      "mdFile": "core.htmlattributeanchortarget.md"
    },
    {
      "name": "HTMLAttributeReferrerPolicy",
      "id": "htmlattributereferrerpolicy",
      "hierarchy": [
        {
          "name": "HTMLAttributeReferrerPolicy",
          "id": "htmlattributereferrerpolicy"
        }
      ],
      "kind": "TypeAlias",
      "content": "```typescript\nexport type HTMLAttributeReferrerPolicy = ReferrerPolicy;\n```",
      "editUrl": "https://github.com/QwikDev/qwik/tree/main/packages/qwik/src/core/shared/jsx/types/jsx-generated.ts",
      "mdFile": "core.htmlattributereferrerpolicy.md"
    },
    {
      "name": "HTMLAttributes",
      "id": "htmlattributes",
      "hierarchy": [
        {
          "name": "HTMLAttributes",
          "id": "htmlattributes"
        }
      ],
      "kind": "Interface",
      "content": "```typescript\nexport interface HTMLAttributes<E extends Element> extends HTMLElementAttrs, DOMAttributes<E> \n```\n**Extends:** [HTMLElementAttrs](#htmlelementattrs)<!-- -->, [DOMAttributes](#domattributes)<!-- -->&lt;E&gt;",
      "editUrl": "https://github.com/QwikDev/qwik/tree/main/packages/qwik/src/core/shared/jsx/types/jsx-generated.ts",
      "mdFile": "core.htmlattributes.md"
    },
    {
      "name": "HTMLCrossOriginAttribute",
      "id": "htmlcrossoriginattribute",
      "hierarchy": [
        {
          "name": "HTMLCrossOriginAttribute",
          "id": "htmlcrossoriginattribute"
        }
      ],
      "kind": "TypeAlias",
      "content": "```typescript\nexport type HTMLCrossOriginAttribute = 'anonymous' | 'use-credentials' | '' | undefined;\n```",
      "editUrl": "https://github.com/QwikDev/qwik/tree/main/packages/qwik/src/core/shared/jsx/types/jsx-generated.ts",
      "mdFile": "core.htmlcrossoriginattribute.md"
    },
    {
      "name": "HTMLElementAttrs",
      "id": "htmlelementattrs",
      "hierarchy": [
        {
          "name": "HTMLElementAttrs",
          "id": "htmlelementattrs"
        }
      ],
      "kind": "Interface",
      "content": "```typescript\nexport interface HTMLElementAttrs extends HTMLAttributesBase, FilterBase<HTMLElement> \n```\n**Extends:** HTMLAttributesBase, FilterBase&lt;HTMLElement&gt;",
      "editUrl": "https://github.com/QwikDev/qwik/tree/main/packages/qwik/src/core/shared/jsx/types/jsx-generated.ts",
      "mdFile": "core.htmlelementattrs.md"
    },
    {
      "name": "HtmlHTMLAttributes",
      "id": "htmlhtmlattributes",
      "hierarchy": [
        {
          "name": "HtmlHTMLAttributes",
          "id": "htmlhtmlattributes"
        }
      ],
      "kind": "Interface",
      "content": "```typescript\nexport interface HtmlHTMLAttributes<T extends Element> extends Attrs<'html', T> \n```\n**Extends:** Attrs&lt;'html', T&gt;",
      "editUrl": "https://github.com/QwikDev/qwik/tree/main/packages/qwik/src/core/shared/jsx/types/jsx-generated.ts",
      "mdFile": "core.htmlhtmlattributes.md"
    },
    {
      "name": "HTMLInputAutocompleteAttribute",
      "id": "htmlinputautocompleteattribute",
      "hierarchy": [
        {
          "name": "HTMLInputAutocompleteAttribute",
          "id": "htmlinputautocompleteattribute"
        }
      ],
      "kind": "TypeAlias",
      "content": "```typescript\nexport type HTMLInputAutocompleteAttribute = 'on' | 'off' | 'billing' | 'shipping' | 'name' | 'honorific-prefix' | 'given-name' | 'additional-name' | 'family-name' | 'honorific-suffix' | 'nickname' | 'username' | 'new-password' | 'current-password' | 'one-time-code' | 'organization-title' | 'organization' | 'street-address' | 'address-line1' | 'address-line2' | 'address-line3' | 'address-level4' | 'address-level3' | 'address-level2' | 'address-level1' | 'country' | 'country-name' | 'postal-code' | 'cc-name' | 'cc-given-name' | 'cc-additional-name' | 'cc-family-name' | 'cc-number' | 'cc-exp' | 'cc-exp-month' | 'cc-exp-year' | 'cc-csc' | 'cc-type' | 'transaction-currency' | 'transaction-amount' | 'language' | 'bday' | 'bday-day' | 'bday-month' | 'bday-year' | 'sex' | 'url' | 'photo';\n```",
      "editUrl": "https://github.com/QwikDev/qwik/tree/main/packages/qwik/src/core/shared/jsx/types/jsx-generated.ts",
      "mdFile": "core.htmlinputautocompleteattribute.md"
    },
    {
      "name": "HTMLInputTypeAttribute",
      "id": "htmlinputtypeattribute",
      "hierarchy": [
        {
          "name": "HTMLInputTypeAttribute",
          "id": "htmlinputtypeattribute"
        }
      ],
      "kind": "TypeAlias",
      "content": "```typescript\nexport type HTMLInputTypeAttribute = 'button' | 'checkbox' | 'color' | 'date' | 'datetime-local' | 'email' | 'file' | 'hidden' | 'image' | 'month' | 'number' | 'password' | 'radio' | 'range' | 'reset' | 'search' | 'submit' | 'tel' | 'text' | 'time' | 'url' | 'week' | (string & {});\n```",
      "editUrl": "https://github.com/QwikDev/qwik/tree/main/packages/qwik/src/core/shared/jsx/types/jsx-generated.ts",
      "mdFile": "core.htmlinputtypeattribute.md"
    },
    {
      "name": "IframeHTMLAttributes",
      "id": "iframehtmlattributes",
      "hierarchy": [
        {
          "name": "IframeHTMLAttributes",
          "id": "iframehtmlattributes"
        }
      ],
      "kind": "Interface",
      "content": "```typescript\nexport interface IframeHTMLAttributes<T extends Element> extends Attrs<'iframe', T> \n```\n**Extends:** Attrs&lt;'iframe', T&gt;",
      "editUrl": "https://github.com/QwikDev/qwik/tree/main/packages/qwik/src/core/shared/jsx/types/jsx-generated.ts",
      "mdFile": "core.iframehtmlattributes.md"
    },
    {
      "name": "ImgHTMLAttributes",
      "id": "imghtmlattributes",
      "hierarchy": [
        {
          "name": "ImgHTMLAttributes",
          "id": "imghtmlattributes"
        }
      ],
      "kind": "Interface",
      "content": "```typescript\nexport interface ImgHTMLAttributes<T extends Element> extends Attrs<'img', T> \n```\n**Extends:** Attrs&lt;'img', T&gt;",
      "editUrl": "https://github.com/QwikDev/qwik/tree/main/packages/qwik/src/core/shared/jsx/types/jsx-generated.ts",
      "mdFile": "core.imghtmlattributes.md"
    },
    {
      "name": "implicit$FirstArg",
      "id": "implicit_firstarg",
      "hierarchy": [
        {
          "name": "implicit$FirstArg",
          "id": "implicit_firstarg"
        }
      ],
      "kind": "Function",
      "content": "Create a `____$(...)` convenience method from `___(...)`<!-- -->.\n\nIt is very common for functions to take a lazy-loadable resource as a first argument. For this reason, the Qwik Optimizer automatically extracts the first argument from any function which ends in `$`<!-- -->.\n\nThis means that `foo$(arg0)` and `foo($(arg0))` are equivalent with respect to Qwik Optimizer. The former is just a shorthand for the latter.\n\nFor example, these function calls are equivalent:\n\n- `component$(() => {...})` is same as `component($(() => {...}))`\n\n```tsx\nexport function myApi(callback: QRL<() => void>): void {\n  // ...\n}\n\nexport const myApi$ = implicit$FirstArg(myApi);\n// type of myApi$: (callback: () => void): void\n\n// can be used as:\nmyApi$(() => console.log('callback'));\n\n// will be transpiled to:\n// FILE: <current file>\nmyApi(qrl('./chunk-abc.js', 'callback'));\n\n// FILE: chunk-abc.js\nexport const callback = () => console.log('callback');\n```\n\n\n```typescript\nimplicit$FirstArg: <FIRST, REST extends any[], RET>(fn: (qrl: QRL<FIRST>, ...rest: REST) => RET) => ((qrl: FIRST, ...rest: REST) => RET)\n```\n\n\n<table><thead><tr><th>\n\nParameter\n\n\n</th><th>\n\nType\n\n\n</th><th>\n\nDescription\n\n\n</th></tr></thead>\n<tbody><tr><td>\n\nfn\n\n\n</td><td>\n\n(qrl: [QRL](#qrl)<!-- -->&lt;FIRST&gt;, ...rest: REST) =&gt; RET\n\n\n</td><td>\n\nA function that should have its first argument automatically `$`<!-- -->.\n\n\n</td></tr>\n</tbody></table>\n**Returns:**\n\n((qrl: FIRST, ...rest: REST) =&gt; RET)",
      "editUrl": "https://github.com/QwikDev/qwik/tree/main/packages/qwik/src/core/shared/qrl/implicit_dollar.ts",
      "mdFile": "core.implicit_firstarg.md"
    },
    {
      "name": "InputHTMLAttributes",
      "id": "inputhtmlattributes",
      "hierarchy": [
        {
          "name": "InputHTMLAttributes",
          "id": "inputhtmlattributes"
        }
      ],
      "kind": "TypeAlias",
      "content": "```typescript\nexport type InputHTMLAttributes<T extends Element> = Attrs<'input', T, HTMLInputElement>;\n```",
      "editUrl": "https://github.com/QwikDev/qwik/tree/main/packages/qwik/src/core/shared/jsx/types/jsx-generated.ts",
      "mdFile": "core.inputhtmlattributes.md"
    },
    {
      "name": "InsHTMLAttributes",
      "id": "inshtmlattributes",
      "hierarchy": [
        {
          "name": "InsHTMLAttributes",
          "id": "inshtmlattributes"
        }
      ],
      "kind": "Interface",
      "content": "```typescript\nexport interface InsHTMLAttributes<T extends Element> extends Attrs<'ins', T> \n```\n**Extends:** Attrs&lt;'ins', T&gt;",
      "editUrl": "https://github.com/QwikDev/qwik/tree/main/packages/qwik/src/core/shared/jsx/types/jsx-generated.ts",
      "mdFile": "core.inshtmlattributes.md"
    },
    {
      "name": "IntrinsicAttributes",
      "id": "qwikjsx-intrinsicattributes",
      "hierarchy": [
        {
          "name": "QwikJSX",
          "id": "qwikjsx-intrinsicattributes"
        },
        {
          "name": "IntrinsicAttributes",
          "id": "qwikjsx-intrinsicattributes"
        }
      ],
      "kind": "Interface",
      "content": "```typescript\ninterface IntrinsicAttributes extends QwikIntrinsicAttributes \n```\n**Extends:** QwikIntrinsicAttributes",
      "mdFile": "core.qwikjsx.intrinsicattributes.md"
    },
    {
      "name": "IntrinsicElements",
      "id": "intrinsicelements",
      "hierarchy": [
        {
          "name": "IntrinsicElements",
          "id": "intrinsicelements"
        }
      ],
      "kind": "Interface",
      "content": "```typescript\nexport interface IntrinsicElements extends IntrinsicHTMLElements, IntrinsicSVGElements \n```\n**Extends:** [IntrinsicHTMLElements](#intrinsichtmlelements)<!-- -->, [IntrinsicSVGElements](#intrinsicsvgelements)",
      "editUrl": "https://github.com/QwikDev/qwik/tree/main/packages/qwik/src/core/shared/jsx/types/jsx-generated.ts",
      "mdFile": "core.intrinsicelements.md"
    },
    {
      "name": "IntrinsicHTMLElements",
      "id": "intrinsichtmlelements",
      "hierarchy": [
        {
          "name": "IntrinsicHTMLElements",
          "id": "intrinsichtmlelements"
        }
      ],
      "kind": "TypeAlias",
      "content": "These are the HTML tags with handlers allowing plain callbacks, to be used for the JSX interface\n\n\n```typescript\nexport type IntrinsicHTMLElements = {\n    [key in keyof HTMLElementTagNameMap]: Augmented<HTMLElementTagNameMap[key], SpecialAttrs[key]> & HTMLAttributes<HTMLElementTagNameMap[key]>;\n} & {\n    [unknownTag: string]: {\n        [prop: string]: any;\n    } & HTMLElementAttrs & HTMLAttributes<any>;\n};\n```\n**References:** [HTMLAttributes](#htmlattributes)<!-- -->, [HTMLElementAttrs](#htmlelementattrs)",
      "editUrl": "https://github.com/QwikDev/qwik/tree/main/packages/qwik/src/core/shared/jsx/types/jsx-generated.ts",
      "mdFile": "core.intrinsichtmlelements.md"
    },
    {
      "name": "IntrinsicSVGElements",
      "id": "intrinsicsvgelements",
      "hierarchy": [
        {
          "name": "IntrinsicSVGElements",
          "id": "intrinsicsvgelements"
        }
      ],
      "kind": "TypeAlias",
      "content": "These are the SVG tags with handlers allowing plain callbacks, to be used for the JSX interface\n\n\n```typescript\nexport type IntrinsicSVGElements = {\n    [K in keyof Omit<SVGElementTagNameMap, keyof HTMLElementTagNameMap>]: LenientSVGProps<SVGElementTagNameMap[K]>;\n};\n```\n**References:** [LenientSVGProps](#lenientsvgprops)",
      "editUrl": "https://github.com/QwikDev/qwik/tree/main/packages/qwik/src/core/shared/jsx/types/jsx-generated.ts",
      "mdFile": "core.intrinsicsvgelements.md"
    },
    {
      "name": "isSignal",
      "id": "issignal",
      "hierarchy": [
        {
          "name": "isSignal",
          "id": "issignal"
        }
      ],
      "kind": "Function",
      "content": "```typescript\nisSignal: (value: any) => value is ISignal<unknown>\n```\n\n\n<table><thead><tr><th>\n\nParameter\n\n\n</th><th>\n\nType\n\n\n</th><th>\n\nDescription\n\n\n</th></tr></thead>\n<tbody><tr><td>\n\nvalue\n\n\n</td><td>\n\nany\n\n\n</td><td>\n\n\n</td></tr>\n</tbody></table>\n**Returns:**\n\nvalue is [ISignal](#signal)<!-- -->&lt;unknown&gt;",
      "editUrl": "https://github.com/QwikDev/qwik/tree/main/packages/qwik/src/core/signal/signal.ts",
      "mdFile": "core.issignal.md"
    },
    {
      "name": "jsx",
      "id": "jsx",
      "hierarchy": [
        {
          "name": "jsx",
          "id": "jsx"
        }
      ],
      "kind": "Function",
      "content": "Used by the JSX transpilers to create a JSXNode. Note that the optimizer will not use this, instead using \\_jsxSplit and \\_jsxSorted directly.\n\n\n```typescript\njsx: <T extends string | FunctionComponent<any>>(type: T, props: T extends FunctionComponent<infer PROPS> ? PROPS : Props, key?: string | number | null) => JSXNode<T>\n```\n\n\n<table><thead><tr><th>\n\nParameter\n\n\n</th><th>\n\nType\n\n\n</th><th>\n\nDescription\n\n\n</th></tr></thead>\n<tbody><tr><td>\n\ntype\n\n\n</td><td>\n\nT\n\n\n</td><td>\n\n\n</td></tr>\n<tr><td>\n\nprops\n\n\n</td><td>\n\nT extends [FunctionComponent](#functioncomponent)<!-- -->&lt;infer PROPS&gt; ? PROPS : Props\n\n\n</td><td>\n\n\n</td></tr>\n<tr><td>\n\nkey\n\n\n</td><td>\n\nstring \\| number \\| null\n\n\n</td><td>\n\n_(Optional)_\n\n\n</td></tr>\n</tbody></table>\n**Returns:**\n\n[JSXNode](#jsxnode)<!-- -->&lt;T&gt;",
      "editUrl": "https://github.com/QwikDev/qwik/tree/main/packages/qwik/src/core/shared/jsx/jsx-runtime.ts",
      "mdFile": "core.jsx.md"
    },
    {
      "name": "JSXChildren",
      "id": "jsxchildren",
      "hierarchy": [
        {
          "name": "JSXChildren",
          "id": "jsxchildren"
        }
      ],
      "kind": "TypeAlias",
      "content": "```typescript\nexport type JSXChildren = string | number | boolean | null | undefined | Function | RegExp | JSXChildren[] | Promise<JSXChildren> | Signal<JSXChildren> | JSXNode;\n```\n**References:** [JSXChildren](#jsxchildren)<!-- -->, [Signal](#signal)<!-- -->, [JSXNode](#jsxnode)",
      "editUrl": "https://github.com/QwikDev/qwik/tree/main/packages/qwik/src/core/shared/jsx/types/jsx-qwik-attributes.ts",
      "mdFile": "core.jsxchildren.md"
    },
    {
      "name": "jsxDEV",
      "id": "jsxdev",
      "hierarchy": [
        {
          "name": "jsxDEV",
          "id": "jsxdev"
        }
      ],
      "kind": "Function",
      "content": "```typescript\njsxDEV: <T extends string | FunctionComponent<Props>>(type: T, props: T extends FunctionComponent<infer PROPS> ? PROPS : Props, key: string | number | null | undefined, _isStatic: boolean, opts: JsxDevOpts, _ctx: unknown) => JSXNode<T>\n```\n\n\n<table><thead><tr><th>\n\nParameter\n\n\n</th><th>\n\nType\n\n\n</th><th>\n\nDescription\n\n\n</th></tr></thead>\n<tbody><tr><td>\n\ntype\n\n\n</td><td>\n\nT\n\n\n</td><td>\n\n\n</td></tr>\n<tr><td>\n\nprops\n\n\n</td><td>\n\nT extends [FunctionComponent](#functioncomponent)<!-- -->&lt;infer PROPS&gt; ? PROPS : Props\n\n\n</td><td>\n\n\n</td></tr>\n<tr><td>\n\nkey\n\n\n</td><td>\n\nstring \\| number \\| null \\| undefined\n\n\n</td><td>\n\n\n</td></tr>\n<tr><td>\n\n\\_isStatic\n\n\n</td><td>\n\nboolean\n\n\n</td><td>\n\n\n</td></tr>\n<tr><td>\n\nopts\n\n\n</td><td>\n\nJsxDevOpts\n\n\n</td><td>\n\n\n</td></tr>\n<tr><td>\n\n\\_ctx\n\n\n</td><td>\n\nunknown\n\n\n</td><td>\n\n\n</td></tr>\n</tbody></table>\n**Returns:**\n\n[JSXNode](#jsxnode)<!-- -->&lt;T&gt;",
      "editUrl": "https://github.com/QwikDev/qwik/tree/main/packages/qwik/src/core/shared/jsx/jsx-runtime.ts",
      "mdFile": "core.jsxdev.md"
    },
    {
      "name": "JSXNode",
      "id": "jsxnode",
      "hierarchy": [
        {
          "name": "JSXNode",
          "id": "jsxnode"
        }
      ],
      "kind": "Interface",
      "content": "A JSX Node, an internal structure. You probably want to use `JSXOutput` instead.\n\n\n```typescript\nexport interface JSXNode<T extends string | FunctionComponent | unknown = unknown> \n```\n\n\n<table><thead><tr><th>\n\nProperty\n\n\n</th><th>\n\nModifiers\n\n\n</th><th>\n\nType\n\n\n</th><th>\n\nDescription\n\n\n</th></tr></thead>\n<tbody><tr><td>\n\n[children](#)\n\n\n</td><td>\n\n\n</td><td>\n\n[JSXChildren](#jsxchildren) \\| null\n\n\n</td><td>\n\n\n</td></tr>\n<tr><td>\n\n[constProps](#)\n\n\n</td><td>\n\n\n</td><td>\n\nRecord&lt;any, unknown&gt; \\| null\n\n\n</td><td>\n\n\n</td></tr>\n<tr><td>\n\n[dev?](#)\n\n\n</td><td>\n\n\n</td><td>\n\n[DevJSX](#devjsx)\n\n\n</td><td>\n\n_(Optional)_\n\n\n</td></tr>\n<tr><td>\n\n[flags](#)\n\n\n</td><td>\n\n\n</td><td>\n\nnumber\n\n\n</td><td>\n\n\n</td></tr>\n<tr><td>\n\n[key](#)\n\n\n</td><td>\n\n\n</td><td>\n\nstring \\| null\n\n\n</td><td>\n\n\n</td></tr>\n<tr><td>\n\n[props](#)\n\n\n</td><td>\n\n\n</td><td>\n\nT extends [FunctionComponent](#functioncomponent)<!-- -->&lt;infer P&gt; ? P : Record&lt;any, unknown&gt;\n\n\n</td><td>\n\n\n</td></tr>\n<tr><td>\n\n[type](#)\n\n\n</td><td>\n\n\n</td><td>\n\nT\n\n\n</td><td>\n\n\n</td></tr>\n<tr><td>\n\n[varProps](#)\n\n\n</td><td>\n\n\n</td><td>\n\nRecord&lt;any, unknown&gt;\n\n\n</td><td>\n\n\n</td></tr>\n</tbody></table>",
      "editUrl": "https://github.com/QwikDev/qwik/tree/main/packages/qwik/src/core/shared/jsx/types/jsx-node.ts",
      "mdFile": "core.jsxnode.md"
    },
    {
      "name": "JSXOutput",
      "id": "jsxoutput",
      "hierarchy": [
        {
          "name": "JSXOutput",
          "id": "jsxoutput"
        }
      ],
      "kind": "TypeAlias",
      "content": "Any valid output for a component\n\n\n```typescript\nexport type JSXOutput = JSXNode | string | number | boolean | null | undefined | JSXOutput[];\n```\n**References:** [JSXNode](#jsxnode)<!-- -->, [JSXOutput](#jsxoutput)",
      "editUrl": "https://github.com/QwikDev/qwik/tree/main/packages/qwik/src/core/shared/jsx/types/jsx-node.ts",
      "mdFile": "core.jsxoutput.md"
    },
    {
      "name": "JSXTagName",
      "id": "jsxtagname",
      "hierarchy": [
        {
          "name": "JSXTagName",
          "id": "jsxtagname"
        }
      ],
      "kind": "TypeAlias",
      "content": "```typescript\nexport type JSXTagName = keyof HTMLElementTagNameMap | Omit<string, keyof HTMLElementTagNameMap>;\n```",
      "editUrl": "https://github.com/QwikDev/qwik/tree/main/packages/qwik/src/core/shared/jsx/types/jsx-qwik-attributes.ts",
      "mdFile": "core.jsxtagname.md"
    },
    {
      "name": "KeygenHTMLAttributes",
      "id": "keygenhtmlattributes",
      "hierarchy": [
        {
          "name": "KeygenHTMLAttributes",
          "id": "keygenhtmlattributes"
        }
      ],
      "kind": "Interface",
      "content": "> Warning: This API is now obsolete.\n> \n> in html5\n> \n\n\n```typescript\nexport interface KeygenHTMLAttributes<T extends Element> extends Attrs<'base', T> \n```\n**Extends:** Attrs&lt;'base', T&gt;",
      "editUrl": "https://github.com/QwikDev/qwik/tree/main/packages/qwik/src/core/shared/jsx/types/jsx-generated.ts",
      "mdFile": "core.keygenhtmlattributes.md"
    },
    {
      "name": "KnownEventNames",
      "id": "knowneventnames",
      "hierarchy": [
        {
          "name": "KnownEventNames",
          "id": "knowneventnames"
        }
      ],
      "kind": "TypeAlias",
      "content": "The names of events that Qwik knows about. They are all lowercase, but on the JSX side, they are PascalCase for nicer DX. (`onAuxClick$` vs `onauxclick$`<!-- -->)\n\n\n```typescript\nexport type KnownEventNames = LiteralUnion<AllEventKeys, string>;\n```",
      "editUrl": "https://github.com/QwikDev/qwik/tree/main/packages/qwik/src/core/shared/jsx/types/jsx-qwik-events.ts",
      "mdFile": "core.knowneventnames.md"
    },
    {
      "name": "LabelHTMLAttributes",
      "id": "labelhtmlattributes",
      "hierarchy": [
        {
          "name": "LabelHTMLAttributes",
          "id": "labelhtmlattributes"
        }
      ],
      "kind": "Interface",
      "content": "```typescript\nexport interface LabelHTMLAttributes<T extends Element> extends Attrs<'label', T> \n```\n**Extends:** Attrs&lt;'label', T&gt;",
      "editUrl": "https://github.com/QwikDev/qwik/tree/main/packages/qwik/src/core/shared/jsx/types/jsx-generated.ts",
      "mdFile": "core.labelhtmlattributes.md"
    },
    {
      "name": "LenientSVGProps",
      "id": "lenientsvgprops",
      "hierarchy": [
        {
          "name": "LenientSVGProps",
          "id": "lenientsvgprops"
        }
      ],
      "kind": "Interface",
      "content": "```typescript\nexport interface LenientSVGProps<T extends Element> extends SVGAttributes, DOMAttributes<T> \n```\n**Extends:** [SVGAttributes](#svgattributes)<!-- -->, [DOMAttributes](#domattributes)<!-- -->&lt;T&gt;",
      "editUrl": "https://github.com/QwikDev/qwik/tree/main/packages/qwik/src/core/shared/jsx/types/jsx-generated.ts",
      "mdFile": "core.lenientsvgprops.md"
    },
    {
      "name": "LiHTMLAttributes",
      "id": "lihtmlattributes",
      "hierarchy": [
        {
          "name": "LiHTMLAttributes",
          "id": "lihtmlattributes"
        }
      ],
      "kind": "Interface",
      "content": "```typescript\nexport interface LiHTMLAttributes<T extends Element> extends Attrs<'li', T> \n```\n**Extends:** Attrs&lt;'li', T&gt;",
      "editUrl": "https://github.com/QwikDev/qwik/tree/main/packages/qwik/src/core/shared/jsx/types/jsx-generated.ts",
      "mdFile": "core.lihtmlattributes.md"
    },
    {
      "name": "LinkHTMLAttributes",
      "id": "linkhtmlattributes",
      "hierarchy": [
        {
          "name": "LinkHTMLAttributes",
          "id": "linkhtmlattributes"
        }
      ],
      "kind": "Interface",
      "content": "```typescript\nexport interface LinkHTMLAttributes<T extends Element> extends Attrs<'link', T> \n```\n**Extends:** Attrs&lt;'link', T&gt;",
      "editUrl": "https://github.com/QwikDev/qwik/tree/main/packages/qwik/src/core/shared/jsx/types/jsx-generated.ts",
      "mdFile": "core.linkhtmlattributes.md"
    },
    {
      "name": "MapHTMLAttributes",
      "id": "maphtmlattributes",
      "hierarchy": [
        {
          "name": "MapHTMLAttributes",
          "id": "maphtmlattributes"
        }
      ],
      "kind": "Interface",
      "content": "```typescript\nexport interface MapHTMLAttributes<T extends Element> extends Attrs<'map', T> \n```\n**Extends:** Attrs&lt;'map', T&gt;",
      "editUrl": "https://github.com/QwikDev/qwik/tree/main/packages/qwik/src/core/shared/jsx/types/jsx-generated.ts",
      "mdFile": "core.maphtmlattributes.md"
    },
    {
      "name": "MediaHTMLAttributes",
      "id": "mediahtmlattributes",
      "hierarchy": [
        {
          "name": "MediaHTMLAttributes",
          "id": "mediahtmlattributes"
        }
      ],
      "kind": "Interface",
      "content": "```typescript\nexport interface MediaHTMLAttributes<T extends Element> extends HTMLAttributes<T>, Augmented<HTMLMediaElement, {\n    crossOrigin?: HTMLCrossOriginAttribute;\n}> \n```\n**Extends:** [HTMLAttributes](#htmlattributes)<!-- -->&lt;T&gt;, Augmented&lt;HTMLMediaElement, { crossOrigin?: [HTMLCrossOriginAttribute](#htmlcrossoriginattribute)<!-- -->; }&gt;\n\n\n<table><thead><tr><th>\n\nProperty\n\n\n</th><th>\n\nModifiers\n\n\n</th><th>\n\nType\n\n\n</th><th>\n\nDescription\n\n\n</th></tr></thead>\n<tbody><tr><td>\n\n[crossOrigin?](#)\n\n\n</td><td>\n\n\n</td><td>\n\n[HTMLCrossOriginAttribute](#htmlcrossoriginattribute)\n\n\n</td><td>\n\n_(Optional)_\n\n\n</td></tr>\n</tbody></table>",
      "editUrl": "https://github.com/QwikDev/qwik/tree/main/packages/qwik/src/core/shared/jsx/types/jsx-generated.ts",
      "mdFile": "core.mediahtmlattributes.md"
    },
    {
      "name": "MenuHTMLAttributes",
      "id": "menuhtmlattributes",
      "hierarchy": [
        {
          "name": "MenuHTMLAttributes",
          "id": "menuhtmlattributes"
        }
      ],
      "kind": "Interface",
      "content": "```typescript\nexport interface MenuHTMLAttributes<T extends Element> extends Attrs<'menu', T> \n```\n**Extends:** Attrs&lt;'menu', T&gt;",
      "editUrl": "https://github.com/QwikDev/qwik/tree/main/packages/qwik/src/core/shared/jsx/types/jsx-generated.ts",
      "mdFile": "core.menuhtmlattributes.md"
    },
    {
      "name": "MetaHTMLAttributes",
      "id": "metahtmlattributes",
      "hierarchy": [
        {
          "name": "MetaHTMLAttributes",
          "id": "metahtmlattributes"
        }
      ],
      "kind": "Interface",
      "content": "```typescript\nexport interface MetaHTMLAttributes<T extends Element> extends Attrs<'meta', T> \n```\n**Extends:** Attrs&lt;'meta', T&gt;",
      "editUrl": "https://github.com/QwikDev/qwik/tree/main/packages/qwik/src/core/shared/jsx/types/jsx-generated.ts",
      "mdFile": "core.metahtmlattributes.md"
    },
    {
      "name": "MeterHTMLAttributes",
      "id": "meterhtmlattributes",
      "hierarchy": [
        {
          "name": "MeterHTMLAttributes",
          "id": "meterhtmlattributes"
        }
      ],
      "kind": "Interface",
      "content": "```typescript\nexport interface MeterHTMLAttributes<T extends Element> extends Attrs<'meter', T> \n```\n**Extends:** Attrs&lt;'meter', T&gt;",
      "editUrl": "https://github.com/QwikDev/qwik/tree/main/packages/qwik/src/core/shared/jsx/types/jsx-generated.ts",
      "mdFile": "core.meterhtmlattributes.md"
    },
    {
      "name": "NativeAnimationEvent",
      "id": "nativeanimationevent",
      "hierarchy": [
        {
          "name": "NativeAnimationEvent",
          "id": "nativeanimationevent"
        }
      ],
      "kind": "TypeAlias",
      "content": "> Warning: This API is now obsolete.\n> \n> Use `AnimationEvent` and use the second argument to the handler function for the current event target\n> \n\n\n```typescript\nexport type NativeAnimationEvent = AnimationEvent;\n```",
      "editUrl": "https://github.com/QwikDev/qwik/tree/main/packages/qwik/src/core/shared/jsx/types/jsx-qwik-events.ts",
      "mdFile": "core.nativeanimationevent.md"
    },
    {
      "name": "NativeClipboardEvent",
      "id": "nativeclipboardevent",
      "hierarchy": [
        {
          "name": "NativeClipboardEvent",
          "id": "nativeclipboardevent"
        }
      ],
      "kind": "TypeAlias",
      "content": "> Warning: This API is now obsolete.\n> \n> Use `ClipboardEvent` and use the second argument to the handler function for the current event target\n> \n\n\n```typescript\nexport type NativeClipboardEvent = ClipboardEvent;\n```",
      "editUrl": "https://github.com/QwikDev/qwik/tree/main/packages/qwik/src/core/shared/jsx/types/jsx-qwik-events.ts",
      "mdFile": "core.nativeclipboardevent.md"
    },
    {
      "name": "NativeCompositionEvent",
      "id": "nativecompositionevent",
      "hierarchy": [
        {
          "name": "NativeCompositionEvent",
          "id": "nativecompositionevent"
        }
      ],
      "kind": "TypeAlias",
      "content": "> Warning: This API is now obsolete.\n> \n> Use `CompositionEvent` and use the second argument to the handler function for the current event target\n> \n\n\n```typescript\nexport type NativeCompositionEvent = CompositionEvent;\n```",
      "editUrl": "https://github.com/QwikDev/qwik/tree/main/packages/qwik/src/core/shared/jsx/types/jsx-qwik-events.ts",
      "mdFile": "core.nativecompositionevent.md"
    },
    {
      "name": "NativeDragEvent",
      "id": "nativedragevent",
      "hierarchy": [
        {
          "name": "NativeDragEvent",
          "id": "nativedragevent"
        }
      ],
      "kind": "TypeAlias",
      "content": "> Warning: This API is now obsolete.\n> \n> Use `DragEvent` and use the second argument to the handler function for the current event target\n> \n\n\n```typescript\nexport type NativeDragEvent = DragEvent;\n```",
      "editUrl": "https://github.com/QwikDev/qwik/tree/main/packages/qwik/src/core/shared/jsx/types/jsx-qwik-events.ts",
      "mdFile": "core.nativedragevent.md"
    },
    {
      "name": "NativeFocusEvent",
      "id": "nativefocusevent",
      "hierarchy": [
        {
          "name": "NativeFocusEvent",
          "id": "nativefocusevent"
        }
      ],
      "kind": "TypeAlias",
      "content": "> Warning: This API is now obsolete.\n> \n> Use `FocusEvent` and use the second argument to the handler function for the current event target\n> \n\n\n```typescript\nexport type NativeFocusEvent = FocusEvent;\n```",
      "editUrl": "https://github.com/QwikDev/qwik/tree/main/packages/qwik/src/core/shared/jsx/types/jsx-qwik-events.ts",
      "mdFile": "core.nativefocusevent.md"
    },
    {
      "name": "NativeKeyboardEvent",
      "id": "nativekeyboardevent",
      "hierarchy": [
        {
          "name": "NativeKeyboardEvent",
          "id": "nativekeyboardevent"
        }
      ],
      "kind": "TypeAlias",
      "content": "> Warning: This API is now obsolete.\n> \n> Use `KeyboardEvent` and use the second argument to the handler function for the current event target\n> \n\n\n```typescript\nexport type NativeKeyboardEvent = KeyboardEvent;\n```",
      "editUrl": "https://github.com/QwikDev/qwik/tree/main/packages/qwik/src/core/shared/jsx/types/jsx-qwik-events.ts",
      "mdFile": "core.nativekeyboardevent.md"
    },
    {
      "name": "NativeMouseEvent",
      "id": "nativemouseevent",
      "hierarchy": [
        {
          "name": "NativeMouseEvent",
          "id": "nativemouseevent"
        }
      ],
      "kind": "TypeAlias",
      "content": "> Warning: This API is now obsolete.\n> \n> Use `MouseEvent` and use the second argument to the handler function for the current event target\n> \n\n\n```typescript\nexport type NativeMouseEvent = MouseEvent;\n```",
      "editUrl": "https://github.com/QwikDev/qwik/tree/main/packages/qwik/src/core/shared/jsx/types/jsx-qwik-events.ts",
      "mdFile": "core.nativemouseevent.md"
    },
    {
      "name": "NativePointerEvent",
      "id": "nativepointerevent",
      "hierarchy": [
        {
          "name": "NativePointerEvent",
          "id": "nativepointerevent"
        }
      ],
      "kind": "TypeAlias",
      "content": "> Warning: This API is now obsolete.\n> \n> Use `PointerEvent` and use the second argument to the handler function for the current event target\n> \n\n\n```typescript\nexport type NativePointerEvent = PointerEvent;\n```",
      "editUrl": "https://github.com/QwikDev/qwik/tree/main/packages/qwik/src/core/shared/jsx/types/jsx-qwik-events.ts",
      "mdFile": "core.nativepointerevent.md"
    },
    {
      "name": "NativeTouchEvent",
      "id": "nativetouchevent",
      "hierarchy": [
        {
          "name": "NativeTouchEvent",
          "id": "nativetouchevent"
        }
      ],
      "kind": "TypeAlias",
      "content": "> Warning: This API is now obsolete.\n> \n> Use `TouchEvent` and use the second argument to the handler function for the current event target\n> \n\n\n```typescript\nexport type NativeTouchEvent = TouchEvent;\n```",
      "editUrl": "https://github.com/QwikDev/qwik/tree/main/packages/qwik/src/core/shared/jsx/types/jsx-qwik-events.ts",
      "mdFile": "core.nativetouchevent.md"
    },
    {
      "name": "NativeTransitionEvent",
      "id": "nativetransitionevent",
      "hierarchy": [
        {
          "name": "NativeTransitionEvent",
          "id": "nativetransitionevent"
        }
      ],
      "kind": "TypeAlias",
      "content": "> Warning: This API is now obsolete.\n> \n> Use `TransitionEvent` and use the second argument to the handler function for the current event target\n> \n\n\n```typescript\nexport type NativeTransitionEvent = TransitionEvent;\n```",
      "editUrl": "https://github.com/QwikDev/qwik/tree/main/packages/qwik/src/core/shared/jsx/types/jsx-qwik-events.ts",
      "mdFile": "core.nativetransitionevent.md"
    },
    {
      "name": "NativeUIEvent",
      "id": "nativeuievent",
      "hierarchy": [
        {
          "name": "NativeUIEvent",
          "id": "nativeuievent"
        }
      ],
      "kind": "TypeAlias",
      "content": "> Warning: This API is now obsolete.\n> \n> Use `UIEvent` and use the second argument to the handler function for the current event target\n> \n\n\n```typescript\nexport type NativeUIEvent = UIEvent;\n```",
      "editUrl": "https://github.com/QwikDev/qwik/tree/main/packages/qwik/src/core/shared/jsx/types/jsx-qwik-events.ts",
      "mdFile": "core.nativeuievent.md"
    },
    {
      "name": "NativeWheelEvent",
      "id": "nativewheelevent",
      "hierarchy": [
        {
          "name": "NativeWheelEvent",
          "id": "nativewheelevent"
        }
      ],
      "kind": "TypeAlias",
      "content": "> Warning: This API is now obsolete.\n> \n> Use `WheelEvent` and use the second argument to the handler function for the current event target\n> \n\n\n```typescript\nexport type NativeWheelEvent = WheelEvent;\n```",
      "editUrl": "https://github.com/QwikDev/qwik/tree/main/packages/qwik/src/core/shared/jsx/types/jsx-qwik-events.ts",
      "mdFile": "core.nativewheelevent.md"
    },
    {
      "name": "noSerialize",
      "id": "noserialize",
      "hierarchy": [
        {
          "name": "noSerialize",
          "id": "noserialize"
        }
      ],
      "kind": "Function",
      "content": "Returned type of the `noSerialize()` function. It will be TYPE or undefined.\n\n\n```typescript\nexport type NoSerialize<T> = (T & {\n    __no_serialize__: true;\n}) | undefined;\n```",
      "editUrl": "https://github.com/QwikDev/qwik/tree/main/packages/qwik/src/core/shared/utils/serialize-utils.ts",
      "mdFile": "core.noserialize.md"
    },
    {
      "name": "NoSerialize",
      "id": "noserialize",
      "hierarchy": [
        {
          "name": "NoSerialize",
          "id": "noserialize"
        }
      ],
      "kind": "TypeAlias",
      "content": "Returned type of the `noSerialize()` function. It will be TYPE or undefined.\n\n\n```typescript\nexport type NoSerialize<T> = (T & {\n    __no_serialize__: true;\n}) | undefined;\n```",
      "editUrl": "https://github.com/QwikDev/qwik/tree/main/packages/qwik/src/core/shared/utils/serialize-utils.ts",
      "mdFile": "core.noserialize.md"
    },
    {
      "name": "Numberish",
      "id": "numberish",
      "hierarchy": [
        {
          "name": "Numberish",
          "id": "numberish"
        }
      ],
      "kind": "TypeAlias",
      "content": "```typescript\nexport type Numberish = number | `${number}`;\n```",
      "editUrl": "https://github.com/QwikDev/qwik/tree/main/packages/qwik/src/core/shared/jsx/types/jsx-generated.ts",
      "mdFile": "core.numberish.md"
    },
    {
      "name": "ObjectHTMLAttributes",
      "id": "objecthtmlattributes",
      "hierarchy": [
        {
          "name": "ObjectHTMLAttributes",
          "id": "objecthtmlattributes"
        }
      ],
      "kind": "Interface",
      "content": "```typescript\nexport interface ObjectHTMLAttributes<T extends Element> extends Attrs<'object', T> \n```\n**Extends:** Attrs&lt;'object', T&gt;",
      "editUrl": "https://github.com/QwikDev/qwik/tree/main/packages/qwik/src/core/shared/jsx/types/jsx-generated.ts",
      "mdFile": "core.objecthtmlattributes.md"
    },
    {
      "name": "OlHTMLAttributes",
      "id": "olhtmlattributes",
      "hierarchy": [
        {
          "name": "OlHTMLAttributes",
          "id": "olhtmlattributes"
        }
      ],
      "kind": "Interface",
      "content": "```typescript\nexport interface OlHTMLAttributes<T extends Element> extends Attrs<'ol', T> \n```\n**Extends:** Attrs&lt;'ol', T&gt;",
      "editUrl": "https://github.com/QwikDev/qwik/tree/main/packages/qwik/src/core/shared/jsx/types/jsx-generated.ts",
      "mdFile": "core.olhtmlattributes.md"
    },
    {
      "name": "OnRenderFn",
      "id": "onrenderfn",
      "hierarchy": [
        {
          "name": "OnRenderFn",
          "id": "onrenderfn"
        }
      ],
      "kind": "TypeAlias",
      "content": "```typescript\nexport type OnRenderFn<PROPS> = (props: PROPS) => JSXOutput;\n```\n**References:** [JSXOutput](#jsxoutput)",
      "editUrl": "https://github.com/QwikDev/qwik/tree/main/packages/qwik/src/core/shared/component.public.ts",
      "mdFile": "core.onrenderfn.md"
    },
    {
      "name": "OnVisibleTaskOptions",
      "id": "onvisibletaskoptions",
      "hierarchy": [
        {
          "name": "OnVisibleTaskOptions",
          "id": "onvisibletaskoptions"
        }
      ],
      "kind": "Interface",
      "content": "```typescript\nexport interface OnVisibleTaskOptions \n```\n\n\n<table><thead><tr><th>\n\nProperty\n\n\n</th><th>\n\nModifiers\n\n\n</th><th>\n\nType\n\n\n</th><th>\n\nDescription\n\n\n</th></tr></thead>\n<tbody><tr><td>\n\n[strategy?](#)\n\n\n</td><td>\n\n\n</td><td>\n\n[VisibleTaskStrategy](#visibletaskstrategy)\n\n\n</td><td>\n\n_(Optional)_ The strategy to use to determine when the \"VisibleTask\" should first execute.\n\n- `intersection-observer`<!-- -->: the task will first execute when the element is visible in the viewport, under the hood it uses the IntersectionObserver API. - `document-ready`<!-- -->: the task will first execute when the document is ready, under the hood it uses the document `load` event. - `document-idle`<!-- -->: the task will first execute when the document is idle, under the hood it uses the requestIdleCallback API.\n\n\n</td></tr>\n</tbody></table>",
      "editUrl": "https://github.com/QwikDev/qwik/tree/main/packages/qwik/src/core/use/use-visible-task.ts",
      "mdFile": "core.onvisibletaskoptions.md"
    },
    {
      "name": "OptgroupHTMLAttributes",
      "id": "optgrouphtmlattributes",
      "hierarchy": [
        {
          "name": "OptgroupHTMLAttributes",
          "id": "optgrouphtmlattributes"
        }
      ],
      "kind": "Interface",
      "content": "```typescript\nexport interface OptgroupHTMLAttributes<T extends Element> extends Attrs<'optgroup', T> \n```\n**Extends:** Attrs&lt;'optgroup', T&gt;",
      "editUrl": "https://github.com/QwikDev/qwik/tree/main/packages/qwik/src/core/shared/jsx/types/jsx-generated.ts",
      "mdFile": "core.optgrouphtmlattributes.md"
    },
    {
      "name": "OptionHTMLAttributes",
      "id": "optionhtmlattributes",
      "hierarchy": [
        {
          "name": "OptionHTMLAttributes",
          "id": "optionhtmlattributes"
        }
      ],
      "kind": "Interface",
      "content": "```typescript\nexport interface OptionHTMLAttributes<T extends Element> extends Attrs<'option', T> \n```\n**Extends:** Attrs&lt;'option', T&gt;",
      "editUrl": "https://github.com/QwikDev/qwik/tree/main/packages/qwik/src/core/shared/jsx/types/jsx-generated.ts",
      "mdFile": "core.optionhtmlattributes.md"
    },
    {
      "name": "OutputHTMLAttributes",
      "id": "outputhtmlattributes",
      "hierarchy": [
        {
          "name": "OutputHTMLAttributes",
          "id": "outputhtmlattributes"
        }
      ],
      "kind": "Interface",
      "content": "```typescript\nexport interface OutputHTMLAttributes<T extends Element> extends Attrs<'output', T> \n```\n**Extends:** Attrs&lt;'output', T&gt;",
      "editUrl": "https://github.com/QwikDev/qwik/tree/main/packages/qwik/src/core/shared/jsx/types/jsx-generated.ts",
      "mdFile": "core.outputhtmlattributes.md"
    },
    {
      "name": "ParamHTMLAttributes",
      "id": "paramhtmlattributes",
      "hierarchy": [
        {
          "name": "ParamHTMLAttributes",
          "id": "paramhtmlattributes"
        }
      ],
      "kind": "Interface",
      "content": "> Warning: This API is now obsolete.\n> \n> Old DOM API\n> \n\n\n```typescript\nexport interface ParamHTMLAttributes<T extends Element> extends Attrs<'base', T, HTMLParamElement> \n```\n**Extends:** Attrs&lt;'base', T, HTMLParamElement&gt;",
      "editUrl": "https://github.com/QwikDev/qwik/tree/main/packages/qwik/src/core/shared/jsx/types/jsx-generated.ts",
      "mdFile": "core.paramhtmlattributes.md"
    },
    {
      "name": "PrefetchGraph",
      "id": "prefetchgraph",
      "hierarchy": [
        {
          "name": "PrefetchGraph",
          "id": "prefetchgraph"
        }
      ],
      "kind": "Function",
<<<<<<< HEAD
      "content": "> This API is provided as a beta preview for developers and may change based on feedback that we receive. Do not use this API in a production environment.\n> \n\nLoad the prefetch graph for the container.\n\nEach Qwik container needs to include its own prefetch graph.\n\n\n```typescript\nPrefetchGraph: (opts?: {\n    base?: string;\n    manifestHash?: string;\n    manifestURL?: string;\n    nonce?: string;\n}) => JSXNode<string>\n```\n\n\n<table><thead><tr><th>\n\nParameter\n\n\n</th><th>\n\nType\n\n\n</th><th>\n\nDescription\n\n\n</th></tr></thead>\n<tbody><tr><td>\n\nopts\n\n\n</td><td>\n\n{ base?: string; manifestHash?: string; manifestURL?: string; nonce?: string; }\n\n\n</td><td>\n\n_(Optional)_ Options for the loading prefetch graph.\n\n- `base` - Base of the graph. For a default installation this will default to the q:base value `/build/`<!-- -->. But if more than one MFE is installed on the page, then each MFE needs to have its own base. - `manifestHash` - Hash of the manifest file to load. If not provided the hash will be extracted from the container attribute `q:manifest-hash` and assume the default build file `${base}/q-bundle-graph-${manifestHash}.json`<!-- -->. - `manifestURL` - URL of the manifest file to load if non-standard bundle graph location name.\n\n\n</td></tr>\n</tbody></table>\n**Returns:**\n\n[JSXNode](#jsxnode)<!-- -->&lt;string&gt;",
      "editUrl": "https://github.com/QwikDev/qwik/tree/main/packages/qwik/src/core/shared/prefetch-service-worker/prefetch.ts",
      "mdFile": "core.prefetchgraph.md"
=======
      "content": "> This API is provided as an alpha preview for developers and may change based on feedback that we receive. Do not use this API in a production environment.\n> \n\nLoad the prefetch graph for the container.\n\nEach Qwik container needs to include its own prefetch graph.\n\n\n```typescript\nPrefetchGraph: (opts?: {\n    base?: string;\n    manifestHash?: string;\n    manifestURL?: string;\n    nonce?: string;\n}) => JSXNode<\"script\">\n```\n\n\n<table><thead><tr><th>\n\nParameter\n\n\n</th><th>\n\nType\n\n\n</th><th>\n\nDescription\n\n\n</th></tr></thead>\n<tbody><tr><td>\n\nopts\n\n\n</td><td>\n\n{ base?: string; manifestHash?: string; manifestURL?: string; nonce?: string; }\n\n\n</td><td>\n\n_(Optional)_ Options for the loading prefetch graph.\n\n- `base` - Base of the graph. For a default installation this will default to the q:base value `/build/`<!-- -->. But if more than one MFE is installed on the page, then each MFE needs to have its own base. - `manifestHash` - Hash of the manifest file to load. If not provided the hash will be extracted from the container attribute `q:manifest-hash` and assume the default build file `${base}/q-bundle-graph-${manifestHash}.json`<!-- -->. - `manifestURL` - URL of the manifest file to load if non-standard bundle graph location name.\n\n\n</td></tr>\n</tbody></table>\n**Returns:**\n\nJSXNode&lt;\"script\"&gt;",
      "editUrl": "https://github.com/QwikDev/qwik/tree/main/packages/qwik/src/core/components/prefetch.ts",
      "mdFile": "qwik.prefetchgraph.md"
>>>>>>> dea36bed
    },
    {
      "name": "PrefetchServiceWorker",
      "id": "prefetchserviceworker",
      "hierarchy": [
        {
          "name": "PrefetchServiceWorker",
          "id": "prefetchserviceworker"
        }
      ],
      "kind": "Function",
<<<<<<< HEAD
      "content": "> This API is provided as a beta preview for developers and may change based on feedback that we receive. Do not use this API in a production environment.\n> \n\nInstall a service worker which will prefetch the bundles.\n\nThere can only be one service worker per page. Because there can be many separate Qwik Containers on the page each container needs to load its prefetch graph using `PrefetchGraph` component.\n\n\n```typescript\nPrefetchServiceWorker: (opts: {\n    base?: string;\n    scope?: string;\n    path?: string;\n    verbose?: boolean;\n    fetchBundleGraph?: boolean;\n    nonce?: string;\n}) => JSXNode<'script'>\n```\n\n\n<table><thead><tr><th>\n\nParameter\n\n\n</th><th>\n\nType\n\n\n</th><th>\n\nDescription\n\n\n</th></tr></thead>\n<tbody><tr><td>\n\nopts\n\n\n</td><td>\n\n{ base?: string; scope?: string; path?: string; verbose?: boolean; fetchBundleGraph?: boolean; nonce?: string; }\n\n\n</td><td>\n\nOptions for the prefetch service worker.\n\n- `base` - Base URL for the service worker. Default is `import.meta.env.BASE_URL`<!-- -->, which is defined by Vite's `config.base` and defaults to `/`<!-- -->. - `scope` - Base URL for when the service-worker will activate. Default is `/` - `path` - Path to the service worker. Default is `qwik-prefetch-service-worker.js` unless you pass a path that starts with a `/` then the base is ignored. Default is `qwik-prefetch-service-worker.js` - `verbose` - Verbose logging for the service worker installation. Default is `false` - `nonce` - Optional nonce value for security purposes, defaults to `undefined`<!-- -->.\n\n\n</td></tr>\n</tbody></table>\n**Returns:**\n\n[JSXNode](#jsxnode)<!-- -->&lt;'script'&gt;",
      "editUrl": "https://github.com/QwikDev/qwik/tree/main/packages/qwik/src/core/shared/prefetch-service-worker/prefetch.ts",
      "mdFile": "core.prefetchserviceworker.md"
=======
      "content": "> This API is provided as an alpha preview for developers and may change based on feedback that we receive. Do not use this API in a production environment.\n> \n\nInstall a service worker which will prefetch the bundles.\n\nThere can only be one service worker per page. Because there can be many separate Qwik Containers on the page each container needs to load its prefetch graph using `PrefetchGraph` component.\n\n\n```typescript\nPrefetchServiceWorker: (opts: {\n    base?: string;\n    scope?: string;\n    path?: string;\n    verbose?: boolean;\n    fetchBundleGraph?: boolean;\n    nonce?: string;\n}) => JSXNode<'script'>\n```\n\n\n<table><thead><tr><th>\n\nParameter\n\n\n</th><th>\n\nType\n\n\n</th><th>\n\nDescription\n\n\n</th></tr></thead>\n<tbody><tr><td>\n\nopts\n\n\n</td><td>\n\n{ base?: string; scope?: string; path?: string; verbose?: boolean; fetchBundleGraph?: boolean; nonce?: string; }\n\n\n</td><td>\n\nOptions for the prefetch service worker.\n\n- `base` - Base URL for the service worker `import.meta.env.BASE_URL` or `/`<!-- -->. Default is `import.meta.env.BASE_URL` - `scope` - Base URL for when the service-worker will activate. Default is `/` - `path` - Path to the service worker. Default is `qwik-prefetch-service-worker.js` unless you pass a path that starts with a `/` then the base is ignored. Default is `qwik-prefetch-service-worker.js` - `verbose` - Verbose logging for the service worker installation. Default is `false` - `nonce` - Optional nonce value for security purposes, defaults to `undefined`<!-- -->.\n\n\n</td></tr>\n</tbody></table>\n**Returns:**\n\nJSXNode&lt;'script'&gt;",
      "editUrl": "https://github.com/QwikDev/qwik/tree/main/packages/qwik/src/core/components/prefetch.ts",
      "mdFile": "qwik.prefetchserviceworker.md"
>>>>>>> dea36bed
    },
    {
      "name": "ProgressHTMLAttributes",
      "id": "progresshtmlattributes",
      "hierarchy": [
        {
          "name": "ProgressHTMLAttributes",
          "id": "progresshtmlattributes"
        }
      ],
      "kind": "Interface",
      "content": "```typescript\nexport interface ProgressHTMLAttributes<T extends Element> extends Attrs<'progress', T> \n```\n**Extends:** Attrs&lt;'progress', T&gt;",
      "editUrl": "https://github.com/QwikDev/qwik/tree/main/packages/qwik/src/core/shared/jsx/types/jsx-generated.ts",
      "mdFile": "core.progresshtmlattributes.md"
    },
    {
      "name": "PropFunction",
      "id": "propfunction",
      "hierarchy": [
        {
          "name": "PropFunction",
          "id": "propfunction"
        }
      ],
      "kind": "TypeAlias",
      "content": "Alias for `QRL<T>`<!-- -->. Of historic relevance only.\n\n\n```typescript\nexport type PropFunction<T> = QRL<T>;\n```\n**References:** [QRL](#qrl)",
      "editUrl": "https://github.com/QwikDev/qwik/tree/main/packages/qwik/src/core/shared/qrl/qrl.public.ts",
      "mdFile": "core.propfunction.md"
    },
    {
      "name": "PropsOf",
      "id": "propsof",
      "hierarchy": [
        {
          "name": "PropsOf",
          "id": "propsof"
        }
      ],
      "kind": "TypeAlias",
      "content": "Infers `Props` from the component or tag.\n\n\n```typescript\nexport type PropsOf<COMP> = COMP extends string ? COMP extends keyof QwikIntrinsicElements ? QwikIntrinsicElements[COMP] : QwikIntrinsicElements['span'] : NonNullable<COMP> extends never ? never : COMP extends FunctionComponent<infer PROPS> ? PROPS extends Record<any, infer V> ? IsAny<V> extends true ? never : ObjectProps<PROPS> : COMP extends Component<infer OrigProps> ? ObjectProps<OrigProps> : PROPS : never;\n```\n**References:** [QwikIntrinsicElements](#qwikintrinsicelements)<!-- -->, [FunctionComponent](#functioncomponent)<!-- -->, [Component](#component)\n\n\n\n```tsx\nconst Desc = component$(({desc, ...props}: { desc: string } & PropsOf<'div'>) => {\n return <div {...props}>{desc}</div>;\n});\n\nconst TitleBox = component$(({title, ...props}: { title: string } & PropsOf<Box>) => {\n  return <Box {...props}><h1>{title}</h1></Box>;\n});\n```",
      "editUrl": "https://github.com/QwikDev/qwik/tree/main/packages/qwik/src/core/shared/component.public.ts",
      "mdFile": "core.propsof.md"
    },
    {
      "name": "PublicProps",
      "id": "publicprops",
      "hierarchy": [
        {
          "name": "PublicProps",
          "id": "publicprops"
        }
      ],
      "kind": "TypeAlias",
      "content": "Extends the defined component PROPS, adding the default ones (children and q:slot) and allowing plain functions to QRL arguments.\n\n\n```typescript\nexport type PublicProps<PROPS> = (PROPS extends Record<any, any> ? Omit<PROPS, `${string}$`> & _Only$<PROPS> : unknown extends PROPS ? {} : PROPS) & ComponentBaseProps & ComponentChildren<PROPS>;\n```\n**References:** [ComponentBaseProps](#componentbaseprops)",
      "editUrl": "https://github.com/QwikDev/qwik/tree/main/packages/qwik/src/core/shared/component.public.ts",
      "mdFile": "core.publicprops.md"
    },
    {
      "name": "qrl",
      "id": "qrl",
      "hierarchy": [
        {
          "name": "qrl",
          "id": "qrl"
        }
      ],
      "kind": "Function",
      "content": "The `QRL` type represents a lazy-loadable AND serializable resource.\n\nQRL stands for Qwik URL.\n\nUse `QRL` when you want to refer to a lazy-loaded resource. `QRL`<!-- -->s are most often used for code (functions) but can also be used for other resources such as `string`<!-- -->s in the case of styles.\n\n`QRL` is an opaque token that is generated by the Qwik Optimizer. (Do not rely on any properties in `QRL` as it may change between versions.)\n\n\\#\\# Creating `QRL` references\n\nCreating `QRL` is done using `$(...)` function. `$(...)` is a special marker for the Qwik Optimizer that marks that the code should be extracted into a lazy-loaded symbol.\n\n```tsx\nuseOnDocument(\n  'mousemove',\n  $((event) => console.log('mousemove', event))\n);\n```\nIn the above code, the Qwik Optimizer detects `$(...)` and transforms the code as shown below:\n\n```tsx\n// FILE: <current file>\nuseOnDocument('mousemove', qrl('./chunk-abc.js', 'onMousemove'));\n\n// FILE: chunk-abc.js\nexport const onMousemove = () => console.log('mousemove');\n```\nNOTE: `qrl(...)` is a result of Qwik Optimizer transformation. You should never have to invoke this function directly in your application. The `qrl(...)` function should be invoked only after the Qwik Optimizer transformation.\n\n\\#\\# Using `QRL`<!-- -->s\n\nUse `QRL` type in your application when you want to get a lazy-loadable reference to a resource (most likely a function).\n\n```tsx\n// Example of declaring a custom functions which takes callback as QRL.\nexport function useMyFunction(callback: QRL<() => void>) {\n  doExtraStuff();\n  // The callback passed to `onDocument` requires `QRL`.\n  useOnDocument('mousemove', callback);\n}\n```\nIn the above example, the way to think about the code is that you are not asking for a callback function but rather a reference to a lazy-loadable callback function. Specifically, the function loading should be delayed until it is actually needed. In the above example, the function would not load until after a `mousemove` event on `document` fires.\n\n\\#\\# Resolving `QRL` references\n\nAt times it may be necessary to resolve a `QRL` reference to the actual value. This can be performed using `QRL.resolve(..)` function.\n\n```tsx\n// Assume you have QRL reference to a greet function\nconst lazyGreet: QRL<() => void> = $(() => console.log('Hello World!'));\n\n// Use `qrlImport` to load / resolve the reference.\nconst greet: () => void = await lazyGreet.resolve();\n\n//  Invoke it\ngreet();\n```\nNOTE: `element` is needed because `QRL`<!-- -->s are relative and need a base location to resolve against. The base location is encoded in the HTML in the form of `<div q:base=\"/url\">`<!-- -->.\n\n\\#\\# `QRL.resolved`\n\nOnce `QRL.resolve()` returns, the value is stored under `QRL.resolved`<!-- -->. This allows the value to be used without having to await `QRL.resolve()` again.\n\n\\#\\# Question: Why not just use `import()`<!-- -->?\n\nAt first glance, `QRL` serves the same purpose as `import()`<!-- -->. However, there are three subtle differences that need to be taken into account.\n\n1. `QRL`<!-- -->s must be serializable into HTML. 2. `QRL`<!-- -->s must be resolved by framework relative to `q:base`<!-- -->. 3. `QRL`<!-- -->s must be able to capture lexically scoped variables. 4. `QRL`<!-- -->s encapsulate the difference between running with and without Qwik Optimizer. 5. `QRL`<!-- -->s allow expressing lazy-loaded boundaries without thinking about chunk and symbol names.\n\nLet's assume that you intend to write code such as this:\n\n```tsx\nreturn <button onClick={() => (await import('./chunk-abc.js')).onClick}>\n```\nThe above code needs to be serialized into DOM such as:\n\n```\n<div q:base=\"/build/\">\n  <button on:click=\"./chunk-abc.js#onClick\">...</button>\n</div>\n```\n1. Notice there is no easy way to extract chunk (`./chunk-abc.js`<!-- -->) and symbol (`onClick`<!-- -->) into HTML. 2. Notice that even if you could extract it, the `import('./chunk-abc.js')` would become relative to where the `import()` file is declared. Because it is our framework doing the load, the `./chunk-abc.js` would become relative to the framework file. This is not correct, as it should be relative to the original file generated by the bundler. 3. Next, the framework needs to resolve the `./chunk-abc.js` and needs a base location that is encoded in the HTML. 4. The QRL needs to be able to capture lexically scoped variables. (`import()` only allows loading top-level symbols which don't capture variables.) 5. As a developer, you don't want to think about `import` and naming the chunks and symbols. You just want to say: \"this should be lazy.\"\n\nThese are the main reasons why Qwik introduces its own concept of `QRL`<!-- -->.\n\n\n```typescript\nexport type QRL<TYPE = unknown> = {\n    __qwik_serializable__?: any;\n    __brand__QRL__: TYPE;\n    resolve(): Promise<TYPE>;\n    resolved: undefined | TYPE;\n    getCaptured(): unknown[] | null;\n    getSymbol(): string;\n    getHash(): string;\n    dev: QRLDev | null;\n} & BivariantQrlFn<QrlArgs<TYPE>, QrlReturn<TYPE>>;\n```",
      "editUrl": "https://github.com/QwikDev/qwik/tree/main/packages/qwik/src/core/shared/qrl/qrl.ts",
      "mdFile": "core.qrl.md"
    },
    {
      "name": "QRL",
      "id": "qrl",
      "hierarchy": [
        {
          "name": "QRL",
          "id": "qrl"
        }
      ],
      "kind": "TypeAlias",
      "content": "The `QRL` type represents a lazy-loadable AND serializable resource.\n\nQRL stands for Qwik URL.\n\nUse `QRL` when you want to refer to a lazy-loaded resource. `QRL`<!-- -->s are most often used for code (functions) but can also be used for other resources such as `string`<!-- -->s in the case of styles.\n\n`QRL` is an opaque token that is generated by the Qwik Optimizer. (Do not rely on any properties in `QRL` as it may change between versions.)\n\n\\#\\# Creating `QRL` references\n\nCreating `QRL` is done using `$(...)` function. `$(...)` is a special marker for the Qwik Optimizer that marks that the code should be extracted into a lazy-loaded symbol.\n\n```tsx\nuseOnDocument(\n  'mousemove',\n  $((event) => console.log('mousemove', event))\n);\n```\nIn the above code, the Qwik Optimizer detects `$(...)` and transforms the code as shown below:\n\n```tsx\n// FILE: <current file>\nuseOnDocument('mousemove', qrl('./chunk-abc.js', 'onMousemove'));\n\n// FILE: chunk-abc.js\nexport const onMousemove = () => console.log('mousemove');\n```\nNOTE: `qrl(...)` is a result of Qwik Optimizer transformation. You should never have to invoke this function directly in your application. The `qrl(...)` function should be invoked only after the Qwik Optimizer transformation.\n\n\\#\\# Using `QRL`<!-- -->s\n\nUse `QRL` type in your application when you want to get a lazy-loadable reference to a resource (most likely a function).\n\n```tsx\n// Example of declaring a custom functions which takes callback as QRL.\nexport function useMyFunction(callback: QRL<() => void>) {\n  doExtraStuff();\n  // The callback passed to `onDocument` requires `QRL`.\n  useOnDocument('mousemove', callback);\n}\n```\nIn the above example, the way to think about the code is that you are not asking for a callback function but rather a reference to a lazy-loadable callback function. Specifically, the function loading should be delayed until it is actually needed. In the above example, the function would not load until after a `mousemove` event on `document` fires.\n\n\\#\\# Resolving `QRL` references\n\nAt times it may be necessary to resolve a `QRL` reference to the actual value. This can be performed using `QRL.resolve(..)` function.\n\n```tsx\n// Assume you have QRL reference to a greet function\nconst lazyGreet: QRL<() => void> = $(() => console.log('Hello World!'));\n\n// Use `qrlImport` to load / resolve the reference.\nconst greet: () => void = await lazyGreet.resolve();\n\n//  Invoke it\ngreet();\n```\nNOTE: `element` is needed because `QRL`<!-- -->s are relative and need a base location to resolve against. The base location is encoded in the HTML in the form of `<div q:base=\"/url\">`<!-- -->.\n\n\\#\\# `QRL.resolved`\n\nOnce `QRL.resolve()` returns, the value is stored under `QRL.resolved`<!-- -->. This allows the value to be used without having to await `QRL.resolve()` again.\n\n\\#\\# Question: Why not just use `import()`<!-- -->?\n\nAt first glance, `QRL` serves the same purpose as `import()`<!-- -->. However, there are three subtle differences that need to be taken into account.\n\n1. `QRL`<!-- -->s must be serializable into HTML. 2. `QRL`<!-- -->s must be resolved by framework relative to `q:base`<!-- -->. 3. `QRL`<!-- -->s must be able to capture lexically scoped variables. 4. `QRL`<!-- -->s encapsulate the difference between running with and without Qwik Optimizer. 5. `QRL`<!-- -->s allow expressing lazy-loaded boundaries without thinking about chunk and symbol names.\n\nLet's assume that you intend to write code such as this:\n\n```tsx\nreturn <button onClick={() => (await import('./chunk-abc.js')).onClick}>\n```\nThe above code needs to be serialized into DOM such as:\n\n```\n<div q:base=\"/build/\">\n  <button on:click=\"./chunk-abc.js#onClick\">...</button>\n</div>\n```\n1. Notice there is no easy way to extract chunk (`./chunk-abc.js`<!-- -->) and symbol (`onClick`<!-- -->) into HTML. 2. Notice that even if you could extract it, the `import('./chunk-abc.js')` would become relative to where the `import()` file is declared. Because it is our framework doing the load, the `./chunk-abc.js` would become relative to the framework file. This is not correct, as it should be relative to the original file generated by the bundler. 3. Next, the framework needs to resolve the `./chunk-abc.js` and needs a base location that is encoded in the HTML. 4. The QRL needs to be able to capture lexically scoped variables. (`import()` only allows loading top-level symbols which don't capture variables.) 5. As a developer, you don't want to think about `import` and naming the chunks and symbols. You just want to say: \"this should be lazy.\"\n\nThese are the main reasons why Qwik introduces its own concept of `QRL`<!-- -->.\n\n\n```typescript\nexport type QRL<TYPE = unknown> = {\n    __qwik_serializable__?: any;\n    __brand__QRL__: TYPE;\n    resolve(): Promise<TYPE>;\n    resolved: undefined | TYPE;\n    getCaptured(): unknown[] | null;\n    getSymbol(): string;\n    getHash(): string;\n    dev: QRLDev | null;\n} & BivariantQrlFn<QrlArgs<TYPE>, QrlReturn<TYPE>>;\n```",
      "editUrl": "https://github.com/QwikDev/qwik/tree/main/packages/qwik/src/core/shared/qrl/qrl.public.ts",
      "mdFile": "core.qrl.md"
    },
    {
      "name": "QRLEventHandlerMulti",
      "id": "qrleventhandlermulti",
      "hierarchy": [
        {
          "name": "QRLEventHandlerMulti",
          "id": "qrleventhandlermulti"
        }
      ],
      "kind": "TypeAlias",
      "content": "An event handler for Qwik events, can be a handler QRL or an array of handler QRLs.\n\n\n```typescript\nexport type QRLEventHandlerMulti<EV extends Event, EL> = QRL<EventHandler<EV, EL>> | undefined | null | QRLEventHandlerMulti<EV, EL>[] | EventHandler<EV, EL>;\n```\n**References:** [QRL](#qrl)<!-- -->, [EventHandler](#eventhandler)<!-- -->, [QRLEventHandlerMulti](#qrleventhandlermulti)",
      "editUrl": "https://github.com/QwikDev/qwik/tree/main/packages/qwik/src/core/shared/jsx/types/jsx-qwik-attributes.ts",
      "mdFile": "core.qrleventhandlermulti.md"
    },
    {
      "name": "QuoteHTMLAttributes",
      "id": "quotehtmlattributes",
      "hierarchy": [
        {
          "name": "QuoteHTMLAttributes",
          "id": "quotehtmlattributes"
        }
      ],
      "kind": "Interface",
      "content": "```typescript\nexport interface QuoteHTMLAttributes<T extends Element> extends Attrs<'q', T> \n```\n**Extends:** Attrs&lt;'q', T&gt;",
      "editUrl": "https://github.com/QwikDev/qwik/tree/main/packages/qwik/src/core/shared/jsx/types/jsx-generated.ts",
      "mdFile": "core.quotehtmlattributes.md"
    },
    {
      "name": "QwikAnimationEvent",
      "id": "qwikanimationevent",
      "hierarchy": [
        {
          "name": "QwikAnimationEvent",
          "id": "qwikanimationevent"
        }
      ],
      "kind": "TypeAlias",
      "content": "> Warning: This API is now obsolete.\n> \n> Use `AnimationEvent` and use the second argument to the handler function for the current event target\n> \n\n\n```typescript\nexport type QwikAnimationEvent<T = Element> = NativeAnimationEvent;\n```\n**References:** [NativeAnimationEvent](#nativeanimationevent)",
      "editUrl": "https://github.com/QwikDev/qwik/tree/main/packages/qwik/src/core/shared/jsx/types/jsx-qwik-events.ts",
      "mdFile": "core.qwikanimationevent.md"
    },
    {
      "name": "QwikAttributes",
      "id": "qwikattributes",
      "hierarchy": [
        {
          "name": "QwikAttributes",
          "id": "qwikattributes"
        }
      ],
      "kind": "Interface",
      "content": "The Qwik DOM attributes without plain handlers, for use as function parameters\n\n\n```typescript\nexport interface QwikAttributes<EL extends Element> extends DOMAttributesBase<EL>, QwikEvents<EL, false> \n```\n**Extends:** DOMAttributesBase&lt;EL&gt;, QwikEvents&lt;EL, false&gt;\n\n\n<table><thead><tr><th>\n\nProperty\n\n\n</th><th>\n\nModifiers\n\n\n</th><th>\n\nType\n\n\n</th><th>\n\nDescription\n\n\n</th></tr></thead>\n<tbody><tr><td>\n\n[class?](#)\n\n\n</td><td>\n\n\n</td><td>\n\n[ClassList](#classlist) \\| undefined\n\n\n</td><td>\n\n_(Optional)_\n\n\n</td></tr>\n</tbody></table>",
      "editUrl": "https://github.com/QwikDev/qwik/tree/main/packages/qwik/src/core/shared/jsx/types/jsx-qwik-attributes.ts",
      "mdFile": "core.qwikattributes.md"
    },
    {
      "name": "QwikChangeEvent",
      "id": "qwikchangeevent",
      "hierarchy": [
        {
          "name": "QwikChangeEvent",
          "id": "qwikchangeevent"
        }
      ],
      "kind": "TypeAlias",
      "content": "> Warning: This API is now obsolete.\n> \n> Use `Event` and use the second argument to the handler function for the current event target. Also note that in Qwik, onInput$ with the InputEvent is the event that behaves like onChange in React.\n> \n\n\n```typescript\nexport type QwikChangeEvent<T = Element> = Event;\n```",
      "editUrl": "https://github.com/QwikDev/qwik/tree/main/packages/qwik/src/core/shared/jsx/types/jsx-qwik-events.ts",
      "mdFile": "core.qwikchangeevent.md"
    },
    {
      "name": "QwikClipboardEvent",
      "id": "qwikclipboardevent",
      "hierarchy": [
        {
          "name": "QwikClipboardEvent",
          "id": "qwikclipboardevent"
        }
      ],
      "kind": "TypeAlias",
      "content": "> Warning: This API is now obsolete.\n> \n> Use `ClipboardEvent` and use the second argument to the handler function for the current event target\n> \n\n\n```typescript\nexport type QwikClipboardEvent<T = Element> = NativeClipboardEvent;\n```\n**References:** [NativeClipboardEvent](#nativeclipboardevent)",
      "editUrl": "https://github.com/QwikDev/qwik/tree/main/packages/qwik/src/core/shared/jsx/types/jsx-qwik-events.ts",
      "mdFile": "core.qwikclipboardevent.md"
    },
    {
      "name": "QwikCompositionEvent",
      "id": "qwikcompositionevent",
      "hierarchy": [
        {
          "name": "QwikCompositionEvent",
          "id": "qwikcompositionevent"
        }
      ],
      "kind": "TypeAlias",
      "content": "> Warning: This API is now obsolete.\n> \n> Use `CompositionEvent` and use the second argument to the handler function for the current event target\n> \n\n\n```typescript\nexport type QwikCompositionEvent<T = Element> = NativeCompositionEvent;\n```\n**References:** [NativeCompositionEvent](#nativecompositionevent)",
      "editUrl": "https://github.com/QwikDev/qwik/tree/main/packages/qwik/src/core/shared/jsx/types/jsx-qwik-events.ts",
      "mdFile": "core.qwikcompositionevent.md"
    },
    {
      "name": "QwikDOMAttributes",
      "id": "qwikdomattributes",
      "hierarchy": [
        {
          "name": "QwikDOMAttributes",
          "id": "qwikdomattributes"
        }
      ],
      "kind": "Interface",
      "content": "```typescript\nexport interface QwikDOMAttributes extends DOMAttributes<Element> \n```\n**Extends:** [DOMAttributes](#domattributes)<!-- -->&lt;Element&gt;",
      "editUrl": "https://github.com/QwikDev/qwik/tree/main/packages/qwik/src/core/shared/jsx/types/jsx-qwik.ts",
      "mdFile": "core.qwikdomattributes.md"
    },
    {
      "name": "QwikDragEvent",
      "id": "qwikdragevent",
      "hierarchy": [
        {
          "name": "QwikDragEvent",
          "id": "qwikdragevent"
        }
      ],
      "kind": "TypeAlias",
      "content": "> Warning: This API is now obsolete.\n> \n> Use `DragEvent` and use the second argument to the handler function for the current event target\n> \n\n\n```typescript\nexport type QwikDragEvent<T = Element> = NativeDragEvent;\n```\n**References:** [NativeDragEvent](#nativedragevent)",
      "editUrl": "https://github.com/QwikDev/qwik/tree/main/packages/qwik/src/core/shared/jsx/types/jsx-qwik-events.ts",
      "mdFile": "core.qwikdragevent.md"
    },
    {
      "name": "QwikFocusEvent",
      "id": "qwikfocusevent",
      "hierarchy": [
        {
          "name": "QwikFocusEvent",
          "id": "qwikfocusevent"
        }
      ],
      "kind": "TypeAlias",
      "content": "> Warning: This API is now obsolete.\n> \n> Use `FocusEvent` and use the second argument to the handler function for the current event target\n> \n\n\n```typescript\nexport type QwikFocusEvent<T = Element> = NativeFocusEvent;\n```\n**References:** [NativeFocusEvent](#nativefocusevent)",
      "editUrl": "https://github.com/QwikDev/qwik/tree/main/packages/qwik/src/core/shared/jsx/types/jsx-qwik-events.ts",
      "mdFile": "core.qwikfocusevent.md"
    },
    {
      "name": "QwikHTMLElements",
      "id": "qwikhtmlelements",
      "hierarchy": [
        {
          "name": "QwikHTMLElements",
          "id": "qwikhtmlelements"
        }
      ],
      "kind": "TypeAlias",
      "content": "The DOM props without plain handlers, for use inside functions\n\n\n```typescript\nexport type QwikHTMLElements = {\n    [tag in keyof HTMLElementTagNameMap]: Augmented<HTMLElementTagNameMap[tag], SpecialAttrs[tag]> & HTMLElementAttrs & QwikAttributes<HTMLElementTagNameMap[tag]>;\n};\n```\n**References:** [HTMLElementAttrs](#htmlelementattrs)<!-- -->, [QwikAttributes](#qwikattributes)",
      "editUrl": "https://github.com/QwikDev/qwik/tree/main/packages/qwik/src/core/shared/jsx/types/jsx-generated.ts",
      "mdFile": "core.qwikhtmlelements.md"
    },
    {
      "name": "QwikIdleEvent",
      "id": "qwikidleevent",
      "hierarchy": [
        {
          "name": "QwikIdleEvent",
          "id": "qwikidleevent"
        }
      ],
      "kind": "TypeAlias",
      "content": "Emitted by qwik-loader on document when the document first becomes idle\n\n\n```typescript\nexport type QwikIdleEvent = CustomEvent<{}>;\n```",
      "editUrl": "https://github.com/QwikDev/qwik/tree/main/packages/qwik/src/core/shared/jsx/types/jsx-qwik-events.ts",
      "mdFile": "core.qwikidleevent.md"
    },
    {
      "name": "QwikInitEvent",
      "id": "qwikinitevent",
      "hierarchy": [
        {
          "name": "QwikInitEvent",
          "id": "qwikinitevent"
        }
      ],
      "kind": "TypeAlias",
      "content": "Emitted by qwik-loader on document when the document first becomes interactive\n\n\n```typescript\nexport type QwikInitEvent = CustomEvent<{}>;\n```",
      "editUrl": "https://github.com/QwikDev/qwik/tree/main/packages/qwik/src/core/shared/jsx/types/jsx-qwik-events.ts",
      "mdFile": "core.qwikinitevent.md"
    },
    {
      "name": "QwikIntrinsicElements",
      "id": "qwikintrinsicelements",
      "hierarchy": [
        {
          "name": "QwikIntrinsicElements",
          "id": "qwikintrinsicelements"
        }
      ],
      "kind": "Interface",
      "content": "The interface holds available attributes of both native DOM elements and custom Qwik elements. An example showing how to define a customizable wrapper component:\n\n```tsx\nimport { component$, Slot, type QwikIntrinsicElements } from \"@qwik.dev/core\";\n\ntype WrapperProps = {\n  attributes?: QwikIntrinsicElements[\"div\"];\n};\n\nexport default component$<WrapperProps>(({ attributes }) => {\n  return (\n    <div {...attributes} class=\"p-2\">\n      <Slot />\n    </div>\n  );\n});\n```\nNote: It is shorter to use `PropsOf<'div'>`\n\n\n```typescript\nexport interface QwikIntrinsicElements extends QwikHTMLElements, QwikSVGElements \n```\n**Extends:** [QwikHTMLElements](#qwikhtmlelements)<!-- -->, [QwikSVGElements](#qwiksvgelements)",
      "editUrl": "https://github.com/QwikDev/qwik/tree/main/packages/qwik/src/core/shared/jsx/types/jsx-qwik-elements.ts",
      "mdFile": "core.qwikintrinsicelements.md"
    },
    {
      "name": "QwikInvalidEvent",
      "id": "qwikinvalidevent",
      "hierarchy": [
        {
          "name": "QwikInvalidEvent",
          "id": "qwikinvalidevent"
        }
      ],
      "kind": "TypeAlias",
      "content": "> Warning: This API is now obsolete.\n> \n> Use `Event` and use the second argument to the handler function for the current event target\n> \n\n\n```typescript\nexport type QwikInvalidEvent<T = Element> = Event;\n```",
      "editUrl": "https://github.com/QwikDev/qwik/tree/main/packages/qwik/src/core/shared/jsx/types/jsx-qwik-events.ts",
      "mdFile": "core.qwikinvalidevent.md"
    },
    {
      "name": "QwikJSX",
      "id": "qwikjsx",
      "hierarchy": [
        {
          "name": "QwikJSX",
          "id": "qwikjsx"
        }
      ],
      "kind": "Namespace",
      "content": "```typescript\nexport declare namespace QwikJSX \n```\n\n\n<table><thead><tr><th>\n\nInterface\n\n\n</th><th>\n\nDescription\n\n\n</th></tr></thead>\n<tbody><tr><td>\n\n[ElementChildrenAttribute](#qwikjsx-elementchildrenattribute)\n\n\n</td><td>\n\n\n</td></tr>\n<tr><td>\n\n[IntrinsicAttributes](#qwikjsx-intrinsicattributes)\n\n\n</td><td>\n\n\n</td></tr>\n<tr><td>\n\n[IntrinsicElements](#)\n\n\n</td><td>\n\n\n</td></tr>\n</tbody></table>\n\n\n<table><thead><tr><th>\n\nType Alias\n\n\n</th><th>\n\nDescription\n\n\n</th></tr></thead>\n<tbody><tr><td>\n\n[Element](#qwikjsx-element)\n\n\n</td><td>\n\n\n</td></tr>\n<tr><td>\n\n[ElementType](#qwikjsx-elementtype)\n\n\n</td><td>\n\n\n</td></tr>\n</tbody></table>",
      "editUrl": "https://github.com/QwikDev/qwik/tree/main/packages/qwik/src/core/shared/jsx/types/jsx-qwik.ts",
      "mdFile": "core.qwikjsx.md"
    },
    {
      "name": "QwikKeyboardEvent",
      "id": "qwikkeyboardevent",
      "hierarchy": [
        {
          "name": "QwikKeyboardEvent",
          "id": "qwikkeyboardevent"
        }
      ],
      "kind": "TypeAlias",
      "content": "> Warning: This API is now obsolete.\n> \n> Use `KeyboardEvent` and use the second argument to the handler function for the current event target\n> \n\n\n```typescript\nexport type QwikKeyboardEvent<T = Element> = NativeKeyboardEvent;\n```\n**References:** [NativeKeyboardEvent](#nativekeyboardevent)",
      "editUrl": "https://github.com/QwikDev/qwik/tree/main/packages/qwik/src/core/shared/jsx/types/jsx-qwik-events.ts",
      "mdFile": "core.qwikkeyboardevent.md"
    },
    {
      "name": "QwikMouseEvent",
      "id": "qwikmouseevent",
      "hierarchy": [
        {
          "name": "QwikMouseEvent",
          "id": "qwikmouseevent"
        }
      ],
      "kind": "TypeAlias",
      "content": "> Warning: This API is now obsolete.\n> \n> Use `MouseEvent` and use the second argument to the handler function for the current event target\n> \n\n\n```typescript\nexport type QwikMouseEvent<T = Element, E = NativeMouseEvent> = E;\n```\n**References:** [NativeMouseEvent](#nativemouseevent)",
      "editUrl": "https://github.com/QwikDev/qwik/tree/main/packages/qwik/src/core/shared/jsx/types/jsx-qwik-events.ts",
      "mdFile": "core.qwikmouseevent.md"
    },
    {
      "name": "QwikPointerEvent",
      "id": "qwikpointerevent",
      "hierarchy": [
        {
          "name": "QwikPointerEvent",
          "id": "qwikpointerevent"
        }
      ],
      "kind": "TypeAlias",
      "content": "> Warning: This API is now obsolete.\n> \n> Use `PointerEvent` and use the second argument to the handler function for the current event target\n> \n\n\n```typescript\nexport type QwikPointerEvent<T = Element> = NativePointerEvent;\n```\n**References:** [NativePointerEvent](#nativepointerevent)",
      "editUrl": "https://github.com/QwikDev/qwik/tree/main/packages/qwik/src/core/shared/jsx/types/jsx-qwik-events.ts",
      "mdFile": "core.qwikpointerevent.md"
    },
    {
      "name": "QwikSubmitEvent",
      "id": "qwiksubmitevent",
      "hierarchy": [
        {
          "name": "QwikSubmitEvent",
          "id": "qwiksubmitevent"
        }
      ],
      "kind": "TypeAlias",
      "content": "> Warning: This API is now obsolete.\n> \n> Use `SubmitEvent` and use the second argument to the handler function for the current event target\n> \n\n\n```typescript\nexport type QwikSubmitEvent<T = Element> = SubmitEvent;\n```",
      "editUrl": "https://github.com/QwikDev/qwik/tree/main/packages/qwik/src/core/shared/jsx/types/jsx-qwik-events.ts",
      "mdFile": "core.qwiksubmitevent.md"
    },
    {
      "name": "QwikSVGElements",
      "id": "qwiksvgelements",
      "hierarchy": [
        {
          "name": "QwikSVGElements",
          "id": "qwiksvgelements"
        }
      ],
      "kind": "TypeAlias",
      "content": "The SVG props without plain handlers, for use inside functions\n\n\n```typescript\nexport type QwikSVGElements = {\n    [K in keyof Omit<SVGElementTagNameMap, keyof HTMLElementTagNameMap>]: SVGProps<SVGElementTagNameMap[K]>;\n};\n```\n**References:** [SVGProps](#svgprops)",
      "editUrl": "https://github.com/QwikDev/qwik/tree/main/packages/qwik/src/core/shared/jsx/types/jsx-generated.ts",
      "mdFile": "core.qwiksvgelements.md"
    },
    {
      "name": "QwikSymbolEvent",
      "id": "qwiksymbolevent",
      "hierarchy": [
        {
          "name": "QwikSymbolEvent",
          "id": "qwiksymbolevent"
        }
      ],
      "kind": "TypeAlias",
      "content": "Emitted by qwik-loader when a module was lazily loaded\n\n\n```typescript\nexport type QwikSymbolEvent = CustomEvent<{\n    qBase: string;\n    qManifest: string;\n    qVersion: string;\n    href: string;\n    symbol: string;\n    element: Element;\n    reqTime: number;\n}>;\n```",
      "editUrl": "https://github.com/QwikDev/qwik/tree/main/packages/qwik/src/core/shared/jsx/types/jsx-qwik-events.ts",
      "mdFile": "core.qwiksymbolevent.md"
    },
    {
      "name": "QwikTouchEvent",
      "id": "qwiktouchevent",
      "hierarchy": [
        {
          "name": "QwikTouchEvent",
          "id": "qwiktouchevent"
        }
      ],
      "kind": "TypeAlias",
      "content": "> Warning: This API is now obsolete.\n> \n> Use `TouchEvent` and use the second argument to the handler function for the current event target\n> \n\n\n```typescript\nexport type QwikTouchEvent<T = Element> = NativeTouchEvent;\n```\n**References:** [NativeTouchEvent](#nativetouchevent)",
      "editUrl": "https://github.com/QwikDev/qwik/tree/main/packages/qwik/src/core/shared/jsx/types/jsx-qwik-events.ts",
      "mdFile": "core.qwiktouchevent.md"
    },
    {
      "name": "QwikTransitionEvent",
      "id": "qwiktransitionevent",
      "hierarchy": [
        {
          "name": "QwikTransitionEvent",
          "id": "qwiktransitionevent"
        }
      ],
      "kind": "TypeAlias",
      "content": "> Warning: This API is now obsolete.\n> \n> Use `TransitionEvent` and use the second argument to the handler function for the current event target\n> \n\n\n```typescript\nexport type QwikTransitionEvent<T = Element> = NativeTransitionEvent;\n```\n**References:** [NativeTransitionEvent](#nativetransitionevent)",
      "editUrl": "https://github.com/QwikDev/qwik/tree/main/packages/qwik/src/core/shared/jsx/types/jsx-qwik-events.ts",
      "mdFile": "core.qwiktransitionevent.md"
    },
    {
      "name": "QwikUIEvent",
      "id": "qwikuievent",
      "hierarchy": [
        {
          "name": "QwikUIEvent",
          "id": "qwikuievent"
        }
      ],
      "kind": "TypeAlias",
      "content": "> Warning: This API is now obsolete.\n> \n> Use `UIEvent` and use the second argument to the handler function for the current event target\n> \n\n\n```typescript\nexport type QwikUIEvent<T = Element> = NativeUIEvent;\n```\n**References:** [NativeUIEvent](#nativeuievent)",
      "editUrl": "https://github.com/QwikDev/qwik/tree/main/packages/qwik/src/core/shared/jsx/types/jsx-qwik-events.ts",
      "mdFile": "core.qwikuievent.md"
    },
    {
      "name": "QwikVisibleEvent",
      "id": "qwikvisibleevent",
      "hierarchy": [
        {
          "name": "QwikVisibleEvent",
          "id": "qwikvisibleevent"
        }
      ],
      "kind": "TypeAlias",
      "content": "Emitted by qwik-loader when an element becomes visible. Used by `useVisibleTask$`\n\n\n```typescript\nexport type QwikVisibleEvent = CustomEvent<IntersectionObserverEntry>;\n```",
      "editUrl": "https://github.com/QwikDev/qwik/tree/main/packages/qwik/src/core/shared/jsx/types/jsx-qwik-events.ts",
      "mdFile": "core.qwikvisibleevent.md"
    },
    {
      "name": "QwikWheelEvent",
      "id": "qwikwheelevent",
      "hierarchy": [
        {
          "name": "QwikWheelEvent",
          "id": "qwikwheelevent"
        }
      ],
      "kind": "TypeAlias",
      "content": "> Warning: This API is now obsolete.\n> \n> Use `WheelEvent` and use the second argument to the handler function for the current event target\n> \n\n\n```typescript\nexport type QwikWheelEvent<T = Element> = NativeWheelEvent;\n```\n**References:** [NativeWheelEvent](#nativewheelevent)",
      "editUrl": "https://github.com/QwikDev/qwik/tree/main/packages/qwik/src/core/shared/jsx/types/jsx-qwik-events.ts",
      "mdFile": "core.qwikwheelevent.md"
    },
    {
      "name": "ReadonlySignal",
      "id": "readonlysignal",
      "hierarchy": [
        {
          "name": "ReadonlySignal",
          "id": "readonlysignal"
        }
      ],
      "kind": "Interface",
      "content": "```typescript\nexport interface ReadonlySignal<T = unknown> \n```\n\n\n<table><thead><tr><th>\n\nProperty\n\n\n</th><th>\n\nModifiers\n\n\n</th><th>\n\nType\n\n\n</th><th>\n\nDescription\n\n\n</th></tr></thead>\n<tbody><tr><td>\n\n[value](#)\n\n\n</td><td>\n\n`readonly`\n\n\n</td><td>\n\nT\n\n\n</td><td>\n\n\n</td></tr>\n</tbody></table>",
      "editUrl": "https://github.com/QwikDev/qwik/tree/main/packages/qwik/src/core/signal/signal.public.ts",
      "mdFile": "core.readonlysignal.md"
    },
    {
      "name": "render",
      "id": "render",
      "hierarchy": [
        {
          "name": "render",
          "id": "render"
        }
      ],
      "kind": "Function",
      "content": "Render JSX.\n\nUse this method to render JSX. This function does reconciling which means it always tries to reuse what is already in the DOM (rather then destroy and recreate content.) It returns a cleanup function you could use for cleaning up subscriptions.\n\n\n```typescript\nrender: (parent: Element | Document, jsxNode: JSXOutput | FunctionComponent<any>, opts?: RenderOptions) => Promise<RenderResult>\n```\n\n\n<table><thead><tr><th>\n\nParameter\n\n\n</th><th>\n\nType\n\n\n</th><th>\n\nDescription\n\n\n</th></tr></thead>\n<tbody><tr><td>\n\nparent\n\n\n</td><td>\n\nElement \\| Document\n\n\n</td><td>\n\nElement which will act as a parent to `jsxNode`<!-- -->. When possible the rendering will try to reuse existing nodes.\n\n\n</td></tr>\n<tr><td>\n\njsxNode\n\n\n</td><td>\n\n[JSXOutput](#jsxoutput) \\| [FunctionComponent](#functioncomponent)<!-- -->&lt;any&gt;\n\n\n</td><td>\n\nJSX to render\n\n\n</td></tr>\n<tr><td>\n\nopts\n\n\n</td><td>\n\n[RenderOptions](#renderoptions)\n\n\n</td><td>\n\n_(Optional)_\n\n\n</td></tr>\n</tbody></table>\n**Returns:**\n\nPromise&lt;[RenderResult](#renderresult)<!-- -->&gt;\n\nAn object containing a cleanup function.",
      "editUrl": "https://github.com/QwikDev/qwik/tree/main/packages/qwik/src/core/client/dom-render.ts",
      "mdFile": "core.render.md"
    },
    {
      "name": "RenderOnce",
      "id": "renderonce",
      "hierarchy": [
        {
          "name": "RenderOnce",
          "id": "renderonce"
        }
      ],
      "kind": "Variable",
      "content": "```typescript\nRenderOnce: FunctionComponent<{\n    children?: unknown;\n    key?: string | number | null | undefined;\n}>\n```",
      "editUrl": "https://github.com/QwikDev/qwik/tree/main/packages/qwik/src/core/shared/jsx/jsx-runtime.ts",
      "mdFile": "core.renderonce.md"
    },
    {
      "name": "RenderOptions",
      "id": "renderoptions",
      "hierarchy": [
        {
          "name": "RenderOptions",
          "id": "renderoptions"
        }
      ],
      "kind": "Interface",
      "content": "```typescript\nexport interface RenderOptions \n```\n\n\n<table><thead><tr><th>\n\nProperty\n\n\n</th><th>\n\nModifiers\n\n\n</th><th>\n\nType\n\n\n</th><th>\n\nDescription\n\n\n</th></tr></thead>\n<tbody><tr><td>\n\n[serverData?](#)\n\n\n</td><td>\n\n\n</td><td>\n\nRecord&lt;string, any&gt;\n\n\n</td><td>\n\n_(Optional)_\n\n\n</td></tr>\n</tbody></table>",
      "editUrl": "https://github.com/QwikDev/qwik/tree/main/packages/qwik/src/core/client/types.ts",
      "mdFile": "core.renderoptions.md"
    },
    {
      "name": "RenderResult",
      "id": "renderresult",
      "hierarchy": [
        {
          "name": "RenderResult",
          "id": "renderresult"
        }
      ],
      "kind": "Interface",
      "content": "```typescript\nexport interface RenderResult \n```\n\n\n<table><thead><tr><th>\n\nMethod\n\n\n</th><th>\n\nDescription\n\n\n</th></tr></thead>\n<tbody><tr><td>\n\n[cleanup()](#renderresult-cleanup)\n\n\n</td><td>\n\n\n</td></tr>\n</tbody></table>",
      "editUrl": "https://github.com/QwikDev/qwik/tree/main/packages/qwik/src/core/client/types.ts",
      "mdFile": "core.renderresult.md"
    },
    {
      "name": "RenderSSROptions",
      "id": "renderssroptions",
      "hierarchy": [
        {
          "name": "RenderSSROptions",
          "id": "renderssroptions"
        }
      ],
      "kind": "Interface",
      "content": "```typescript\nexport interface RenderSSROptions \n```\n\n\n<table><thead><tr><th>\n\nProperty\n\n\n</th><th>\n\nModifiers\n\n\n</th><th>\n\nType\n\n\n</th><th>\n\nDescription\n\n\n</th></tr></thead>\n<tbody><tr><td>\n\n[base?](#)\n\n\n</td><td>\n\n\n</td><td>\n\nstring\n\n\n</td><td>\n\n_(Optional)_\n\n\n</td></tr>\n<tr><td>\n\n[containerAttributes](#)\n\n\n</td><td>\n\n\n</td><td>\n\nRecord&lt;string, string&gt;\n\n\n</td><td>\n\n\n</td></tr>\n<tr><td>\n\n[containerTagName](#)\n\n\n</td><td>\n\n\n</td><td>\n\nstring\n\n\n</td><td>\n\n\n</td></tr>\n<tr><td>\n\n[manifestHash](#)\n\n\n</td><td>\n\n\n</td><td>\n\nstring\n\n\n</td><td>\n\n\n</td></tr>\n<tr><td>\n\n[serverData?](#)\n\n\n</td><td>\n\n\n</td><td>\n\nRecord&lt;string, any&gt;\n\n\n</td><td>\n\n_(Optional)_\n\n\n</td></tr>\n<tr><td>\n\n[stream](#)\n\n\n</td><td>\n\n\n</td><td>\n\nStreamWriter\n\n\n</td><td>\n\n\n</td></tr>\n</tbody></table>",
      "editUrl": "https://github.com/QwikDev/qwik/tree/main/packages/qwik/src/core/ssr/ssr-types.ts",
      "mdFile": "core.renderssroptions.md"
    },
    {
      "name": "Resource",
      "id": "resource",
      "hierarchy": [
        {
          "name": "Resource",
          "id": "resource"
        }
      ],
      "kind": "Function",
      "content": "This method works like an async memoized function that runs whenever some tracked value changes and returns some data.\n\n`useResource` however returns immediate a `ResourceReturn` object that contains the data and a state that indicates if the data is available or not.\n\nThe status can be one of the following:\n\n- `pending` - the data is not yet available. - `resolved` - the data is available. - `rejected` - the data is not available due to an error or timeout.\n\nBe careful when using a `try/catch` statement in `useResource$`<!-- -->. If you catch the error and don't re-throw it (or a new Error), the resource status will never be `rejected`<!-- -->.\n\n\\#\\#\\# Example\n\nExample showing how `useResource` to perform a fetch to request the weather, whenever the input city name changes.\n\n```tsx\nconst Cmp = component$(() => {\n  const cityS = useSignal('');\n\n  const weatherResource = useResource$(async ({ track, cleanup }) => {\n    const cityName = track(cityS);\n    const abortController = new AbortController();\n    cleanup(() => abortController.abort('cleanup'));\n    const res = await fetch(`http://weatherdata.com?city=${cityName}`, {\n      signal: abortController.signal,\n    });\n    const data = await res.json();\n    return data as { temp: number };\n  });\n\n  return (\n    <div>\n      <input name=\"city\" bind:value={cityS} />\n      <Resource\n        value={weatherResource}\n        onResolved={(weather) => {\n          return <div>Temperature: {weather.temp}</div>;\n        }}\n      />\n    </div>\n  );\n});\n```\n\n\n```typescript\nResource: <T>(props: ResourceProps<T>) => JSXOutput\n```\n\n\n<table><thead><tr><th>\n\nParameter\n\n\n</th><th>\n\nType\n\n\n</th><th>\n\nDescription\n\n\n</th></tr></thead>\n<tbody><tr><td>\n\nprops\n\n\n</td><td>\n\n[ResourceProps](#resourceprops)<!-- -->&lt;T&gt;\n\n\n</td><td>\n\n\n</td></tr>\n</tbody></table>\n**Returns:**\n\n[JSXOutput](#jsxoutput)",
      "editUrl": "https://github.com/QwikDev/qwik/tree/main/packages/qwik/src/core/use/use-resource.ts",
      "mdFile": "core.resource.md"
    },
    {
      "name": "ResourceCtx",
      "id": "resourcectx",
      "hierarchy": [
        {
          "name": "ResourceCtx",
          "id": "resourcectx"
        }
      ],
      "kind": "Interface",
      "content": "```typescript\nexport interface ResourceCtx<T> \n```\n\n\n<table><thead><tr><th>\n\nProperty\n\n\n</th><th>\n\nModifiers\n\n\n</th><th>\n\nType\n\n\n</th><th>\n\nDescription\n\n\n</th></tr></thead>\n<tbody><tr><td>\n\n[previous](#)\n\n\n</td><td>\n\n`readonly`\n\n\n</td><td>\n\nT \\| undefined\n\n\n</td><td>\n\n\n</td></tr>\n<tr><td>\n\n[track](#)\n\n\n</td><td>\n\n`readonly`\n\n\n</td><td>\n\n[Tracker](#tracker)\n\n\n</td><td>\n\n\n</td></tr>\n</tbody></table>\n\n\n<table><thead><tr><th>\n\nMethod\n\n\n</th><th>\n\nDescription\n\n\n</th></tr></thead>\n<tbody><tr><td>\n\n[cache(policyOrMilliseconds)](#resourcectx-cache)\n\n\n</td><td>\n\n\n</td></tr>\n<tr><td>\n\n[cleanup(callback)](#)\n\n\n</td><td>\n\n\n</td></tr>\n</tbody></table>",
      "editUrl": "https://github.com/QwikDev/qwik/tree/main/packages/qwik/src/core/use/use-resource.ts",
      "mdFile": "core.resourcectx.md"
    },
    {
      "name": "ResourceFn",
      "id": "resourcefn",
      "hierarchy": [
        {
          "name": "ResourceFn",
          "id": "resourcefn"
        }
      ],
      "kind": "TypeAlias",
      "content": "```typescript\nexport type ResourceFn<T> = (ctx: ResourceCtx<unknown>) => ValueOrPromise<T>;\n```\n**References:** [ResourceCtx](#resourcectx)<!-- -->, [ValueOrPromise](#valueorpromise)",
      "editUrl": "https://github.com/QwikDev/qwik/tree/main/packages/qwik/src/core/use/use-resource.ts",
      "mdFile": "core.resourcefn.md"
    },
    {
      "name": "ResourceOptions",
      "id": "resourceoptions",
      "hierarchy": [
        {
          "name": "ResourceOptions",
          "id": "resourceoptions"
        }
      ],
      "kind": "Interface",
      "content": "Options to pass to `useResource$()`\n\n\n```typescript\nexport interface ResourceOptions \n```\n\n\n<table><thead><tr><th>\n\nProperty\n\n\n</th><th>\n\nModifiers\n\n\n</th><th>\n\nType\n\n\n</th><th>\n\nDescription\n\n\n</th></tr></thead>\n<tbody><tr><td>\n\n[timeout?](#)\n\n\n</td><td>\n\n\n</td><td>\n\nnumber\n\n\n</td><td>\n\n_(Optional)_ Timeout in milliseconds. If the resource takes more than the specified millisecond, it will timeout. Resulting on a rejected resource.\n\n\n</td></tr>\n</tbody></table>",
      "editUrl": "https://github.com/QwikDev/qwik/tree/main/packages/qwik/src/core/use/use-resource.ts",
      "mdFile": "core.resourceoptions.md"
    },
    {
      "name": "ResourcePending",
      "id": "resourcepending",
      "hierarchy": [
        {
          "name": "ResourcePending",
          "id": "resourcepending"
        }
      ],
      "kind": "Interface",
      "content": "```typescript\nexport interface ResourcePending<T> \n```\n\n\n<table><thead><tr><th>\n\nProperty\n\n\n</th><th>\n\nModifiers\n\n\n</th><th>\n\nType\n\n\n</th><th>\n\nDescription\n\n\n</th></tr></thead>\n<tbody><tr><td>\n\n[loading](#)\n\n\n</td><td>\n\n`readonly`\n\n\n</td><td>\n\nboolean\n\n\n</td><td>\n\n\n</td></tr>\n<tr><td>\n\n[value](#)\n\n\n</td><td>\n\n`readonly`\n\n\n</td><td>\n\nPromise&lt;T&gt;\n\n\n</td><td>\n\n\n</td></tr>\n</tbody></table>",
      "editUrl": "https://github.com/QwikDev/qwik/tree/main/packages/qwik/src/core/use/use-resource.ts",
      "mdFile": "core.resourcepending.md"
    },
    {
      "name": "ResourceProps",
      "id": "resourceprops",
      "hierarchy": [
        {
          "name": "ResourceProps",
          "id": "resourceprops"
        }
      ],
      "kind": "Interface",
      "content": "```typescript\nexport interface ResourceProps<T> \n```\n\n\n<table><thead><tr><th>\n\nProperty\n\n\n</th><th>\n\nModifiers\n\n\n</th><th>\n\nType\n\n\n</th><th>\n\nDescription\n\n\n</th></tr></thead>\n<tbody><tr><td>\n\n[onPending?](#)\n\n\n</td><td>\n\n\n</td><td>\n\n() =&gt; [JSXOutput](#jsxoutput)\n\n\n</td><td>\n\n_(Optional)_\n\n\n</td></tr>\n<tr><td>\n\n[onRejected?](#)\n\n\n</td><td>\n\n\n</td><td>\n\n(reason: Error) =&gt; [JSXOutput](#jsxoutput)\n\n\n</td><td>\n\n_(Optional)_\n\n\n</td></tr>\n<tr><td>\n\n[onResolved](#)\n\n\n</td><td>\n\n\n</td><td>\n\n(value: T) =&gt; [JSXOutput](#jsxoutput)\n\n\n</td><td>\n\n\n</td></tr>\n<tr><td>\n\n[value](#)\n\n\n</td><td>\n\n`readonly`\n\n\n</td><td>\n\n[ResourceReturn](#resourcereturn)<!-- -->&lt;T&gt; \\| [Signal](#signal)<!-- -->&lt;Promise&lt;T&gt; \\| T&gt; \\| Promise&lt;T&gt;\n\n\n</td><td>\n\n\n</td></tr>\n</tbody></table>",
      "editUrl": "https://github.com/QwikDev/qwik/tree/main/packages/qwik/src/core/use/use-resource.ts",
      "mdFile": "core.resourceprops.md"
    },
    {
      "name": "ResourceRejected",
      "id": "resourcerejected",
      "hierarchy": [
        {
          "name": "ResourceRejected",
          "id": "resourcerejected"
        }
      ],
      "kind": "Interface",
      "content": "```typescript\nexport interface ResourceRejected<T> \n```\n\n\n<table><thead><tr><th>\n\nProperty\n\n\n</th><th>\n\nModifiers\n\n\n</th><th>\n\nType\n\n\n</th><th>\n\nDescription\n\n\n</th></tr></thead>\n<tbody><tr><td>\n\n[loading](#)\n\n\n</td><td>\n\n`readonly`\n\n\n</td><td>\n\nboolean\n\n\n</td><td>\n\n\n</td></tr>\n<tr><td>\n\n[value](#)\n\n\n</td><td>\n\n`readonly`\n\n\n</td><td>\n\nPromise&lt;T&gt;\n\n\n</td><td>\n\n\n</td></tr>\n</tbody></table>",
      "editUrl": "https://github.com/QwikDev/qwik/tree/main/packages/qwik/src/core/use/use-resource.ts",
      "mdFile": "core.resourcerejected.md"
    },
    {
      "name": "ResourceResolved",
      "id": "resourceresolved",
      "hierarchy": [
        {
          "name": "ResourceResolved",
          "id": "resourceresolved"
        }
      ],
      "kind": "Interface",
      "content": "```typescript\nexport interface ResourceResolved<T> \n```\n\n\n<table><thead><tr><th>\n\nProperty\n\n\n</th><th>\n\nModifiers\n\n\n</th><th>\n\nType\n\n\n</th><th>\n\nDescription\n\n\n</th></tr></thead>\n<tbody><tr><td>\n\n[loading](#)\n\n\n</td><td>\n\n`readonly`\n\n\n</td><td>\n\nboolean\n\n\n</td><td>\n\n\n</td></tr>\n<tr><td>\n\n[value](#)\n\n\n</td><td>\n\n`readonly`\n\n\n</td><td>\n\nPromise&lt;T&gt;\n\n\n</td><td>\n\n\n</td></tr>\n</tbody></table>",
      "editUrl": "https://github.com/QwikDev/qwik/tree/main/packages/qwik/src/core/use/use-resource.ts",
      "mdFile": "core.resourceresolved.md"
    },
    {
      "name": "ResourceReturn",
      "id": "resourcereturn",
      "hierarchy": [
        {
          "name": "ResourceReturn",
          "id": "resourcereturn"
        }
      ],
      "kind": "TypeAlias",
      "content": "```typescript\nexport type ResourceReturn<T> = ResourcePending<T> | ResourceResolved<T> | ResourceRejected<T>;\n```\n**References:** [ResourcePending](#resourcepending)<!-- -->, [ResourceResolved](#resourceresolved)<!-- -->, [ResourceRejected](#resourcerejected)",
      "editUrl": "https://github.com/QwikDev/qwik/tree/main/packages/qwik/src/core/use/use-resource.ts",
      "mdFile": "core.resourcereturn.md"
    },
    {
      "name": "ScriptHTMLAttributes",
      "id": "scripthtmlattributes",
      "hierarchy": [
        {
          "name": "ScriptHTMLAttributes",
          "id": "scripthtmlattributes"
        }
      ],
      "kind": "Interface",
      "content": "```typescript\nexport interface ScriptHTMLAttributes<T extends Element> extends Attrs<'script', T> \n```\n**Extends:** Attrs&lt;'script', T&gt;",
      "editUrl": "https://github.com/QwikDev/qwik/tree/main/packages/qwik/src/core/shared/jsx/types/jsx-generated.ts",
      "mdFile": "core.scripthtmlattributes.md"
    },
    {
      "name": "SelectHTMLAttributes",
      "id": "selecthtmlattributes",
      "hierarchy": [
        {
          "name": "SelectHTMLAttributes",
          "id": "selecthtmlattributes"
        }
      ],
      "kind": "Interface",
      "content": "```typescript\nexport interface SelectHTMLAttributes<T extends Element> extends Attrs<'select', T> \n```\n**Extends:** Attrs&lt;'select', T&gt;",
      "editUrl": "https://github.com/QwikDev/qwik/tree/main/packages/qwik/src/core/shared/jsx/types/jsx-generated.ts",
      "mdFile": "core.selecthtmlattributes.md"
    },
    {
      "name": "setPlatform",
      "id": "setplatform",
      "hierarchy": [
        {
          "name": "setPlatform",
          "id": "setplatform"
        }
      ],
      "kind": "Function",
      "content": "Sets the `CorePlatform`<!-- -->.\n\nThis is useful to override the platform in tests to change the behavior of, `requestAnimationFrame`<!-- -->, and import resolution.\n\n\n```typescript\nsetPlatform: (plt: CorePlatform) => CorePlatform\n```\n\n\n<table><thead><tr><th>\n\nParameter\n\n\n</th><th>\n\nType\n\n\n</th><th>\n\nDescription\n\n\n</th></tr></thead>\n<tbody><tr><td>\n\nplt\n\n\n</td><td>\n\n[CorePlatform](#coreplatform)\n\n\n</td><td>\n\n\n</td></tr>\n</tbody></table>\n**Returns:**\n\n[CorePlatform](#coreplatform)",
      "editUrl": "https://github.com/QwikDev/qwik/tree/main/packages/qwik/src/core/shared/platform/platform.ts",
      "mdFile": "core.setplatform.md"
    },
    {
      "name": "Signal",
      "id": "signal",
      "hierarchy": [
        {
          "name": "Signal",
          "id": "signal"
        }
      ],
      "kind": "Interface",
      "content": "A signal is a reactive value which can be read and written. When the signal is written, all tasks which are tracking the signal will be re-run and all components that read the signal will be re-rendered.\n\nFurthermore, when a signal value is passed as a prop to a component, the optimizer will automatically forward the signal. This means that `return <div title={signal.value}>hi</div>` will update the `title` attribute when the signal changes without having to re-render the component.\n\n\n```typescript\nexport interface Signal<T = any> extends ReadonlySignal<T> \n```\n**Extends:** [ReadonlySignal](#readonlysignal)<!-- -->&lt;T&gt;\n\n\n<table><thead><tr><th>\n\nProperty\n\n\n</th><th>\n\nModifiers\n\n\n</th><th>\n\nType\n\n\n</th><th>\n\nDescription\n\n\n</th></tr></thead>\n<tbody><tr><td>\n\n[value](#)\n\n\n</td><td>\n\n\n</td><td>\n\nT\n\n\n</td><td>\n\n\n</td></tr>\n</tbody></table>",
      "editUrl": "https://github.com/QwikDev/qwik/tree/main/packages/qwik/src/core/signal/signal.public.ts",
      "mdFile": "core.signal.md"
    },
    {
      "name": "Size",
      "id": "size",
      "hierarchy": [
        {
          "name": "Size",
          "id": "size"
        }
      ],
      "kind": "TypeAlias",
      "content": "```typescript\nexport type Size = number | string;\n```",
      "editUrl": "https://github.com/QwikDev/qwik/tree/main/packages/qwik/src/core/shared/jsx/types/jsx-generated.ts",
      "mdFile": "core.size.md"
    },
    {
      "name": "SkipRender",
      "id": "skiprender",
      "hierarchy": [
        {
          "name": "SkipRender",
          "id": "skiprender"
        }
      ],
      "kind": "Variable",
      "content": "```typescript\nSkipRender: JSXNode\n```",
      "editUrl": "https://github.com/QwikDev/qwik/tree/main/packages/qwik/src/core/shared/jsx/utils.public.ts",
      "mdFile": "core.skiprender.md"
    },
    {
      "name": "Slot",
      "id": "slot",
      "hierarchy": [
        {
          "name": "Slot",
          "id": "slot"
        }
      ],
      "kind": "Variable",
      "content": "Allows to project the children of the current component. <Slot/> can only be used within the context of a component defined with `component$`<!-- -->.\n\n\n```typescript\nSlot: FunctionComponent<{\n    name?: string;\n    children?: JSXChildren;\n}>\n```",
      "editUrl": "https://github.com/QwikDev/qwik/tree/main/packages/qwik/src/core/shared/jsx/slot.public.ts",
      "mdFile": "core.slot.md"
    },
    {
      "name": "SlotHTMLAttributes",
      "id": "slothtmlattributes",
      "hierarchy": [
        {
          "name": "SlotHTMLAttributes",
          "id": "slothtmlattributes"
        }
      ],
      "kind": "Interface",
      "content": "```typescript\nexport interface SlotHTMLAttributes<T extends Element> extends Attrs<'slot', T> \n```\n**Extends:** Attrs&lt;'slot', T&gt;",
      "editUrl": "https://github.com/QwikDev/qwik/tree/main/packages/qwik/src/core/shared/jsx/types/jsx-generated.ts",
      "mdFile": "core.slothtmlattributes.md"
    },
    {
      "name": "SnapshotListener",
      "id": "snapshotlistener",
      "hierarchy": [
        {
          "name": "SnapshotListener",
          "id": "snapshotlistener"
        }
      ],
      "kind": "Interface",
      "content": "```typescript\nexport interface SnapshotListener \n```\n\n\n<table><thead><tr><th>\n\nProperty\n\n\n</th><th>\n\nModifiers\n\n\n</th><th>\n\nType\n\n\n</th><th>\n\nDescription\n\n\n</th></tr></thead>\n<tbody><tr><td>\n\n[el](#)\n\n\n</td><td>\n\n\n</td><td>\n\nElement\n\n\n</td><td>\n\n\n</td></tr>\n<tr><td>\n\n[key](#)\n\n\n</td><td>\n\n\n</td><td>\n\nstring\n\n\n</td><td>\n\n\n</td></tr>\n<tr><td>\n\n[qrl](#)\n\n\n</td><td>\n\n\n</td><td>\n\n[QRL](#qrl)<!-- -->&lt;any&gt;\n\n\n</td><td>\n\n\n</td></tr>\n</tbody></table>",
      "editUrl": "https://github.com/QwikDev/qwik/tree/main/packages/qwik/src/core/ssr/ssr-types.ts",
      "mdFile": "core.snapshotlistener.md"
    },
    {
      "name": "SnapshotMeta",
      "id": "snapshotmeta",
      "hierarchy": [
        {
          "name": "SnapshotMeta",
          "id": "snapshotmeta"
        }
      ],
      "kind": "TypeAlias",
      "content": "```typescript\nexport type SnapshotMeta = Record<string, SnapshotMetaValue>;\n```\n**References:** [SnapshotMetaValue](#snapshotmetavalue)",
      "editUrl": "https://github.com/QwikDev/qwik/tree/main/packages/qwik/src/core/ssr/ssr-types.ts",
      "mdFile": "core.snapshotmeta.md"
    },
    {
      "name": "SnapshotMetaValue",
      "id": "snapshotmetavalue",
      "hierarchy": [
        {
          "name": "SnapshotMetaValue",
          "id": "snapshotmetavalue"
        }
      ],
      "kind": "Interface",
      "content": "```typescript\nexport interface SnapshotMetaValue \n```\n\n\n<table><thead><tr><th>\n\nProperty\n\n\n</th><th>\n\nModifiers\n\n\n</th><th>\n\nType\n\n\n</th><th>\n\nDescription\n\n\n</th></tr></thead>\n<tbody><tr><td>\n\n[c?](#)\n\n\n</td><td>\n\n\n</td><td>\n\nstring\n\n\n</td><td>\n\n_(Optional)_\n\n\n</td></tr>\n<tr><td>\n\n[h?](#)\n\n\n</td><td>\n\n\n</td><td>\n\nstring\n\n\n</td><td>\n\n_(Optional)_\n\n\n</td></tr>\n<tr><td>\n\n[s?](#)\n\n\n</td><td>\n\n\n</td><td>\n\nstring\n\n\n</td><td>\n\n_(Optional)_\n\n\n</td></tr>\n<tr><td>\n\n[w?](#)\n\n\n</td><td>\n\n\n</td><td>\n\nstring\n\n\n</td><td>\n\n_(Optional)_\n\n\n</td></tr>\n</tbody></table>",
      "editUrl": "https://github.com/QwikDev/qwik/tree/main/packages/qwik/src/core/ssr/ssr-types.ts",
      "mdFile": "core.snapshotmetavalue.md"
    },
    {
      "name": "SnapshotResult",
      "id": "snapshotresult",
      "hierarchy": [
        {
          "name": "SnapshotResult",
          "id": "snapshotresult"
        }
      ],
      "kind": "Interface",
      "content": "```typescript\nexport interface SnapshotResult \n```\n\n\n<table><thead><tr><th>\n\nProperty\n\n\n</th><th>\n\nModifiers\n\n\n</th><th>\n\nType\n\n\n</th><th>\n\nDescription\n\n\n</th></tr></thead>\n<tbody><tr><td>\n\n[funcs](#)\n\n\n</td><td>\n\n\n</td><td>\n\nstring\\[\\]\n\n\n</td><td>\n\n\n</td></tr>\n<tr><td>\n\n[mode](#)\n\n\n</td><td>\n\n\n</td><td>\n\n'render' \\| 'listeners' \\| 'static'\n\n\n</td><td>\n\n\n</td></tr>\n<tr><td>\n\n[objs?](#)\n\n\n</td><td>\n\n\n</td><td>\n\nany\\[\\]\n\n\n</td><td>\n\n_(Optional)_\n\n\n</td></tr>\n<tr><td>\n\n[qrls](#)\n\n\n</td><td>\n\n\n</td><td>\n\n[QRL](#qrl)<!-- -->\\[\\]\n\n\n</td><td>\n\n\n</td></tr>\n<tr><td>\n\n[resources](#)\n\n\n</td><td>\n\n\n</td><td>\n\nResourceReturnInternal&lt;any&gt;\\[\\]\n\n\n</td><td>\n\n\n</td></tr>\n<tr><td>\n\n[state?](#)\n\n\n</td><td>\n\n\n</td><td>\n\n[SnapshotState](#snapshotstate)\n\n\n</td><td>\n\n_(Optional)_\n\n\n</td></tr>\n</tbody></table>",
      "editUrl": "https://github.com/QwikDev/qwik/tree/main/packages/qwik/src/core/ssr/ssr-types.ts",
      "mdFile": "core.snapshotresult.md"
    },
    {
      "name": "SnapshotState",
      "id": "snapshotstate",
      "hierarchy": [
        {
          "name": "SnapshotState",
          "id": "snapshotstate"
        }
      ],
      "kind": "Interface",
      "content": "> Warning: This API is now obsolete.\n> \n> not longer used in v2\n> \n\n\n```typescript\nexport interface SnapshotState \n```\n\n\n<table><thead><tr><th>\n\nProperty\n\n\n</th><th>\n\nModifiers\n\n\n</th><th>\n\nType\n\n\n</th><th>\n\nDescription\n\n\n</th></tr></thead>\n<tbody><tr><td>\n\n[ctx](#)\n\n\n</td><td>\n\n\n</td><td>\n\n[SnapshotMeta](#snapshotmeta)\n\n\n</td><td>\n\n\n</td></tr>\n<tr><td>\n\n[objs](#)\n\n\n</td><td>\n\n\n</td><td>\n\nany\\[\\]\n\n\n</td><td>\n\n\n</td></tr>\n<tr><td>\n\n[refs](#)\n\n\n</td><td>\n\n\n</td><td>\n\nRecord&lt;string, string&gt;\n\n\n</td><td>\n\n\n</td></tr>\n<tr><td>\n\n[subs](#)\n\n\n</td><td>\n\n\n</td><td>\n\nany\\[\\]\n\n\n</td><td>\n\n\n</td></tr>\n</tbody></table>",
      "editUrl": "https://github.com/QwikDev/qwik/tree/main/packages/qwik/src/core/ssr/ssr-types.ts",
      "mdFile": "core.snapshotstate.md"
    },
    {
      "name": "SourceHTMLAttributes",
      "id": "sourcehtmlattributes",
      "hierarchy": [
        {
          "name": "SourceHTMLAttributes",
          "id": "sourcehtmlattributes"
        }
      ],
      "kind": "Interface",
      "content": "```typescript\nexport interface SourceHTMLAttributes<T extends Element> extends Attrs<'source', T> \n```\n**Extends:** Attrs&lt;'source', T&gt;",
      "editUrl": "https://github.com/QwikDev/qwik/tree/main/packages/qwik/src/core/shared/jsx/types/jsx-generated.ts",
      "mdFile": "core.sourcehtmlattributes.md"
    },
    {
      "name": "SSRComment",
      "id": "ssrcomment",
      "hierarchy": [
        {
          "name": "SSRComment",
          "id": "ssrcomment"
        }
      ],
      "kind": "Variable",
      "content": "```typescript\nSSRComment: FunctionComponent<{\n    data: string;\n}>\n```",
      "editUrl": "https://github.com/QwikDev/qwik/tree/main/packages/qwik/src/core/shared/jsx/utils.public.ts",
      "mdFile": "core.ssrcomment.md"
    },
    {
      "name": "SSRHintProps",
      "id": "ssrhintprops",
      "hierarchy": [
        {
          "name": "SSRHintProps",
          "id": "ssrhintprops"
        }
      ],
      "kind": "TypeAlias",
      "content": "```typescript\nexport type SSRHintProps = {\n    dynamic?: boolean;\n};\n```",
      "editUrl": "https://github.com/QwikDev/qwik/tree/main/packages/qwik/src/core/shared/jsx/utils.public.ts",
      "mdFile": "core.ssrhintprops.md"
    },
    {
      "name": "SSRRaw",
      "id": "ssrraw",
      "hierarchy": [
        {
          "name": "SSRRaw",
          "id": "ssrraw"
        }
      ],
      "kind": "Variable",
      "content": "```typescript\nSSRRaw: FunctionComponent<{\n    data: string;\n}>\n```",
      "editUrl": "https://github.com/QwikDev/qwik/tree/main/packages/qwik/src/core/shared/jsx/utils.public.ts",
      "mdFile": "core.ssrraw.md"
    },
    {
      "name": "SSRStream",
      "id": "ssrstream",
      "hierarchy": [
        {
          "name": "SSRStream",
          "id": "ssrstream"
        }
      ],
      "kind": "Variable",
      "content": "```typescript\nSSRStream: FunctionComponent<SSRStreamProps>\n```",
      "editUrl": "https://github.com/QwikDev/qwik/tree/main/packages/qwik/src/core/shared/jsx/utils.public.ts",
      "mdFile": "core.ssrstream.md"
    },
    {
      "name": "SSRStreamBlock",
      "id": "ssrstreamblock",
      "hierarchy": [
        {
          "name": "SSRStreamBlock",
          "id": "ssrstreamblock"
        }
      ],
      "kind": "Variable",
      "content": "```typescript\nSSRStreamBlock: FunctionComponent<{\n    children?: JSXOutput;\n}>\n```",
      "editUrl": "https://github.com/QwikDev/qwik/tree/main/packages/qwik/src/core/shared/jsx/utils.public.ts",
      "mdFile": "core.ssrstreamblock.md"
    },
    {
      "name": "SSRStreamChildren",
      "id": "ssrstreamchildren",
      "hierarchy": [
        {
          "name": "SSRStreamChildren",
          "id": "ssrstreamchildren"
        }
      ],
      "kind": "TypeAlias",
      "content": "```typescript\nexport type SSRStreamChildren = AsyncGenerator<JSXChildren, void, any> | ((stream: StreamWriter) => Promise<void>) | (() => AsyncGenerator<JSXChildren, void, any>);\n```\n**References:** [JSXChildren](#jsxchildren)",
      "editUrl": "https://github.com/QwikDev/qwik/tree/main/packages/qwik/src/core/shared/jsx/utils.public.ts",
      "mdFile": "core.ssrstreamchildren.md"
    },
    {
      "name": "SSRStreamProps",
      "id": "ssrstreamprops",
      "hierarchy": [
        {
          "name": "SSRStreamProps",
          "id": "ssrstreamprops"
        }
      ],
      "kind": "TypeAlias",
      "content": "```typescript\nexport type SSRStreamProps = {\n    children: SSRStreamChildren;\n};\n```\n**References:** [SSRStreamChildren](#ssrstreamchildren)",
      "editUrl": "https://github.com/QwikDev/qwik/tree/main/packages/qwik/src/core/shared/jsx/utils.public.ts",
      "mdFile": "core.ssrstreamprops.md"
    },
    {
      "name": "StyleHTMLAttributes",
      "id": "stylehtmlattributes",
      "hierarchy": [
        {
          "name": "StyleHTMLAttributes",
          "id": "stylehtmlattributes"
        }
      ],
      "kind": "Interface",
      "content": "```typescript\nexport interface StyleHTMLAttributes<T extends Element> extends Attrs<'style', T> \n```\n**Extends:** Attrs&lt;'style', T&gt;",
      "editUrl": "https://github.com/QwikDev/qwik/tree/main/packages/qwik/src/core/shared/jsx/types/jsx-generated.ts",
      "mdFile": "core.stylehtmlattributes.md"
    },
    {
      "name": "SVGAttributes",
      "id": "svgattributes",
      "hierarchy": [
        {
          "name": "SVGAttributes",
          "id": "svgattributes"
        }
      ],
      "kind": "Interface",
      "content": "The TS types don't include the SVG attributes so we have to define them ourselves\n\nNOTE: These props are probably not complete\n\n\n```typescript\nexport interface SVGAttributes<T extends Element = Element> extends AriaAttributes \n```\n**Extends:** [AriaAttributes](#ariaattributes)\n\n\n<table><thead><tr><th>\n\nProperty\n\n\n</th><th>\n\nModifiers\n\n\n</th><th>\n\nType\n\n\n</th><th>\n\nDescription\n\n\n</th></tr></thead>\n<tbody><tr><td>\n\n[\"accent-height\"?](#)\n\n\n</td><td>\n\n\n</td><td>\n\nnumber \\| string \\| undefined\n\n\n</td><td>\n\n_(Optional)_\n\n\n</td></tr>\n<tr><td>\n\n[\"alignment-baseline\"?](#)\n\n\n</td><td>\n\n\n</td><td>\n\n'auto' \\| 'baseline' \\| 'before-edge' \\| 'text-before-edge' \\| 'middle' \\| 'central' \\| 'after-edge' \\| 'text-after-edge' \\| 'ideographic' \\| 'alphabetic' \\| 'hanging' \\| 'mathematical' \\| 'inherit' \\| undefined\n\n\n</td><td>\n\n_(Optional)_\n\n\n</td></tr>\n<tr><td>\n\n[\"arabic-form\"?](#)\n\n\n</td><td>\n\n\n</td><td>\n\n'initial' \\| 'medial' \\| 'terminal' \\| 'isolated' \\| undefined\n\n\n</td><td>\n\n_(Optional)_\n\n\n</td></tr>\n<tr><td>\n\n[\"baseline-shift\"?](#)\n\n\n</td><td>\n\n\n</td><td>\n\nnumber \\| string \\| undefined\n\n\n</td><td>\n\n_(Optional)_\n\n\n</td></tr>\n<tr><td>\n\n[\"cap-height\"?](#)\n\n\n</td><td>\n\n\n</td><td>\n\nnumber \\| string \\| undefined\n\n\n</td><td>\n\n_(Optional)_\n\n\n</td></tr>\n<tr><td>\n\n[\"clip-path\"?](#)\n\n\n</td><td>\n\n\n</td><td>\n\nstring \\| undefined\n\n\n</td><td>\n\n_(Optional)_\n\n\n</td></tr>\n<tr><td>\n\n[\"clip-rule\"?](#)\n\n\n</td><td>\n\n\n</td><td>\n\nnumber \\| string \\| undefined\n\n\n</td><td>\n\n_(Optional)_\n\n\n</td></tr>\n<tr><td>\n\n[\"color-interpolation-filters\"?](#)\n\n\n</td><td>\n\n\n</td><td>\n\n'auto' \\| 's-rGB' \\| 'linear-rGB' \\| 'inherit' \\| undefined\n\n\n</td><td>\n\n_(Optional)_\n\n\n</td></tr>\n<tr><td>\n\n[\"color-interpolation\"?](#)\n\n\n</td><td>\n\n\n</td><td>\n\nnumber \\| string \\| undefined\n\n\n</td><td>\n\n_(Optional)_\n\n\n</td></tr>\n<tr><td>\n\n[\"color-profile\"?](#)\n\n\n</td><td>\n\n\n</td><td>\n\nnumber \\| string \\| undefined\n\n\n</td><td>\n\n_(Optional)_\n\n\n</td></tr>\n<tr><td>\n\n[\"color-rendering\"?](#)\n\n\n</td><td>\n\n\n</td><td>\n\nnumber \\| string \\| undefined\n\n\n</td><td>\n\n_(Optional)_\n\n\n</td></tr>\n<tr><td>\n\n[\"dominant-baseline\"?](#)\n\n\n</td><td>\n\n\n</td><td>\n\nnumber \\| string \\| undefined\n\n\n</td><td>\n\n_(Optional)_\n\n\n</td></tr>\n<tr><td>\n\n[\"edge-mode\"?](#)\n\n\n</td><td>\n\n\n</td><td>\n\nnumber \\| string \\| undefined\n\n\n</td><td>\n\n_(Optional)_\n\n\n</td></tr>\n<tr><td>\n\n[\"enable-background\"?](#)\n\n\n</td><td>\n\n\n</td><td>\n\nnumber \\| string \\| undefined\n\n\n</td><td>\n\n_(Optional)_\n\n\n</td></tr>\n<tr><td>\n\n[\"fill-opacity\"?](#)\n\n\n</td><td>\n\n\n</td><td>\n\nnumber \\| string \\| undefined\n\n\n</td><td>\n\n_(Optional)_\n\n\n</td></tr>\n<tr><td>\n\n[\"fill-rule\"?](#)\n\n\n</td><td>\n\n\n</td><td>\n\n'nonzero' \\| 'evenodd' \\| 'inherit' \\| undefined\n\n\n</td><td>\n\n_(Optional)_\n\n\n</td></tr>\n<tr><td>\n\n[\"flood-color\"?](#)\n\n\n</td><td>\n\n\n</td><td>\n\nnumber \\| string \\| undefined\n\n\n</td><td>\n\n_(Optional)_\n\n\n</td></tr>\n<tr><td>\n\n[\"flood-opacity\"?](#)\n\n\n</td><td>\n\n\n</td><td>\n\nnumber \\| string \\| undefined\n\n\n</td><td>\n\n_(Optional)_\n\n\n</td></tr>\n<tr><td>\n\n[\"font-family\"?](#)\n\n\n</td><td>\n\n\n</td><td>\n\nstring \\| undefined\n\n\n</td><td>\n\n_(Optional)_\n\n\n</td></tr>\n<tr><td>\n\n[\"font-size-adjust\"?](#)\n\n\n</td><td>\n\n\n</td><td>\n\nnumber \\| string \\| undefined\n\n\n</td><td>\n\n_(Optional)_\n\n\n</td></tr>\n<tr><td>\n\n[\"font-size\"?](#)\n\n\n</td><td>\n\n\n</td><td>\n\nnumber \\| string \\| undefined\n\n\n</td><td>\n\n_(Optional)_\n\n\n</td></tr>\n<tr><td>\n\n[\"font-stretch\"?](#)\n\n\n</td><td>\n\n\n</td><td>\n\nnumber \\| string \\| undefined\n\n\n</td><td>\n\n_(Optional)_\n\n\n</td></tr>\n<tr><td>\n\n[\"font-style\"?](#)\n\n\n</td><td>\n\n\n</td><td>\n\nnumber \\| string \\| undefined\n\n\n</td><td>\n\n_(Optional)_\n\n\n</td></tr>\n<tr><td>\n\n[\"font-variant\"?](#)\n\n\n</td><td>\n\n\n</td><td>\n\nnumber \\| string \\| undefined\n\n\n</td><td>\n\n_(Optional)_\n\n\n</td></tr>\n<tr><td>\n\n[\"font-weight\"?](#)\n\n\n</td><td>\n\n\n</td><td>\n\nnumber \\| string \\| undefined\n\n\n</td><td>\n\n_(Optional)_\n\n\n</td></tr>\n<tr><td>\n\n[\"glyph-name\"?](#)\n\n\n</td><td>\n\n\n</td><td>\n\nnumber \\| string \\| undefined\n\n\n</td><td>\n\n_(Optional)_\n\n\n</td></tr>\n<tr><td>\n\n[\"glyph-orientation-horizontal\"?](#)\n\n\n</td><td>\n\n\n</td><td>\n\nnumber \\| string \\| undefined\n\n\n</td><td>\n\n_(Optional)_\n\n\n</td></tr>\n<tr><td>\n\n[\"glyph-orientation-vertical\"?](#)\n\n\n</td><td>\n\n\n</td><td>\n\nnumber \\| string \\| undefined\n\n\n</td><td>\n\n_(Optional)_\n\n\n</td></tr>\n<tr><td>\n\n[\"horiz-adv-x\"?](#)\n\n\n</td><td>\n\n\n</td><td>\n\nnumber \\| string \\| undefined\n\n\n</td><td>\n\n_(Optional)_\n\n\n</td></tr>\n<tr><td>\n\n[\"horiz-origin-x\"?](#)\n\n\n</td><td>\n\n\n</td><td>\n\nnumber \\| string \\| undefined\n\n\n</td><td>\n\n_(Optional)_\n\n\n</td></tr>\n<tr><td>\n\n[\"image-rendering\"?](#)\n\n\n</td><td>\n\n\n</td><td>\n\nnumber \\| string \\| undefined\n\n\n</td><td>\n\n_(Optional)_\n\n\n</td></tr>\n<tr><td>\n\n[\"letter-spacing\"?](#)\n\n\n</td><td>\n\n\n</td><td>\n\nnumber \\| string \\| undefined\n\n\n</td><td>\n\n_(Optional)_\n\n\n</td></tr>\n<tr><td>\n\n[\"lighting-color\"?](#)\n\n\n</td><td>\n\n\n</td><td>\n\nnumber \\| string \\| undefined\n\n\n</td><td>\n\n_(Optional)_\n\n\n</td></tr>\n<tr><td>\n\n[\"marker-end\"?](#)\n\n\n</td><td>\n\n\n</td><td>\n\nstring \\| undefined\n\n\n</td><td>\n\n_(Optional)_\n\n\n</td></tr>\n<tr><td>\n\n[\"marker-mid\"?](#)\n\n\n</td><td>\n\n\n</td><td>\n\nstring \\| undefined\n\n\n</td><td>\n\n_(Optional)_\n\n\n</td></tr>\n<tr><td>\n\n[\"marker-start\"?](#)\n\n\n</td><td>\n\n\n</td><td>\n\nstring \\| undefined\n\n\n</td><td>\n\n_(Optional)_\n\n\n</td></tr>\n<tr><td>\n\n[\"overline-position\"?](#)\n\n\n</td><td>\n\n\n</td><td>\n\nnumber \\| string \\| undefined\n\n\n</td><td>\n\n_(Optional)_\n\n\n</td></tr>\n<tr><td>\n\n[\"overline-thickness\"?](#)\n\n\n</td><td>\n\n\n</td><td>\n\nnumber \\| string \\| undefined\n\n\n</td><td>\n\n_(Optional)_\n\n\n</td></tr>\n<tr><td>\n\n[\"paint-order\"?](#)\n\n\n</td><td>\n\n\n</td><td>\n\nnumber \\| string \\| undefined\n\n\n</td><td>\n\n_(Optional)_\n\n\n</td></tr>\n<tr><td>\n\n[\"pointer-events\"?](#)\n\n\n</td><td>\n\n\n</td><td>\n\nnumber \\| string \\| undefined\n\n\n</td><td>\n\n_(Optional)_\n\n\n</td></tr>\n<tr><td>\n\n[\"rendering-intent\"?](#)\n\n\n</td><td>\n\n\n</td><td>\n\nnumber \\| string \\| undefined\n\n\n</td><td>\n\n_(Optional)_\n\n\n</td></tr>\n<tr><td>\n\n[\"shape-rendering\"?](#)\n\n\n</td><td>\n\n\n</td><td>\n\nnumber \\| string \\| undefined\n\n\n</td><td>\n\n_(Optional)_\n\n\n</td></tr>\n<tr><td>\n\n[\"stop-color\"?](#)\n\n\n</td><td>\n\n\n</td><td>\n\nstring \\| undefined\n\n\n</td><td>\n\n_(Optional)_\n\n\n</td></tr>\n<tr><td>\n\n[\"stop-opacity\"?](#)\n\n\n</td><td>\n\n\n</td><td>\n\nnumber \\| string \\| undefined\n\n\n</td><td>\n\n_(Optional)_\n\n\n</td></tr>\n<tr><td>\n\n[\"strikethrough-position\"?](#)\n\n\n</td><td>\n\n\n</td><td>\n\nnumber \\| string \\| undefined\n\n\n</td><td>\n\n_(Optional)_\n\n\n</td></tr>\n<tr><td>\n\n[\"strikethrough-thickness\"?](#)\n\n\n</td><td>\n\n\n</td><td>\n\nnumber \\| string \\| undefined\n\n\n</td><td>\n\n_(Optional)_\n\n\n</td></tr>\n<tr><td>\n\n[\"stroke-dasharray\"?](#)\n\n\n</td><td>\n\n\n</td><td>\n\nstring \\| number \\| undefined\n\n\n</td><td>\n\n_(Optional)_\n\n\n</td></tr>\n<tr><td>\n\n[\"stroke-dashoffset\"?](#)\n\n\n</td><td>\n\n\n</td><td>\n\nstring \\| number \\| undefined\n\n\n</td><td>\n\n_(Optional)_\n\n\n</td></tr>\n<tr><td>\n\n[\"stroke-linecap\"?](#)\n\n\n</td><td>\n\n\n</td><td>\n\n'butt' \\| 'round' \\| 'square' \\| 'inherit' \\| undefined\n\n\n</td><td>\n\n_(Optional)_\n\n\n</td></tr>\n<tr><td>\n\n[\"stroke-linejoin\"?](#)\n\n\n</td><td>\n\n\n</td><td>\n\n'miter' \\| 'round' \\| 'bevel' \\| 'inherit' \\| undefined\n\n\n</td><td>\n\n_(Optional)_\n\n\n</td></tr>\n<tr><td>\n\n[\"stroke-miterlimit\"?](#)\n\n\n</td><td>\n\n\n</td><td>\n\nstring \\| undefined\n\n\n</td><td>\n\n_(Optional)_\n\n\n</td></tr>\n<tr><td>\n\n[\"stroke-opacity\"?](#)\n\n\n</td><td>\n\n\n</td><td>\n\nnumber \\| string \\| undefined\n\n\n</td><td>\n\n_(Optional)_\n\n\n</td></tr>\n<tr><td>\n\n[\"stroke-width\"?](#)\n\n\n</td><td>\n\n\n</td><td>\n\nnumber \\| string \\| undefined\n\n\n</td><td>\n\n_(Optional)_\n\n\n</td></tr>\n<tr><td>\n\n[\"text-anchor\"?](#)\n\n\n</td><td>\n\n\n</td><td>\n\nstring \\| undefined\n\n\n</td><td>\n\n_(Optional)_\n\n\n</td></tr>\n<tr><td>\n\n[\"text-decoration\"?](#)\n\n\n</td><td>\n\n\n</td><td>\n\nnumber \\| string \\| undefined\n\n\n</td><td>\n\n_(Optional)_\n\n\n</td></tr>\n<tr><td>\n\n[\"text-rendering\"?](#)\n\n\n</td><td>\n\n\n</td><td>\n\nnumber \\| string \\| undefined\n\n\n</td><td>\n\n_(Optional)_\n\n\n</td></tr>\n<tr><td>\n\n[\"underline-position\"?](#)\n\n\n</td><td>\n\n\n</td><td>\n\nnumber \\| string \\| undefined\n\n\n</td><td>\n\n_(Optional)_\n\n\n</td></tr>\n<tr><td>\n\n[\"underline-thickness\"?](#)\n\n\n</td><td>\n\n\n</td><td>\n\nnumber \\| string \\| undefined\n\n\n</td><td>\n\n_(Optional)_\n\n\n</td></tr>\n<tr><td>\n\n[\"unicode-bidi\"?](#)\n\n\n</td><td>\n\n\n</td><td>\n\nnumber \\| string \\| undefined\n\n\n</td><td>\n\n_(Optional)_\n\n\n</td></tr>\n<tr><td>\n\n[\"unicode-range\"?](#)\n\n\n</td><td>\n\n\n</td><td>\n\nnumber \\| string \\| undefined\n\n\n</td><td>\n\n_(Optional)_\n\n\n</td></tr>\n<tr><td>\n\n[\"units-per-em\"?](#)\n\n\n</td><td>\n\n\n</td><td>\n\nnumber \\| string \\| undefined\n\n\n</td><td>\n\n_(Optional)_\n\n\n</td></tr>\n<tr><td>\n\n[\"v-alphabetic\"?](#)\n\n\n</td><td>\n\n\n</td><td>\n\nnumber \\| string \\| undefined\n\n\n</td><td>\n\n_(Optional)_\n\n\n</td></tr>\n<tr><td>\n\n[\"v-hanging\"?](#)\n\n\n</td><td>\n\n\n</td><td>\n\nnumber \\| string \\| undefined\n\n\n</td><td>\n\n_(Optional)_\n\n\n</td></tr>\n<tr><td>\n\n[\"v-ideographic\"?](#)\n\n\n</td><td>\n\n\n</td><td>\n\nnumber \\| string \\| undefined\n\n\n</td><td>\n\n_(Optional)_\n\n\n</td></tr>\n<tr><td>\n\n[\"v-mathematical\"?](#)\n\n\n</td><td>\n\n\n</td><td>\n\nnumber \\| string \\| undefined\n\n\n</td><td>\n\n_(Optional)_\n\n\n</td></tr>\n<tr><td>\n\n[\"vector-effect\"?](#)\n\n\n</td><td>\n\n\n</td><td>\n\nnumber \\| string \\| undefined\n\n\n</td><td>\n\n_(Optional)_\n\n\n</td></tr>\n<tr><td>\n\n[\"vert-adv-y\"?](#)\n\n\n</td><td>\n\n\n</td><td>\n\nnumber \\| string \\| undefined\n\n\n</td><td>\n\n_(Optional)_\n\n\n</td></tr>\n<tr><td>\n\n[\"vert-origin-x\"?](#)\n\n\n</td><td>\n\n\n</td><td>\n\nnumber \\| string \\| undefined\n\n\n</td><td>\n\n_(Optional)_\n\n\n</td></tr>\n<tr><td>\n\n[\"vert-origin-y\"?](#)\n\n\n</td><td>\n\n\n</td><td>\n\nnumber \\| string \\| undefined\n\n\n</td><td>\n\n_(Optional)_\n\n\n</td></tr>\n<tr><td>\n\n[\"word-spacing\"?](#)\n\n\n</td><td>\n\n\n</td><td>\n\nnumber \\| string \\| undefined\n\n\n</td><td>\n\n_(Optional)_\n\n\n</td></tr>\n<tr><td>\n\n[\"writing-mode\"?](#)\n\n\n</td><td>\n\n\n</td><td>\n\nnumber \\| string \\| undefined\n\n\n</td><td>\n\n_(Optional)_\n\n\n</td></tr>\n<tr><td>\n\n[\"x-channel-selector\"?](#)\n\n\n</td><td>\n\n\n</td><td>\n\nstring \\| undefined\n\n\n</td><td>\n\n_(Optional)_\n\n\n</td></tr>\n<tr><td>\n\n[\"x-height\"?](#)\n\n\n</td><td>\n\n\n</td><td>\n\nnumber \\| string \\| undefined\n\n\n</td><td>\n\n_(Optional)_\n\n\n</td></tr>\n<tr><td>\n\n[\"xlink:actuate\"?](#svgattributes-_xlink_actuate_)\n\n\n</td><td>\n\n\n</td><td>\n\nstring \\| undefined\n\n\n</td><td>\n\n_(Optional)_\n\n\n</td></tr>\n<tr><td>\n\n[\"xlink:arcrole\"?](#svgattributes-_xlink_arcrole_)\n\n\n</td><td>\n\n\n</td><td>\n\nstring \\| undefined\n\n\n</td><td>\n\n_(Optional)_\n\n\n</td></tr>\n<tr><td>\n\n[\"xlink:href\"?](#svgattributes-_xlink_href_)\n\n\n</td><td>\n\n\n</td><td>\n\nstring \\| undefined\n\n\n</td><td>\n\n_(Optional)_\n\n\n</td></tr>\n<tr><td>\n\n[\"xlink:role\"?](#svgattributes-_xlink_role_)\n\n\n</td><td>\n\n\n</td><td>\n\nstring \\| undefined\n\n\n</td><td>\n\n_(Optional)_\n\n\n</td></tr>\n<tr><td>\n\n[\"xlink:show\"?](#svgattributes-_xlink_show_)\n\n\n</td><td>\n\n\n</td><td>\n\nstring \\| undefined\n\n\n</td><td>\n\n_(Optional)_\n\n\n</td></tr>\n<tr><td>\n\n[\"xlink:title\"?](#svgattributes-_xlink_title_)\n\n\n</td><td>\n\n\n</td><td>\n\nstring \\| undefined\n\n\n</td><td>\n\n_(Optional)_\n\n\n</td></tr>\n<tr><td>\n\n[\"xlink:type\"?](#svgattributes-_xlink_type_)\n\n\n</td><td>\n\n\n</td><td>\n\nstring \\| undefined\n\n\n</td><td>\n\n_(Optional)_\n\n\n</td></tr>\n<tr><td>\n\n[\"xml:base\"?](#svgattributes-_xml_base_)\n\n\n</td><td>\n\n\n</td><td>\n\nstring \\| undefined\n\n\n</td><td>\n\n_(Optional)_\n\n\n</td></tr>\n<tr><td>\n\n[\"xml:lang\"?](#svgattributes-_xml_lang_)\n\n\n</td><td>\n\n\n</td><td>\n\nstring \\| undefined\n\n\n</td><td>\n\n_(Optional)_\n\n\n</td></tr>\n<tr><td>\n\n[\"xml:space\"?](#svgattributes-_xml_space_)\n\n\n</td><td>\n\n\n</td><td>\n\nstring \\| undefined\n\n\n</td><td>\n\n_(Optional)_\n\n\n</td></tr>\n<tr><td>\n\n[\"xmlns:xlink\"?](#svgattributes-_xmlns_xlink_)\n\n\n</td><td>\n\n\n</td><td>\n\nstring \\| undefined\n\n\n</td><td>\n\n_(Optional)_\n\n\n</td></tr>\n<tr><td>\n\n[accumulate?](#)\n\n\n</td><td>\n\n\n</td><td>\n\n'none' \\| 'sum' \\| undefined\n\n\n</td><td>\n\n_(Optional)_\n\n\n</td></tr>\n<tr><td>\n\n[additive?](#)\n\n\n</td><td>\n\n\n</td><td>\n\n'replace' \\| 'sum' \\| undefined\n\n\n</td><td>\n\n_(Optional)_\n\n\n</td></tr>\n<tr><td>\n\n[allowReorder?](#)\n\n\n</td><td>\n\n\n</td><td>\n\n'no' \\| 'yes' \\| undefined\n\n\n</td><td>\n\n_(Optional)_\n\n\n</td></tr>\n<tr><td>\n\n[alphabetic?](#)\n\n\n</td><td>\n\n\n</td><td>\n\nnumber \\| string \\| undefined\n\n\n</td><td>\n\n_(Optional)_\n\n\n</td></tr>\n<tr><td>\n\n[amplitude?](#)\n\n\n</td><td>\n\n\n</td><td>\n\nnumber \\| string \\| undefined\n\n\n</td><td>\n\n_(Optional)_\n\n\n</td></tr>\n<tr><td>\n\n[ascent?](#)\n\n\n</td><td>\n\n\n</td><td>\n\nnumber \\| string \\| undefined\n\n\n</td><td>\n\n_(Optional)_\n\n\n</td></tr>\n<tr><td>\n\n[attributeName?](#)\n\n\n</td><td>\n\n\n</td><td>\n\nstring \\| undefined\n\n\n</td><td>\n\n_(Optional)_\n\n\n</td></tr>\n<tr><td>\n\n[attributeType?](#)\n\n\n</td><td>\n\n\n</td><td>\n\nstring \\| undefined\n\n\n</td><td>\n\n_(Optional)_\n\n\n</td></tr>\n<tr><td>\n\n[autoReverse?](#)\n\n\n</td><td>\n\n\n</td><td>\n\n[Booleanish](#booleanish) \\| undefined\n\n\n</td><td>\n\n_(Optional)_\n\n\n</td></tr>\n<tr><td>\n\n[azimuth?](#)\n\n\n</td><td>\n\n\n</td><td>\n\nnumber \\| string \\| undefined\n\n\n</td><td>\n\n_(Optional)_\n\n\n</td></tr>\n<tr><td>\n\n[baseFrequency?](#)\n\n\n</td><td>\n\n\n</td><td>\n\nnumber \\| string \\| undefined\n\n\n</td><td>\n\n_(Optional)_\n\n\n</td></tr>\n<tr><td>\n\n[baseProfile?](#)\n\n\n</td><td>\n\n\n</td><td>\n\nnumber \\| string \\| undefined\n\n\n</td><td>\n\n_(Optional)_\n\n\n</td></tr>\n<tr><td>\n\n[bbox?](#)\n\n\n</td><td>\n\n\n</td><td>\n\nnumber \\| string \\| undefined\n\n\n</td><td>\n\n_(Optional)_\n\n\n</td></tr>\n<tr><td>\n\n[begin?](#)\n\n\n</td><td>\n\n\n</td><td>\n\nnumber \\| string \\| undefined\n\n\n</td><td>\n\n_(Optional)_\n\n\n</td></tr>\n<tr><td>\n\n[bias?](#)\n\n\n</td><td>\n\n\n</td><td>\n\nnumber \\| string \\| undefined\n\n\n</td><td>\n\n_(Optional)_\n\n\n</td></tr>\n<tr><td>\n\n[by?](#)\n\n\n</td><td>\n\n\n</td><td>\n\nnumber \\| string \\| undefined\n\n\n</td><td>\n\n_(Optional)_\n\n\n</td></tr>\n<tr><td>\n\n[calcMode?](#)\n\n\n</td><td>\n\n\n</td><td>\n\nnumber \\| string \\| undefined\n\n\n</td><td>\n\n_(Optional)_\n\n\n</td></tr>\n<tr><td>\n\n[clip?](#)\n\n\n</td><td>\n\n\n</td><td>\n\nnumber \\| string \\| undefined\n\n\n</td><td>\n\n_(Optional)_\n\n\n</td></tr>\n<tr><td>\n\n[clipPathUnits?](#)\n\n\n</td><td>\n\n\n</td><td>\n\nnumber \\| string \\| undefined\n\n\n</td><td>\n\n_(Optional)_\n\n\n</td></tr>\n<tr><td>\n\n[color?](#)\n\n\n</td><td>\n\n\n</td><td>\n\nstring \\| undefined\n\n\n</td><td>\n\n_(Optional)_\n\n\n</td></tr>\n<tr><td>\n\n[contentScriptType?](#)\n\n\n</td><td>\n\n\n</td><td>\n\nnumber \\| string \\| undefined\n\n\n</td><td>\n\n_(Optional)_\n\n\n</td></tr>\n<tr><td>\n\n[contentStyleType?](#)\n\n\n</td><td>\n\n\n</td><td>\n\nnumber \\| string \\| undefined\n\n\n</td><td>\n\n_(Optional)_\n\n\n</td></tr>\n<tr><td>\n\n[crossOrigin?](#)\n\n\n</td><td>\n\n\n</td><td>\n\n[HTMLCrossOriginAttribute](#htmlcrossoriginattribute)\n\n\n</td><td>\n\n_(Optional)_\n\n\n</td></tr>\n<tr><td>\n\n[cursor?](#)\n\n\n</td><td>\n\n\n</td><td>\n\nnumber \\| string\n\n\n</td><td>\n\n_(Optional)_\n\n\n</td></tr>\n<tr><td>\n\n[cx?](#)\n\n\n</td><td>\n\n\n</td><td>\n\nnumber \\| string \\| undefined\n\n\n</td><td>\n\n_(Optional)_\n\n\n</td></tr>\n<tr><td>\n\n[cy?](#)\n\n\n</td><td>\n\n\n</td><td>\n\nnumber \\| string \\| undefined\n\n\n</td><td>\n\n_(Optional)_\n\n\n</td></tr>\n<tr><td>\n\n[d?](#)\n\n\n</td><td>\n\n\n</td><td>\n\nstring \\| undefined\n\n\n</td><td>\n\n_(Optional)_\n\n\n</td></tr>\n<tr><td>\n\n[decelerate?](#)\n\n\n</td><td>\n\n\n</td><td>\n\nnumber \\| string \\| undefined\n\n\n</td><td>\n\n_(Optional)_\n\n\n</td></tr>\n<tr><td>\n\n[descent?](#)\n\n\n</td><td>\n\n\n</td><td>\n\nnumber \\| string \\| undefined\n\n\n</td><td>\n\n_(Optional)_\n\n\n</td></tr>\n<tr><td>\n\n[diffuseConstant?](#)\n\n\n</td><td>\n\n\n</td><td>\n\nnumber \\| string \\| undefined\n\n\n</td><td>\n\n_(Optional)_\n\n\n</td></tr>\n<tr><td>\n\n[direction?](#)\n\n\n</td><td>\n\n\n</td><td>\n\nnumber \\| string \\| undefined\n\n\n</td><td>\n\n_(Optional)_\n\n\n</td></tr>\n<tr><td>\n\n[display?](#)\n\n\n</td><td>\n\n\n</td><td>\n\nnumber \\| string \\| undefined\n\n\n</td><td>\n\n_(Optional)_\n\n\n</td></tr>\n<tr><td>\n\n[divisor?](#)\n\n\n</td><td>\n\n\n</td><td>\n\nnumber \\| string \\| undefined\n\n\n</td><td>\n\n_(Optional)_\n\n\n</td></tr>\n<tr><td>\n\n[dur?](#)\n\n\n</td><td>\n\n\n</td><td>\n\nnumber \\| string \\| undefined\n\n\n</td><td>\n\n_(Optional)_\n\n\n</td></tr>\n<tr><td>\n\n[dx?](#)\n\n\n</td><td>\n\n\n</td><td>\n\nnumber \\| string \\| undefined\n\n\n</td><td>\n\n_(Optional)_\n\n\n</td></tr>\n<tr><td>\n\n[dy?](#)\n\n\n</td><td>\n\n\n</td><td>\n\nnumber \\| string \\| undefined\n\n\n</td><td>\n\n_(Optional)_\n\n\n</td></tr>\n<tr><td>\n\n[elevation?](#)\n\n\n</td><td>\n\n\n</td><td>\n\nnumber \\| string \\| undefined\n\n\n</td><td>\n\n_(Optional)_\n\n\n</td></tr>\n<tr><td>\n\n[end?](#)\n\n\n</td><td>\n\n\n</td><td>\n\nnumber \\| string \\| undefined\n\n\n</td><td>\n\n_(Optional)_\n\n\n</td></tr>\n<tr><td>\n\n[exponent?](#)\n\n\n</td><td>\n\n\n</td><td>\n\nnumber \\| string \\| undefined\n\n\n</td><td>\n\n_(Optional)_\n\n\n</td></tr>\n<tr><td>\n\n[externalResourcesRequired?](#)\n\n\n</td><td>\n\n\n</td><td>\n\nnumber \\| string \\| undefined\n\n\n</td><td>\n\n_(Optional)_\n\n\n</td></tr>\n<tr><td>\n\n[fill?](#)\n\n\n</td><td>\n\n\n</td><td>\n\nstring \\| undefined\n\n\n</td><td>\n\n_(Optional)_\n\n\n</td></tr>\n<tr><td>\n\n[filter?](#)\n\n\n</td><td>\n\n\n</td><td>\n\nstring \\| undefined\n\n\n</td><td>\n\n_(Optional)_\n\n\n</td></tr>\n<tr><td>\n\n[filterRes?](#)\n\n\n</td><td>\n\n\n</td><td>\n\nnumber \\| string \\| undefined\n\n\n</td><td>\n\n_(Optional)_\n\n\n</td></tr>\n<tr><td>\n\n[filterUnits?](#)\n\n\n</td><td>\n\n\n</td><td>\n\nnumber \\| string \\| undefined\n\n\n</td><td>\n\n_(Optional)_\n\n\n</td></tr>\n<tr><td>\n\n[focusable?](#)\n\n\n</td><td>\n\n\n</td><td>\n\nnumber \\| string \\| undefined\n\n\n</td><td>\n\n_(Optional)_\n\n\n</td></tr>\n<tr><td>\n\n[format?](#)\n\n\n</td><td>\n\n\n</td><td>\n\nnumber \\| string \\| undefined\n\n\n</td><td>\n\n_(Optional)_\n\n\n</td></tr>\n<tr><td>\n\n[fr?](#)\n\n\n</td><td>\n\n\n</td><td>\n\nnumber \\| string \\| undefined\n\n\n</td><td>\n\n_(Optional)_\n\n\n</td></tr>\n<tr><td>\n\n[from?](#)\n\n\n</td><td>\n\n\n</td><td>\n\nnumber \\| string \\| undefined\n\n\n</td><td>\n\n_(Optional)_\n\n\n</td></tr>\n<tr><td>\n\n[fx?](#)\n\n\n</td><td>\n\n\n</td><td>\n\nnumber \\| string \\| undefined\n\n\n</td><td>\n\n_(Optional)_\n\n\n</td></tr>\n<tr><td>\n\n[fy?](#)\n\n\n</td><td>\n\n\n</td><td>\n\nnumber \\| string \\| undefined\n\n\n</td><td>\n\n_(Optional)_\n\n\n</td></tr>\n<tr><td>\n\n[g1?](#)\n\n\n</td><td>\n\n\n</td><td>\n\nnumber \\| string \\| undefined\n\n\n</td><td>\n\n_(Optional)_\n\n\n</td></tr>\n<tr><td>\n\n[g2?](#)\n\n\n</td><td>\n\n\n</td><td>\n\nnumber \\| string \\| undefined\n\n\n</td><td>\n\n_(Optional)_\n\n\n</td></tr>\n<tr><td>\n\n[glyphRef?](#)\n\n\n</td><td>\n\n\n</td><td>\n\nnumber \\| string \\| undefined\n\n\n</td><td>\n\n_(Optional)_\n\n\n</td></tr>\n<tr><td>\n\n[gradientTransform?](#)\n\n\n</td><td>\n\n\n</td><td>\n\nstring \\| undefined\n\n\n</td><td>\n\n_(Optional)_\n\n\n</td></tr>\n<tr><td>\n\n[gradientUnits?](#)\n\n\n</td><td>\n\n\n</td><td>\n\nstring \\| undefined\n\n\n</td><td>\n\n_(Optional)_\n\n\n</td></tr>\n<tr><td>\n\n[hanging?](#)\n\n\n</td><td>\n\n\n</td><td>\n\nnumber \\| string \\| undefined\n\n\n</td><td>\n\n_(Optional)_\n\n\n</td></tr>\n<tr><td>\n\n[height?](#)\n\n\n</td><td>\n\n\n</td><td>\n\n[Size](#size) \\| undefined\n\n\n</td><td>\n\n_(Optional)_\n\n\n</td></tr>\n<tr><td>\n\n[href?](#)\n\n\n</td><td>\n\n\n</td><td>\n\nstring \\| undefined\n\n\n</td><td>\n\n_(Optional)_\n\n\n</td></tr>\n<tr><td>\n\n[id?](#)\n\n\n</td><td>\n\n\n</td><td>\n\nstring \\| undefined\n\n\n</td><td>\n\n_(Optional)_\n\n\n</td></tr>\n<tr><td>\n\n[ideographic?](#)\n\n\n</td><td>\n\n\n</td><td>\n\nnumber \\| string \\| undefined\n\n\n</td><td>\n\n_(Optional)_\n\n\n</td></tr>\n<tr><td>\n\n[in?](#)\n\n\n</td><td>\n\n\n</td><td>\n\nstring \\| undefined\n\n\n</td><td>\n\n_(Optional)_\n\n\n</td></tr>\n<tr><td>\n\n[in2?](#)\n\n\n</td><td>\n\n\n</td><td>\n\nnumber \\| string \\| undefined\n\n\n</td><td>\n\n_(Optional)_\n\n\n</td></tr>\n<tr><td>\n\n[intercept?](#)\n\n\n</td><td>\n\n\n</td><td>\n\nnumber \\| string \\| undefined\n\n\n</td><td>\n\n_(Optional)_\n\n\n</td></tr>\n<tr><td>\n\n[k?](#)\n\n\n</td><td>\n\n\n</td><td>\n\nnumber \\| string \\| undefined\n\n\n</td><td>\n\n_(Optional)_\n\n\n</td></tr>\n<tr><td>\n\n[k1?](#)\n\n\n</td><td>\n\n\n</td><td>\n\nnumber \\| string \\| undefined\n\n\n</td><td>\n\n_(Optional)_\n\n\n</td></tr>\n<tr><td>\n\n[k2?](#)\n\n\n</td><td>\n\n\n</td><td>\n\nnumber \\| string \\| undefined\n\n\n</td><td>\n\n_(Optional)_\n\n\n</td></tr>\n<tr><td>\n\n[k3?](#)\n\n\n</td><td>\n\n\n</td><td>\n\nnumber \\| string \\| undefined\n\n\n</td><td>\n\n_(Optional)_\n\n\n</td></tr>\n<tr><td>\n\n[k4?](#)\n\n\n</td><td>\n\n\n</td><td>\n\nnumber \\| string \\| undefined\n\n\n</td><td>\n\n_(Optional)_\n\n\n</td></tr>\n<tr><td>\n\n[kernelMatrix?](#)\n\n\n</td><td>\n\n\n</td><td>\n\nnumber \\| string \\| undefined\n\n\n</td><td>\n\n_(Optional)_\n\n\n</td></tr>\n<tr><td>\n\n[kernelUnitLength?](#)\n\n\n</td><td>\n\n\n</td><td>\n\nnumber \\| string \\| undefined\n\n\n</td><td>\n\n_(Optional)_\n\n\n</td></tr>\n<tr><td>\n\n[kerning?](#)\n\n\n</td><td>\n\n\n</td><td>\n\nnumber \\| string \\| undefined\n\n\n</td><td>\n\n_(Optional)_\n\n\n</td></tr>\n<tr><td>\n\n[keyPoints?](#)\n\n\n</td><td>\n\n\n</td><td>\n\nnumber \\| string \\| undefined\n\n\n</td><td>\n\n_(Optional)_\n\n\n</td></tr>\n<tr><td>\n\n[keySplines?](#)\n\n\n</td><td>\n\n\n</td><td>\n\nnumber \\| string \\| undefined\n\n\n</td><td>\n\n_(Optional)_\n\n\n</td></tr>\n<tr><td>\n\n[keyTimes?](#)\n\n\n</td><td>\n\n\n</td><td>\n\nnumber \\| string \\| undefined\n\n\n</td><td>\n\n_(Optional)_\n\n\n</td></tr>\n<tr><td>\n\n[lang?](#)\n\n\n</td><td>\n\n\n</td><td>\n\nstring \\| undefined\n\n\n</td><td>\n\n_(Optional)_\n\n\n</td></tr>\n<tr><td>\n\n[lengthAdjust?](#)\n\n\n</td><td>\n\n\n</td><td>\n\nnumber \\| string \\| undefined\n\n\n</td><td>\n\n_(Optional)_\n\n\n</td></tr>\n<tr><td>\n\n[limitingConeAngle?](#)\n\n\n</td><td>\n\n\n</td><td>\n\nnumber \\| string \\| undefined\n\n\n</td><td>\n\n_(Optional)_\n\n\n</td></tr>\n<tr><td>\n\n[local?](#)\n\n\n</td><td>\n\n\n</td><td>\n\nnumber \\| string \\| undefined\n\n\n</td><td>\n\n_(Optional)_\n\n\n</td></tr>\n<tr><td>\n\n[markerHeight?](#)\n\n\n</td><td>\n\n\n</td><td>\n\nnumber \\| string \\| undefined\n\n\n</td><td>\n\n_(Optional)_\n\n\n</td></tr>\n<tr><td>\n\n[markerUnits?](#)\n\n\n</td><td>\n\n\n</td><td>\n\nnumber \\| string \\| undefined\n\n\n</td><td>\n\n_(Optional)_\n\n\n</td></tr>\n<tr><td>\n\n[markerWidth?](#)\n\n\n</td><td>\n\n\n</td><td>\n\nnumber \\| string \\| undefined\n\n\n</td><td>\n\n_(Optional)_\n\n\n</td></tr>\n<tr><td>\n\n[mask?](#)\n\n\n</td><td>\n\n\n</td><td>\n\nstring \\| undefined\n\n\n</td><td>\n\n_(Optional)_\n\n\n</td></tr>\n<tr><td>\n\n[maskContentUnits?](#)\n\n\n</td><td>\n\n\n</td><td>\n\nnumber \\| string \\| undefined\n\n\n</td><td>\n\n_(Optional)_\n\n\n</td></tr>\n<tr><td>\n\n[maskUnits?](#)\n\n\n</td><td>\n\n\n</td><td>\n\nnumber \\| string \\| undefined\n\n\n</td><td>\n\n_(Optional)_\n\n\n</td></tr>\n<tr><td>\n\n[mathematical?](#)\n\n\n</td><td>\n\n\n</td><td>\n\nnumber \\| string \\| undefined\n\n\n</td><td>\n\n_(Optional)_\n\n\n</td></tr>\n<tr><td>\n\n[max?](#)\n\n\n</td><td>\n\n\n</td><td>\n\nnumber \\| string \\| undefined\n\n\n</td><td>\n\n_(Optional)_\n\n\n</td></tr>\n<tr><td>\n\n[media?](#)\n\n\n</td><td>\n\n\n</td><td>\n\nstring \\| undefined\n\n\n</td><td>\n\n_(Optional)_\n\n\n</td></tr>\n<tr><td>\n\n[method?](#)\n\n\n</td><td>\n\n\n</td><td>\n\nstring \\| undefined\n\n\n</td><td>\n\n_(Optional)_\n\n\n</td></tr>\n<tr><td>\n\n[min?](#)\n\n\n</td><td>\n\n\n</td><td>\n\nnumber \\| string \\| undefined\n\n\n</td><td>\n\n_(Optional)_\n\n\n</td></tr>\n<tr><td>\n\n[mode?](#)\n\n\n</td><td>\n\n\n</td><td>\n\nnumber \\| string \\| undefined\n\n\n</td><td>\n\n_(Optional)_\n\n\n</td></tr>\n<tr><td>\n\n[name?](#)\n\n\n</td><td>\n\n\n</td><td>\n\nstring \\| undefined\n\n\n</td><td>\n\n_(Optional)_\n\n\n</td></tr>\n<tr><td>\n\n[numOctaves?](#)\n\n\n</td><td>\n\n\n</td><td>\n\nnumber \\| string \\| undefined\n\n\n</td><td>\n\n_(Optional)_\n\n\n</td></tr>\n<tr><td>\n\n[offset?](#)\n\n\n</td><td>\n\n\n</td><td>\n\nnumber \\| string \\| undefined\n\n\n</td><td>\n\n_(Optional)_\n\n\n</td></tr>\n<tr><td>\n\n[opacity?](#)\n\n\n</td><td>\n\n\n</td><td>\n\nnumber \\| string \\| undefined\n\n\n</td><td>\n\n_(Optional)_\n\n\n</td></tr>\n<tr><td>\n\n[operator?](#)\n\n\n</td><td>\n\n\n</td><td>\n\nnumber \\| string \\| undefined\n\n\n</td><td>\n\n_(Optional)_\n\n\n</td></tr>\n<tr><td>\n\n[order?](#)\n\n\n</td><td>\n\n\n</td><td>\n\nnumber \\| string \\| undefined\n\n\n</td><td>\n\n_(Optional)_\n\n\n</td></tr>\n<tr><td>\n\n[orient?](#)\n\n\n</td><td>\n\n\n</td><td>\n\nnumber \\| string \\| undefined\n\n\n</td><td>\n\n_(Optional)_\n\n\n</td></tr>\n<tr><td>\n\n[orientation?](#)\n\n\n</td><td>\n\n\n</td><td>\n\nnumber \\| string \\| undefined\n\n\n</td><td>\n\n_(Optional)_\n\n\n</td></tr>\n<tr><td>\n\n[origin?](#)\n\n\n</td><td>\n\n\n</td><td>\n\nnumber \\| string \\| undefined\n\n\n</td><td>\n\n_(Optional)_\n\n\n</td></tr>\n<tr><td>\n\n[overflow?](#)\n\n\n</td><td>\n\n\n</td><td>\n\nnumber \\| string \\| undefined\n\n\n</td><td>\n\n_(Optional)_\n\n\n</td></tr>\n<tr><td>\n\n[panose1?](#)\n\n\n</td><td>\n\n\n</td><td>\n\nnumber \\| string \\| undefined\n\n\n</td><td>\n\n_(Optional)_\n\n\n</td></tr>\n<tr><td>\n\n[path?](#)\n\n\n</td><td>\n\n\n</td><td>\n\nstring \\| undefined\n\n\n</td><td>\n\n_(Optional)_\n\n\n</td></tr>\n<tr><td>\n\n[pathLength?](#)\n\n\n</td><td>\n\n\n</td><td>\n\nnumber \\| string \\| undefined\n\n\n</td><td>\n\n_(Optional)_\n\n\n</td></tr>\n<tr><td>\n\n[patternContentUnits?](#)\n\n\n</td><td>\n\n\n</td><td>\n\nstring \\| undefined\n\n\n</td><td>\n\n_(Optional)_\n\n\n</td></tr>\n<tr><td>\n\n[patternTransform?](#)\n\n\n</td><td>\n\n\n</td><td>\n\nnumber \\| string \\| undefined\n\n\n</td><td>\n\n_(Optional)_\n\n\n</td></tr>\n<tr><td>\n\n[patternUnits?](#)\n\n\n</td><td>\n\n\n</td><td>\n\nstring \\| undefined\n\n\n</td><td>\n\n_(Optional)_\n\n\n</td></tr>\n<tr><td>\n\n[points?](#)\n\n\n</td><td>\n\n\n</td><td>\n\nstring \\| undefined\n\n\n</td><td>\n\n_(Optional)_\n\n\n</td></tr>\n<tr><td>\n\n[pointsAtX?](#)\n\n\n</td><td>\n\n\n</td><td>\n\nnumber \\| string \\| undefined\n\n\n</td><td>\n\n_(Optional)_\n\n\n</td></tr>\n<tr><td>\n\n[pointsAtY?](#)\n\n\n</td><td>\n\n\n</td><td>\n\nnumber \\| string \\| undefined\n\n\n</td><td>\n\n_(Optional)_\n\n\n</td></tr>\n<tr><td>\n\n[pointsAtZ?](#)\n\n\n</td><td>\n\n\n</td><td>\n\nnumber \\| string \\| undefined\n\n\n</td><td>\n\n_(Optional)_\n\n\n</td></tr>\n<tr><td>\n\n[preserveAlpha?](#)\n\n\n</td><td>\n\n\n</td><td>\n\nnumber \\| string \\| undefined\n\n\n</td><td>\n\n_(Optional)_\n\n\n</td></tr>\n<tr><td>\n\n[preserveAspectRatio?](#)\n\n\n</td><td>\n\n\n</td><td>\n\nstring \\| undefined\n\n\n</td><td>\n\n_(Optional)_\n\n\n</td></tr>\n<tr><td>\n\n[primitiveUnits?](#)\n\n\n</td><td>\n\n\n</td><td>\n\nnumber \\| string \\| undefined\n\n\n</td><td>\n\n_(Optional)_\n\n\n</td></tr>\n<tr><td>\n\n[r?](#)\n\n\n</td><td>\n\n\n</td><td>\n\nnumber \\| string \\| undefined\n\n\n</td><td>\n\n_(Optional)_\n\n\n</td></tr>\n<tr><td>\n\n[radius?](#)\n\n\n</td><td>\n\n\n</td><td>\n\nnumber \\| string \\| undefined\n\n\n</td><td>\n\n_(Optional)_\n\n\n</td></tr>\n<tr><td>\n\n[refX?](#)\n\n\n</td><td>\n\n\n</td><td>\n\nnumber \\| string \\| undefined\n\n\n</td><td>\n\n_(Optional)_\n\n\n</td></tr>\n<tr><td>\n\n[refY?](#)\n\n\n</td><td>\n\n\n</td><td>\n\nnumber \\| string \\| undefined\n\n\n</td><td>\n\n_(Optional)_\n\n\n</td></tr>\n<tr><td>\n\n[repeatCount?](#)\n\n\n</td><td>\n\n\n</td><td>\n\nnumber \\| string \\| undefined\n\n\n</td><td>\n\n_(Optional)_\n\n\n</td></tr>\n<tr><td>\n\n[repeatDur?](#)\n\n\n</td><td>\n\n\n</td><td>\n\nnumber \\| string \\| undefined\n\n\n</td><td>\n\n_(Optional)_\n\n\n</td></tr>\n<tr><td>\n\n[requiredextensions?](#)\n\n\n</td><td>\n\n\n</td><td>\n\nnumber \\| string \\| undefined\n\n\n</td><td>\n\n_(Optional)_\n\n\n</td></tr>\n<tr><td>\n\n[requiredFeatures?](#)\n\n\n</td><td>\n\n\n</td><td>\n\nnumber \\| string \\| undefined\n\n\n</td><td>\n\n_(Optional)_\n\n\n</td></tr>\n<tr><td>\n\n[restart?](#)\n\n\n</td><td>\n\n\n</td><td>\n\nnumber \\| string \\| undefined\n\n\n</td><td>\n\n_(Optional)_\n\n\n</td></tr>\n<tr><td>\n\n[result?](#)\n\n\n</td><td>\n\n\n</td><td>\n\nstring \\| undefined\n\n\n</td><td>\n\n_(Optional)_\n\n\n</td></tr>\n<tr><td>\n\n[role?](#)\n\n\n</td><td>\n\n\n</td><td>\n\nstring \\| undefined\n\n\n</td><td>\n\n_(Optional)_\n\n\n</td></tr>\n<tr><td>\n\n[rotate?](#)\n\n\n</td><td>\n\n\n</td><td>\n\nnumber \\| string \\| undefined\n\n\n</td><td>\n\n_(Optional)_\n\n\n</td></tr>\n<tr><td>\n\n[rx?](#)\n\n\n</td><td>\n\n\n</td><td>\n\nnumber \\| string \\| undefined\n\n\n</td><td>\n\n_(Optional)_\n\n\n</td></tr>\n<tr><td>\n\n[ry?](#)\n\n\n</td><td>\n\n\n</td><td>\n\nnumber \\| string \\| undefined\n\n\n</td><td>\n\n_(Optional)_\n\n\n</td></tr>\n<tr><td>\n\n[scale?](#)\n\n\n</td><td>\n\n\n</td><td>\n\nnumber \\| string \\| undefined\n\n\n</td><td>\n\n_(Optional)_\n\n\n</td></tr>\n<tr><td>\n\n[seed?](#)\n\n\n</td><td>\n\n\n</td><td>\n\nnumber \\| string \\| undefined\n\n\n</td><td>\n\n_(Optional)_\n\n\n</td></tr>\n<tr><td>\n\n[slope?](#)\n\n\n</td><td>\n\n\n</td><td>\n\nnumber \\| string \\| undefined\n\n\n</td><td>\n\n_(Optional)_\n\n\n</td></tr>\n<tr><td>\n\n[spacing?](#)\n\n\n</td><td>\n\n\n</td><td>\n\nnumber \\| string \\| undefined\n\n\n</td><td>\n\n_(Optional)_\n\n\n</td></tr>\n<tr><td>\n\n[specularConstant?](#)\n\n\n</td><td>\n\n\n</td><td>\n\nnumber \\| string \\| undefined\n\n\n</td><td>\n\n_(Optional)_\n\n\n</td></tr>\n<tr><td>\n\n[specularExponent?](#)\n\n\n</td><td>\n\n\n</td><td>\n\nnumber \\| string \\| undefined\n\n\n</td><td>\n\n_(Optional)_\n\n\n</td></tr>\n<tr><td>\n\n[speed?](#)\n\n\n</td><td>\n\n\n</td><td>\n\nnumber \\| string \\| undefined\n\n\n</td><td>\n\n_(Optional)_\n\n\n</td></tr>\n<tr><td>\n\n[spreadMethod?](#)\n\n\n</td><td>\n\n\n</td><td>\n\nstring \\| undefined\n\n\n</td><td>\n\n_(Optional)_\n\n\n</td></tr>\n<tr><td>\n\n[startOffset?](#)\n\n\n</td><td>\n\n\n</td><td>\n\nnumber \\| string \\| undefined\n\n\n</td><td>\n\n_(Optional)_\n\n\n</td></tr>\n<tr><td>\n\n[stdDeviation?](#)\n\n\n</td><td>\n\n\n</td><td>\n\nnumber \\| string \\| undefined\n\n\n</td><td>\n\n_(Optional)_\n\n\n</td></tr>\n<tr><td>\n\n[stemh?](#)\n\n\n</td><td>\n\n\n</td><td>\n\nnumber \\| string \\| undefined\n\n\n</td><td>\n\n_(Optional)_\n\n\n</td></tr>\n<tr><td>\n\n[stemv?](#)\n\n\n</td><td>\n\n\n</td><td>\n\nnumber \\| string \\| undefined\n\n\n</td><td>\n\n_(Optional)_\n\n\n</td></tr>\n<tr><td>\n\n[stitchTiles?](#)\n\n\n</td><td>\n\n\n</td><td>\n\nnumber \\| string \\| undefined\n\n\n</td><td>\n\n_(Optional)_\n\n\n</td></tr>\n<tr><td>\n\n[string?](#)\n\n\n</td><td>\n\n\n</td><td>\n\nnumber \\| string \\| undefined\n\n\n</td><td>\n\n_(Optional)_\n\n\n</td></tr>\n<tr><td>\n\n[stroke?](#)\n\n\n</td><td>\n\n\n</td><td>\n\nstring \\| undefined\n\n\n</td><td>\n\n_(Optional)_\n\n\n</td></tr>\n<tr><td>\n\n[style?](#)\n\n\n</td><td>\n\n\n</td><td>\n\n[CSSProperties](#cssproperties) \\| string \\| undefined\n\n\n</td><td>\n\n_(Optional)_\n\n\n</td></tr>\n<tr><td>\n\n[surfaceScale?](#)\n\n\n</td><td>\n\n\n</td><td>\n\nnumber \\| string \\| undefined\n\n\n</td><td>\n\n_(Optional)_\n\n\n</td></tr>\n<tr><td>\n\n[systemLanguage?](#)\n\n\n</td><td>\n\n\n</td><td>\n\nnumber \\| string \\| undefined\n\n\n</td><td>\n\n_(Optional)_\n\n\n</td></tr>\n<tr><td>\n\n[tabindex?](#)\n\n\n</td><td>\n\n\n</td><td>\n\nnumber \\| undefined\n\n\n</td><td>\n\n_(Optional)_\n\n\n</td></tr>\n<tr><td>\n\n[tableValues?](#)\n\n\n</td><td>\n\n\n</td><td>\n\nnumber \\| string \\| undefined\n\n\n</td><td>\n\n_(Optional)_\n\n\n</td></tr>\n<tr><td>\n\n[target?](#)\n\n\n</td><td>\n\n\n</td><td>\n\nstring \\| undefined\n\n\n</td><td>\n\n_(Optional)_\n\n\n</td></tr>\n<tr><td>\n\n[targetX?](#)\n\n\n</td><td>\n\n\n</td><td>\n\nnumber \\| string \\| undefined\n\n\n</td><td>\n\n_(Optional)_\n\n\n</td></tr>\n<tr><td>\n\n[targetY?](#)\n\n\n</td><td>\n\n\n</td><td>\n\nnumber \\| string \\| undefined\n\n\n</td><td>\n\n_(Optional)_\n\n\n</td></tr>\n<tr><td>\n\n[textLength?](#)\n\n\n</td><td>\n\n\n</td><td>\n\nnumber \\| string \\| undefined\n\n\n</td><td>\n\n_(Optional)_\n\n\n</td></tr>\n<tr><td>\n\n[to?](#)\n\n\n</td><td>\n\n\n</td><td>\n\nnumber \\| string \\| undefined\n\n\n</td><td>\n\n_(Optional)_\n\n\n</td></tr>\n<tr><td>\n\n[transform?](#)\n\n\n</td><td>\n\n\n</td><td>\n\nstring \\| undefined\n\n\n</td><td>\n\n_(Optional)_\n\n\n</td></tr>\n<tr><td>\n\n[type?](#)\n\n\n</td><td>\n\n\n</td><td>\n\nstring \\| undefined\n\n\n</td><td>\n\n_(Optional)_\n\n\n</td></tr>\n<tr><td>\n\n[u1?](#)\n\n\n</td><td>\n\n\n</td><td>\n\nnumber \\| string \\| undefined\n\n\n</td><td>\n\n_(Optional)_\n\n\n</td></tr>\n<tr><td>\n\n[u2?](#)\n\n\n</td><td>\n\n\n</td><td>\n\nnumber \\| string \\| undefined\n\n\n</td><td>\n\n_(Optional)_\n\n\n</td></tr>\n<tr><td>\n\n[unicode?](#)\n\n\n</td><td>\n\n\n</td><td>\n\nnumber \\| string \\| undefined\n\n\n</td><td>\n\n_(Optional)_\n\n\n</td></tr>\n<tr><td>\n\n[values?](#)\n\n\n</td><td>\n\n\n</td><td>\n\nstring \\| undefined\n\n\n</td><td>\n\n_(Optional)_\n\n\n</td></tr>\n<tr><td>\n\n[version?](#)\n\n\n</td><td>\n\n\n</td><td>\n\nstring \\| undefined\n\n\n</td><td>\n\n_(Optional)_\n\n\n</td></tr>\n<tr><td>\n\n[viewBox?](#)\n\n\n</td><td>\n\n\n</td><td>\n\nstring \\| undefined\n\n\n</td><td>\n\n_(Optional)_\n\n\n</td></tr>\n<tr><td>\n\n[viewTarget?](#)\n\n\n</td><td>\n\n\n</td><td>\n\nnumber \\| string \\| undefined\n\n\n</td><td>\n\n_(Optional)_\n\n\n</td></tr>\n<tr><td>\n\n[visibility?](#)\n\n\n</td><td>\n\n\n</td><td>\n\nnumber \\| string \\| undefined\n\n\n</td><td>\n\n_(Optional)_\n\n\n</td></tr>\n<tr><td>\n\n[width?](#)\n\n\n</td><td>\n\n\n</td><td>\n\n[Size](#size) \\| undefined\n\n\n</td><td>\n\n_(Optional)_\n\n\n</td></tr>\n<tr><td>\n\n[widths?](#)\n\n\n</td><td>\n\n\n</td><td>\n\nnumber \\| string \\| undefined\n\n\n</td><td>\n\n_(Optional)_\n\n\n</td></tr>\n<tr><td>\n\n[x?](#)\n\n\n</td><td>\n\n\n</td><td>\n\nnumber \\| string \\| undefined\n\n\n</td><td>\n\n_(Optional)_\n\n\n</td></tr>\n<tr><td>\n\n[x1?](#)\n\n\n</td><td>\n\n\n</td><td>\n\nnumber \\| string \\| undefined\n\n\n</td><td>\n\n_(Optional)_\n\n\n</td></tr>\n<tr><td>\n\n[x2?](#)\n\n\n</td><td>\n\n\n</td><td>\n\nnumber \\| string \\| undefined\n\n\n</td><td>\n\n_(Optional)_\n\n\n</td></tr>\n<tr><td>\n\n[xmlns?](#)\n\n\n</td><td>\n\n\n</td><td>\n\nstring \\| undefined\n\n\n</td><td>\n\n_(Optional)_\n\n\n</td></tr>\n<tr><td>\n\n[y?](#)\n\n\n</td><td>\n\n\n</td><td>\n\nnumber \\| string \\| undefined\n\n\n</td><td>\n\n_(Optional)_\n\n\n</td></tr>\n<tr><td>\n\n[y1?](#)\n\n\n</td><td>\n\n\n</td><td>\n\nnumber \\| string \\| undefined\n\n\n</td><td>\n\n_(Optional)_\n\n\n</td></tr>\n<tr><td>\n\n[y2?](#)\n\n\n</td><td>\n\n\n</td><td>\n\nnumber \\| string \\| undefined\n\n\n</td><td>\n\n_(Optional)_\n\n\n</td></tr>\n<tr><td>\n\n[yChannelSelector?](#)\n\n\n</td><td>\n\n\n</td><td>\n\nstring \\| undefined\n\n\n</td><td>\n\n_(Optional)_\n\n\n</td></tr>\n<tr><td>\n\n[z?](#)\n\n\n</td><td>\n\n\n</td><td>\n\nnumber \\| string \\| undefined\n\n\n</td><td>\n\n_(Optional)_\n\n\n</td></tr>\n<tr><td>\n\n[zoomAndPan?](#)\n\n\n</td><td>\n\n\n</td><td>\n\nstring \\| undefined\n\n\n</td><td>\n\n_(Optional)_\n\n\n</td></tr>\n</tbody></table>",
      "editUrl": "https://github.com/QwikDev/qwik/tree/main/packages/qwik/src/core/shared/jsx/types/jsx-generated.ts",
      "mdFile": "core.svgattributes.md"
    },
    {
      "name": "SVGProps",
      "id": "svgprops",
      "hierarchy": [
        {
          "name": "SVGProps",
          "id": "svgprops"
        }
      ],
      "kind": "Interface",
      "content": "```typescript\nexport interface SVGProps<T extends Element> extends SVGAttributes, QwikAttributes<T> \n```\n**Extends:** [SVGAttributes](#svgattributes)<!-- -->, [QwikAttributes](#qwikattributes)<!-- -->&lt;T&gt;",
      "editUrl": "https://github.com/QwikDev/qwik/tree/main/packages/qwik/src/core/shared/jsx/types/jsx-generated.ts",
      "mdFile": "core.svgprops.md"
    },
    {
      "name": "sync$",
      "id": "sync_",
      "hierarchy": [
        {
          "name": "sync$",
          "id": "sync_"
        }
      ],
      "kind": "Function",
      "content": "Extract function into a synchronously loadable QRL.\n\nNOTE: Synchronous QRLs functions can't close over any variables, including exports.\n\n\n```typescript\nsync$: <T extends Function>(fn: T) => SyncQRL<T>\n```\n\n\n<table><thead><tr><th>\n\nParameter\n\n\n</th><th>\n\nType\n\n\n</th><th>\n\nDescription\n\n\n</th></tr></thead>\n<tbody><tr><td>\n\nfn\n\n\n</td><td>\n\nT\n\n\n</td><td>\n\nFunction to extract.\n\n\n</td></tr>\n</tbody></table>\n**Returns:**\n\n[SyncQRL](#syncqrl)<!-- -->&lt;T&gt;",
      "editUrl": "https://github.com/QwikDev/qwik/tree/main/packages/qwik/src/core/shared/qrl/qrl.public.ts",
      "mdFile": "core.sync_.md"
    },
    {
      "name": "SyncQRL",
      "id": "syncqrl",
      "hierarchy": [
        {
          "name": "SyncQRL",
          "id": "syncqrl"
        }
      ],
      "kind": "Interface",
      "content": "```typescript\nexport interface SyncQRL<TYPE extends Function = any> extends QRL<TYPE> \n```\n**Extends:** [QRL](#qrl)<!-- -->&lt;TYPE&gt;\n\n\n<table><thead><tr><th>\n\nProperty\n\n\n</th><th>\n\nModifiers\n\n\n</th><th>\n\nType\n\n\n</th><th>\n\nDescription\n\n\n</th></tr></thead>\n<tbody><tr><td>\n\n[\\_\\_brand\\_\\_SyncQRL\\_\\_](#)\n\n\n</td><td>\n\n\n</td><td>\n\nTYPE\n\n\n</td><td>\n\n\n</td></tr>\n<tr><td>\n\n[dev](#)\n\n\n</td><td>\n\n\n</td><td>\n\nQRLDev \\| null\n\n\n</td><td>\n\n\n</td></tr>\n<tr><td>\n\n[resolved](#)\n\n\n</td><td>\n\n\n</td><td>\n\nTYPE\n\n\n</td><td>\n\n\n</td></tr>\n</tbody></table>",
      "editUrl": "https://github.com/QwikDev/qwik/tree/main/packages/qwik/src/core/shared/qrl/qrl.public.ts",
      "mdFile": "core.syncqrl.md"
    },
    {
      "name": "TableHTMLAttributes",
      "id": "tablehtmlattributes",
      "hierarchy": [
        {
          "name": "TableHTMLAttributes",
          "id": "tablehtmlattributes"
        }
      ],
      "kind": "Interface",
      "content": "```typescript\nexport interface TableHTMLAttributes<T extends Element> extends Attrs<'table', T> \n```\n**Extends:** Attrs&lt;'table', T&gt;",
      "editUrl": "https://github.com/QwikDev/qwik/tree/main/packages/qwik/src/core/shared/jsx/types/jsx-generated.ts",
      "mdFile": "core.tablehtmlattributes.md"
    },
    {
      "name": "TaskCtx",
      "id": "taskctx",
      "hierarchy": [
        {
          "name": "TaskCtx",
          "id": "taskctx"
        }
      ],
      "kind": "Interface",
      "content": "```typescript\nexport interface TaskCtx \n```\n\n\n<table><thead><tr><th>\n\nProperty\n\n\n</th><th>\n\nModifiers\n\n\n</th><th>\n\nType\n\n\n</th><th>\n\nDescription\n\n\n</th></tr></thead>\n<tbody><tr><td>\n\n[track](#)\n\n\n</td><td>\n\n\n</td><td>\n\n[Tracker](#tracker)\n\n\n</td><td>\n\n\n</td></tr>\n</tbody></table>\n\n\n<table><thead><tr><th>\n\nMethod\n\n\n</th><th>\n\nDescription\n\n\n</th></tr></thead>\n<tbody><tr><td>\n\n[cleanup(callback)](#)\n\n\n</td><td>\n\n\n</td></tr>\n</tbody></table>",
      "editUrl": "https://github.com/QwikDev/qwik/tree/main/packages/qwik/src/core/use/use-task.ts",
      "mdFile": "core.taskctx.md"
    },
    {
      "name": "TaskFn",
      "id": "taskfn",
      "hierarchy": [
        {
          "name": "TaskFn",
          "id": "taskfn"
        }
      ],
      "kind": "TypeAlias",
      "content": "```typescript\nexport type TaskFn = (ctx: TaskCtx) => ValueOrPromise<void | (() => void)>;\n```\n**References:** [TaskCtx](#taskctx)<!-- -->, [ValueOrPromise](#valueorpromise)",
      "editUrl": "https://github.com/QwikDev/qwik/tree/main/packages/qwik/src/core/use/use-task.ts",
      "mdFile": "core.taskfn.md"
    },
    {
      "name": "TdHTMLAttributes",
      "id": "tdhtmlattributes",
      "hierarchy": [
        {
          "name": "TdHTMLAttributes",
          "id": "tdhtmlattributes"
        }
      ],
      "kind": "Interface",
      "content": "```typescript\nexport interface TdHTMLAttributes<T extends Element> extends Attrs<'td', T> \n```\n**Extends:** Attrs&lt;'td', T&gt;",
      "editUrl": "https://github.com/QwikDev/qwik/tree/main/packages/qwik/src/core/shared/jsx/types/jsx-generated.ts",
      "mdFile": "core.tdhtmlattributes.md"
    },
    {
      "name": "TextareaHTMLAttributes",
      "id": "textareahtmlattributes",
      "hierarchy": [
        {
          "name": "TextareaHTMLAttributes",
          "id": "textareahtmlattributes"
        }
      ],
      "kind": "Interface",
      "content": "```typescript\nexport interface TextareaHTMLAttributes<T extends Element> extends Attrs<'textarea', T> \n```\n**Extends:** Attrs&lt;'textarea', T&gt;",
      "editUrl": "https://github.com/QwikDev/qwik/tree/main/packages/qwik/src/core/shared/jsx/types/jsx-generated.ts",
      "mdFile": "core.textareahtmlattributes.md"
    },
    {
      "name": "ThHTMLAttributes",
      "id": "thhtmlattributes",
      "hierarchy": [
        {
          "name": "ThHTMLAttributes",
          "id": "thhtmlattributes"
        }
      ],
      "kind": "Interface",
      "content": "```typescript\nexport interface ThHTMLAttributes<T extends Element> extends Attrs<'tr', T> \n```\n**Extends:** Attrs&lt;'tr', T&gt;",
      "editUrl": "https://github.com/QwikDev/qwik/tree/main/packages/qwik/src/core/shared/jsx/types/jsx-generated.ts",
      "mdFile": "core.thhtmlattributes.md"
    },
    {
      "name": "TimeHTMLAttributes",
      "id": "timehtmlattributes",
      "hierarchy": [
        {
          "name": "TimeHTMLAttributes",
          "id": "timehtmlattributes"
        }
      ],
      "kind": "Interface",
      "content": "```typescript\nexport interface TimeHTMLAttributes<T extends Element> extends Attrs<'time', T> \n```\n**Extends:** Attrs&lt;'time', T&gt;",
      "editUrl": "https://github.com/QwikDev/qwik/tree/main/packages/qwik/src/core/shared/jsx/types/jsx-generated.ts",
      "mdFile": "core.timehtmlattributes.md"
    },
    {
      "name": "TitleHTMLAttributes",
      "id": "titlehtmlattributes",
      "hierarchy": [
        {
          "name": "TitleHTMLAttributes",
          "id": "titlehtmlattributes"
        }
      ],
      "kind": "Interface",
      "content": "```typescript\nexport interface TitleHTMLAttributes<T extends Element> extends Attrs<'title', T> \n```\n**Extends:** Attrs&lt;'title', T&gt;",
      "editUrl": "https://github.com/QwikDev/qwik/tree/main/packages/qwik/src/core/shared/jsx/types/jsx-generated.ts",
      "mdFile": "core.titlehtmlattributes.md"
    },
    {
      "name": "Tracker",
      "id": "tracker",
      "hierarchy": [
        {
          "name": "Tracker",
          "id": "tracker"
        }
      ],
      "kind": "Interface",
      "content": "Used to signal to Qwik which state should be watched for changes.\n\nThe `Tracker` is passed into the `taskFn` of `useTask`<!-- -->. It is intended to be used to wrap state objects in a read proxy which signals to Qwik which properties should be watched for changes. A change to any of the properties causes the `taskFn` to rerun.\n\n\\#\\#\\# Example\n\nThe `obs` passed into the `taskFn` is used to mark `state.count` as a property of interest. Any changes to the `state.count` property will cause the `taskFn` to rerun.\n\n```tsx\nconst Cmp = component$(() => {\n  const store = useStore({ count: 0, doubleCount: 0 });\n  const signal = useSignal(0);\n  useTask$(({ track }) => {\n    // Any signals or stores accessed inside the task will be tracked\n    const count = track(() => store.count);\n    // You can also pass a signal to track() directly\n    const signalCount = track(signal);\n    store.doubleCount = count + signalCount;\n  });\n  return (\n    <div>\n      <span>\n        {store.count} / {store.doubleCount}\n      </span>\n      <button\n        onClick$={() => {\n          store.count++;\n          signal.value++;\n        }}\n      >\n        +\n      </button>\n    </div>\n  );\n});\n```\n\n\n```typescript\nexport interface Tracker \n```",
      "editUrl": "https://github.com/QwikDev/qwik/tree/main/packages/qwik/src/core/use/use-task.ts",
      "mdFile": "core.tracker.md"
    },
    {
      "name": "TrackHTMLAttributes",
      "id": "trackhtmlattributes",
      "hierarchy": [
        {
          "name": "TrackHTMLAttributes",
          "id": "trackhtmlattributes"
        }
      ],
      "kind": "Interface",
      "content": "```typescript\nexport interface TrackHTMLAttributes<T extends Element> extends Attrs<'track', T> \n```\n**Extends:** Attrs&lt;'track', T&gt;",
      "editUrl": "https://github.com/QwikDev/qwik/tree/main/packages/qwik/src/core/shared/jsx/types/jsx-generated.ts",
      "mdFile": "core.trackhtmlattributes.md"
    },
    {
      "name": "untrack",
      "id": "untrack",
      "hierarchy": [
        {
          "name": "untrack",
          "id": "untrack"
        }
      ],
      "kind": "Function",
      "content": "Don't track listeners for this callback\n\n\n```typescript\nuntrack: <T>(fn: () => T) => T\n```\n\n\n<table><thead><tr><th>\n\nParameter\n\n\n</th><th>\n\nType\n\n\n</th><th>\n\nDescription\n\n\n</th></tr></thead>\n<tbody><tr><td>\n\nfn\n\n\n</td><td>\n\n() =&gt; T\n\n\n</td><td>\n\n\n</td></tr>\n</tbody></table>\n**Returns:**\n\nT",
      "editUrl": "https://github.com/QwikDev/qwik/tree/main/packages/qwik/src/core/use/use-core.ts",
      "mdFile": "core.untrack.md"
    },
    {
      "name": "unwrapStore",
      "id": "unwrapstore",
      "hierarchy": [
        {
          "name": "unwrapStore",
          "id": "unwrapstore"
        }
      ],
      "kind": "Function",
      "content": "Get the target value of the Proxy. Useful if you want to clone a store (structureClone, IndexedDB,...)\n\n\n```typescript\nunwrapProxy: <T>(proxy: T) => T\n```\n\n\n<table><thead><tr><th>\n\nParameter\n\n\n</th><th>\n\nType\n\n\n</th><th>\n\nDescription\n\n\n</th></tr></thead>\n<tbody><tr><td>\n\nproxy\n\n\n</td><td>\n\nT\n\n\n</td><td>\n\n\n</td></tr>\n</tbody></table>\n**Returns:**\n\nT",
      "editUrl": "https://github.com/QwikDev/qwik/tree/main/packages/qwik/src/core/state/common.ts",
      "mdFile": "qwik.unwrapstore.md"
    },
    {
      "name": "useComputed$",
      "id": "usecomputed_",
      "hierarchy": [
        {
          "name": "useComputed$",
          "id": "usecomputed_"
        }
      ],
      "kind": "Function",
<<<<<<< HEAD
      "content": "Creates a computed signal which is calculated from the given function. A computed signal is a signal which is calculated from other signals. When the signals change, the computed signal is recalculated, and if the result changed, all tasks which are tracking the signal will be re-run and all components that read the signal will be re-rendered.\n\nThe function must be synchronous and must not have any side effects.\n\n\n```typescript\nuseComputed$: <T>(qrl: import(\"./use-computed\").ComputedFn<T>) => T extends Promise<any> ? never : import(\"..\").ReadonlySignal<T>\n```\n\n\n<table><thead><tr><th>\n\nParameter\n\n\n</th><th>\n\nType\n\n\n</th><th>\n\nDescription\n\n\n</th></tr></thead>\n<tbody><tr><td>\n\nqrl\n\n\n</td><td>\n\nimport(\"./use-computed\").[ComputedFn](#computedfn)<!-- -->&lt;T&gt;\n\n\n</td><td>\n\n\n</td></tr>\n</tbody></table>\n**Returns:**\n\nT extends Promise&lt;any&gt; ? never : import(\"..\").[ReadonlySignal](#readonlysignal)<!-- -->&lt;T&gt;",
      "editUrl": "https://github.com/QwikDev/qwik/tree/main/packages/qwik/src/core/use/use-computed-dollar.ts",
      "mdFile": "core.usecomputed_.md"
=======
      "content": "Returns a computed signal which is calculated from the given function. A computed signal is a signal which is calculated from other signals. When the signals change, the computed signal is recalculated, and if the result changed, all tasks which are tracking the signal will be re-run and all components that read the signal will be re-rendered.\n\nThe function must be synchronous and must not have any side effects.\n\nAsync functions are deprecated because:\n\n- When calculating the first time, it will see it's a promise and it will restart the render function. - Qwik can't track used signals after the first await, which leads to subtle bugs. - Both `useTask$` and `useResource$` are available, without these problems.\n\nIn v2, async functions won't work.\n\n\n```typescript\nuseComputed$: <T>(qrl: ComputedFn<T>) => Signal<Awaited<T>>\n```\n\n\n<table><thead><tr><th>\n\nParameter\n\n\n</th><th>\n\nType\n\n\n</th><th>\n\nDescription\n\n\n</th></tr></thead>\n<tbody><tr><td>\n\nqrl\n\n\n</td><td>\n\n[ComputedFn](#computedfn)<!-- -->&lt;T&gt;\n\n\n</td><td>\n\n\n</td></tr>\n</tbody></table>\n**Returns:**\n\n[Signal](#signal)<!-- -->&lt;Awaited&lt;T&gt;&gt;",
      "editUrl": "https://github.com/QwikDev/qwik/tree/main/packages/qwik/src/core/use/use-task.ts",
      "mdFile": "qwik.usecomputed_.md"
    },
    {
      "name": "useComputedQrl",
      "id": "usecomputedqrl",
      "hierarchy": [
        {
          "name": "useComputedQrl",
          "id": "usecomputedqrl"
        }
      ],
      "kind": "Function",
      "content": "```typescript\nuseComputedQrl: <T>(qrl: QRL<ComputedFn<T>>) => Signal<Awaited<T>>\n```\n\n\n<table><thead><tr><th>\n\nParameter\n\n\n</th><th>\n\nType\n\n\n</th><th>\n\nDescription\n\n\n</th></tr></thead>\n<tbody><tr><td>\n\nqrl\n\n\n</td><td>\n\n[QRL](#qrl)<!-- -->&lt;[ComputedFn](#computedfn)<!-- -->&lt;T&gt;&gt;\n\n\n</td><td>\n\n\n</td></tr>\n</tbody></table>\n**Returns:**\n\n[Signal](#signal)<!-- -->&lt;Awaited&lt;T&gt;&gt;",
      "editUrl": "https://github.com/QwikDev/qwik/tree/main/packages/qwik/src/core/use/use-task.ts",
      "mdFile": "qwik.usecomputedqrl.md"
>>>>>>> dea36bed
    },
    {
      "name": "useConstant",
      "id": "useconstant",
      "hierarchy": [
        {
          "name": "useConstant",
          "id": "useconstant"
        }
      ],
      "kind": "Function",
      "content": "Stores a value which is retained for the lifetime of the component. Subsequent calls to `useConstant` will always return the first value given.\n\nIf the value is a function, the function is invoked once to calculate the actual value.\n\n\n```typescript\nuseConstant: <T>(value: (() => T) | T) => T\n```\n\n\n<table><thead><tr><th>\n\nParameter\n\n\n</th><th>\n\nType\n\n\n</th><th>\n\nDescription\n\n\n</th></tr></thead>\n<tbody><tr><td>\n\nvalue\n\n\n</td><td>\n\n(() =&gt; T) \\| T\n\n\n</td><td>\n\n\n</td></tr>\n</tbody></table>\n**Returns:**\n\nT",
      "editUrl": "https://github.com/QwikDev/qwik/tree/main/packages/qwik/src/core/use/use-signal.ts",
      "mdFile": "core.useconstant.md"
    },
    {
      "name": "useContext",
      "id": "usecontext",
      "hierarchy": [
        {
          "name": "useContext",
          "id": "usecontext"
        }
      ],
      "kind": "Variable",
      "content": "Retrieve Context value.\n\nUse `useContext()` to retrieve the value of context in a component. To retrieve a value a parent component needs to invoke `useContextProvider()` to assign a value.\n\n\\#\\#\\# Example\n\n```tsx\n// Declare the Context type.\ninterface TodosStore {\n  items: string[];\n}\n// Create a Context ID (no data is saved here.)\n// You will use this ID to both create and retrieve the Context.\nexport const TodosContext = createContextId<TodosStore>('Todos');\n\n// Example of providing context to child components.\nexport const App = component$(() => {\n  useContextProvider(\n    TodosContext,\n    useStore<TodosStore>({\n      items: ['Learn Qwik', 'Build Qwik app', 'Profit'],\n    })\n  );\n\n  return <Items />;\n});\n\n// Example of retrieving the context provided by a parent component.\nexport const Items = component$(() => {\n  const todos = useContext(TodosContext);\n  return (\n    <ul>\n      {todos.items.map((item) => (\n        <li>{item}</li>\n      ))}\n    </ul>\n  );\n});\n\n```\n\n\n```typescript\nuseContext: UseContext\n```",
      "editUrl": "https://github.com/QwikDev/qwik/tree/main/packages/qwik/src/core/use/use-context.ts",
      "mdFile": "core.usecontext.md"
    },
    {
      "name": "useContextProvider",
      "id": "usecontextprovider",
      "hierarchy": [
        {
          "name": "useContextProvider",
          "id": "usecontextprovider"
        }
      ],
      "kind": "Function",
      "content": "Assign a value to a Context.\n\nUse `useContextProvider()` to assign a value to a context. The assignment happens in the component's function. Once assigned, use `useContext()` in any child component to retrieve the value.\n\nContext is a way to pass stores to the child components without prop-drilling. Note that scalar values are allowed, but for reactivity you need signals or stores.\n\n\\#\\#\\# Example\n\n```tsx\n// Declare the Context type.\ninterface TodosStore {\n  items: string[];\n}\n// Create a Context ID (no data is saved here.)\n// You will use this ID to both create and retrieve the Context.\nexport const TodosContext = createContextId<TodosStore>('Todos');\n\n// Example of providing context to child components.\nexport const App = component$(() => {\n  useContextProvider(\n    TodosContext,\n    useStore<TodosStore>({\n      items: ['Learn Qwik', 'Build Qwik app', 'Profit'],\n    })\n  );\n\n  return <Items />;\n});\n\n// Example of retrieving the context provided by a parent component.\nexport const Items = component$(() => {\n  const todos = useContext(TodosContext);\n  return (\n    <ul>\n      {todos.items.map((item) => (\n        <li>{item}</li>\n      ))}\n    </ul>\n  );\n});\n\n```\n\n\n```typescript\nuseContextProvider: <STATE>(context: ContextId<STATE>, newValue: STATE) => void\n```\n\n\n<table><thead><tr><th>\n\nParameter\n\n\n</th><th>\n\nType\n\n\n</th><th>\n\nDescription\n\n\n</th></tr></thead>\n<tbody><tr><td>\n\ncontext\n\n\n</td><td>\n\n[ContextId](#contextid)<!-- -->&lt;STATE&gt;\n\n\n</td><td>\n\nThe context to assign a value to.\n\n\n</td></tr>\n<tr><td>\n\nnewValue\n\n\n</td><td>\n\nSTATE\n\n\n</td><td>\n\n\n</td></tr>\n</tbody></table>\n**Returns:**\n\nvoid",
      "editUrl": "https://github.com/QwikDev/qwik/tree/main/packages/qwik/src/core/use/use-context.ts",
      "mdFile": "core.usecontextprovider.md"
    },
    {
      "name": "useErrorBoundary",
      "id": "useerrorboundary",
      "hierarchy": [
        {
          "name": "useErrorBoundary",
          "id": "useerrorboundary"
        }
      ],
      "kind": "Function",
      "content": "```typescript\nuseErrorBoundary: () => Readonly<ErrorBoundaryStore>\n```\n**Returns:**\n\nReadonly&lt;[ErrorBoundaryStore](#errorboundarystore)<!-- -->&gt;",
      "editUrl": "https://github.com/QwikDev/qwik/tree/main/packages/qwik/src/core/use/use-error-boundary.ts",
      "mdFile": "core.useerrorboundary.md"
    },
    {
      "name": "useId",
      "id": "useid",
      "hierarchy": [
        {
          "name": "useId",
          "id": "useid"
        }
      ],
      "kind": "Function",
      "content": "```typescript\nuseId: () => string\n```\n**Returns:**\n\nstring",
      "editUrl": "https://github.com/QwikDev/qwik/tree/main/packages/qwik/src/core/use/use-id.ts",
      "mdFile": "core.useid.md"
    },
    {
      "name": "useOn",
      "id": "useon",
      "hierarchy": [
        {
          "name": "useOn",
          "id": "useon"
        }
      ],
      "kind": "Function",
      "content": "Register a listener on the current component's host element.\n\nUsed to programmatically add event listeners. Useful from custom `use*` methods, which do not have access to the JSX. Otherwise, it's adding a JSX listener in the `<div>` is a better idea.\n\n\n```typescript\nuseOn: <T extends KnownEventNames>(event: T | T[], eventQrl: EventQRL<T>) => void\n```\n\n\n<table><thead><tr><th>\n\nParameter\n\n\n</th><th>\n\nType\n\n\n</th><th>\n\nDescription\n\n\n</th></tr></thead>\n<tbody><tr><td>\n\nevent\n\n\n</td><td>\n\nT \\| T\\[\\]\n\n\n</td><td>\n\n\n</td></tr>\n<tr><td>\n\neventQrl\n\n\n</td><td>\n\nEventQRL&lt;T&gt;\n\n\n</td><td>\n\n\n</td></tr>\n</tbody></table>\n**Returns:**\n\nvoid",
      "editUrl": "https://github.com/QwikDev/qwik/tree/main/packages/qwik/src/core/use/use-on.ts",
      "mdFile": "core.useon.md"
    },
    {
      "name": "useOnDocument",
      "id": "useondocument",
      "hierarchy": [
        {
          "name": "useOnDocument",
          "id": "useondocument"
        }
      ],
      "kind": "Function",
      "content": "Register a listener on `document`<!-- -->.\n\nUsed to programmatically add event listeners. Useful from custom `use*` methods, which do not have access to the JSX.\n\n\n```typescript\nuseOnDocument: <T extends KnownEventNames>(event: T | T[], eventQrl: EventQRL<T>) => void\n```\n\n\n<table><thead><tr><th>\n\nParameter\n\n\n</th><th>\n\nType\n\n\n</th><th>\n\nDescription\n\n\n</th></tr></thead>\n<tbody><tr><td>\n\nevent\n\n\n</td><td>\n\nT \\| T\\[\\]\n\n\n</td><td>\n\n\n</td></tr>\n<tr><td>\n\neventQrl\n\n\n</td><td>\n\nEventQRL&lt;T&gt;\n\n\n</td><td>\n\n\n</td></tr>\n</tbody></table>\n**Returns:**\n\nvoid",
      "editUrl": "https://github.com/QwikDev/qwik/tree/main/packages/qwik/src/core/use/use-on.ts",
      "mdFile": "core.useondocument.md"
    },
    {
      "name": "useOnWindow",
      "id": "useonwindow",
      "hierarchy": [
        {
          "name": "useOnWindow",
          "id": "useonwindow"
        }
      ],
      "kind": "Function",
      "content": "Register a listener on `window`<!-- -->.\n\nUsed to programmatically add event listeners. Useful from custom `use*` methods, which do not have access to the JSX.\n\n\n```typescript\nuseOnWindow: <T extends KnownEventNames>(event: T | T[], eventQrl: EventQRL<T>) => void\n```\n\n\n<table><thead><tr><th>\n\nParameter\n\n\n</th><th>\n\nType\n\n\n</th><th>\n\nDescription\n\n\n</th></tr></thead>\n<tbody><tr><td>\n\nevent\n\n\n</td><td>\n\nT \\| T\\[\\]\n\n\n</td><td>\n\n\n</td></tr>\n<tr><td>\n\neventQrl\n\n\n</td><td>\n\nEventQRL&lt;T&gt;\n\n\n</td><td>\n\n\n</td></tr>\n</tbody></table>\n**Returns:**\n\nvoid",
      "editUrl": "https://github.com/QwikDev/qwik/tree/main/packages/qwik/src/core/use/use-on.ts",
      "mdFile": "core.useonwindow.md"
    },
    {
      "name": "useResource$",
      "id": "useresource_",
      "hierarchy": [
        {
          "name": "useResource$",
          "id": "useresource_"
        }
      ],
      "kind": "Function",
      "content": "This method works like an async memoized function that runs whenever some tracked value changes and returns some data.\n\n`useResource` however returns immediate a `ResourceReturn` object that contains the data and a state that indicates if the data is available or not.\n\nThe status can be one of the following:\n\n- `pending` - the data is not yet available. - `resolved` - the data is available. - `rejected` - the data is not available due to an error or timeout.\n\nBe careful when using a `try/catch` statement in `useResource$`<!-- -->. If you catch the error and don't re-throw it (or a new Error), the resource status will never be `rejected`<!-- -->.\n\n\\#\\#\\# Example\n\nExample showing how `useResource` to perform a fetch to request the weather, whenever the input city name changes.\n\n```tsx\nconst Cmp = component$(() => {\n  const cityS = useSignal('');\n\n  const weatherResource = useResource$(async ({ track, cleanup }) => {\n    const cityName = track(cityS);\n    const abortController = new AbortController();\n    cleanup(() => abortController.abort('cleanup'));\n    const res = await fetch(`http://weatherdata.com?city=${cityName}`, {\n      signal: abortController.signal,\n    });\n    const data = await res.json();\n    return data as { temp: number };\n  });\n\n  return (\n    <div>\n      <input name=\"city\" bind:value={cityS} />\n      <Resource\n        value={weatherResource}\n        onResolved={(weather) => {\n          return <div>Temperature: {weather.temp}</div>;\n        }}\n      />\n    </div>\n  );\n});\n```\n\n\n```typescript\nuseResource$: <T>(generatorFn: ResourceFn<T>, opts?: ResourceOptions) => ResourceReturn<T>\n```\n\n\n<table><thead><tr><th>\n\nParameter\n\n\n</th><th>\n\nType\n\n\n</th><th>\n\nDescription\n\n\n</th></tr></thead>\n<tbody><tr><td>\n\ngeneratorFn\n\n\n</td><td>\n\n[ResourceFn](#resourcefn)<!-- -->&lt;T&gt;\n\n\n</td><td>\n\n\n</td></tr>\n<tr><td>\n\nopts\n\n\n</td><td>\n\n[ResourceOptions](#resourceoptions)\n\n\n</td><td>\n\n_(Optional)_\n\n\n</td></tr>\n</tbody></table>\n**Returns:**\n\n[ResourceReturn](#resourcereturn)<!-- -->&lt;T&gt;",
      "editUrl": "https://github.com/QwikDev/qwik/tree/main/packages/qwik/src/core/use/use-resource-dollar.ts",
      "mdFile": "core.useresource_.md"
    },
    {
      "name": "useServerData",
      "id": "useserverdata",
      "hierarchy": [
        {
          "name": "useServerData",
          "id": "useserverdata"
        }
      ],
      "kind": "Function",
      "content": "```typescript\nexport declare function useServerData<T>(key: string): T | undefined;\n```\n\n\n<table><thead><tr><th>\n\nParameter\n\n\n</th><th>\n\nType\n\n\n</th><th>\n\nDescription\n\n\n</th></tr></thead>\n<tbody><tr><td>\n\nkey\n\n\n</td><td>\n\nstring\n\n\n</td><td>\n\n\n</td></tr>\n</tbody></table>\n**Returns:**\n\nT \\| undefined",
      "editUrl": "https://github.com/QwikDev/qwik/tree/main/packages/qwik/src/core/use/use-env-data.ts",
      "mdFile": "core.useserverdata.md"
    },
    {
      "name": "useSignal",
      "id": "usesignal",
      "hierarchy": [
        {
          "name": "useSignal",
          "id": "usesignal"
        }
      ],
      "kind": "Variable",
      "content": "```typescript\nuseSignal: UseSignal\n```",
      "editUrl": "https://github.com/QwikDev/qwik/tree/main/packages/qwik/src/core/use/use-signal.ts",
      "mdFile": "core.usesignal.md"
    },
    {
      "name": "UseSignal",
      "id": "usesignal",
      "hierarchy": [
        {
          "name": "UseSignal",
          "id": "usesignal"
        }
      ],
      "kind": "Interface",
      "content": "```typescript\nuseSignal: UseSignal\n```",
      "editUrl": "https://github.com/QwikDev/qwik/tree/main/packages/qwik/src/core/use/use-signal.ts",
      "mdFile": "core.usesignal.md"
    },
    {
      "name": "useStore",
      "id": "usestore",
      "hierarchy": [
        {
          "name": "useStore",
          "id": "usestore"
        }
      ],
      "kind": "Function",
      "content": "Creates an object that Qwik can track across serializations.\n\nUse `useStore` to create a state for your application. The returned object is a proxy that has a unique ID. The ID of the object is used in the `QRL`<!-- -->s to refer to the store.\n\n\\#\\#\\# Example\n\nExample showing how `useStore` is used in Counter example to keep track of the count.\n\n```tsx\nconst Stores = component$(() => {\n  const counter = useCounter(1);\n\n  // Reactivity happens even for nested objects and arrays\n  const userData = useStore({\n    name: 'Manu',\n    address: {\n      address: '',\n      city: '',\n    },\n    orgs: [],\n  });\n\n  // useStore() can also accept a function to calculate the initial value\n  const state = useStore(() => {\n    return {\n      value: expensiveInitialValue(),\n    };\n  });\n\n  return (\n    <div>\n      <div>Counter: {counter.value}</div>\n      <Child userData={userData} state={state} />\n    </div>\n  );\n});\n\nfunction useCounter(step: number) {\n  // Multiple stores can be created in custom hooks for convenience and composability\n  const counterStore = useStore({\n    value: 0,\n  });\n  useVisibleTask$(() => {\n    // Only runs in the client\n    const timer = setInterval(() => {\n      counterStore.value += step;\n    }, 500);\n    return () => {\n      clearInterval(timer);\n    };\n  });\n  return counterStore;\n}\n```\n\n\n```typescript\nuseStore: <STATE extends object>(initialState: STATE | (() => STATE), opts?: UseStoreOptions) => STATE\n```\n\n\n<table><thead><tr><th>\n\nParameter\n\n\n</th><th>\n\nType\n\n\n</th><th>\n\nDescription\n\n\n</th></tr></thead>\n<tbody><tr><td>\n\ninitialState\n\n\n</td><td>\n\nSTATE \\| (() =&gt; STATE)\n\n\n</td><td>\n\n\n</td></tr>\n<tr><td>\n\nopts\n\n\n</td><td>\n\n[UseStoreOptions](#usestoreoptions)\n\n\n</td><td>\n\n_(Optional)_\n\n\n</td></tr>\n</tbody></table>\n**Returns:**\n\nSTATE",
      "editUrl": "https://github.com/QwikDev/qwik/tree/main/packages/qwik/src/core/use/use-store.public.ts",
      "mdFile": "core.usestore.md"
    },
    {
      "name": "UseStoreOptions",
      "id": "usestoreoptions",
      "hierarchy": [
        {
          "name": "UseStoreOptions",
          "id": "usestoreoptions"
        }
      ],
      "kind": "Interface",
      "content": "```typescript\nexport interface UseStoreOptions \n```\n\n\n<table><thead><tr><th>\n\nProperty\n\n\n</th><th>\n\nModifiers\n\n\n</th><th>\n\nType\n\n\n</th><th>\n\nDescription\n\n\n</th></tr></thead>\n<tbody><tr><td>\n\n[deep?](#)\n\n\n</td><td>\n\n\n</td><td>\n\nboolean\n\n\n</td><td>\n\n_(Optional)_ If `true` then all nested objects and arrays will be tracked as well. Default is `true`<!-- -->.\n\n\n</td></tr>\n<tr><td>\n\n[reactive?](#)\n\n\n</td><td>\n\n\n</td><td>\n\nboolean\n\n\n</td><td>\n\n_(Optional)_ If `false` then the object will not be tracked for changes. Default is `true`<!-- -->.\n\n\n</td></tr>\n</tbody></table>",
      "editUrl": "https://github.com/QwikDev/qwik/tree/main/packages/qwik/src/core/use/use-store.public.ts",
      "mdFile": "core.usestoreoptions.md"
    },
    {
      "name": "useStyles$",
      "id": "usestyles_",
      "hierarchy": [
        {
          "name": "useStyles$",
          "id": "usestyles_"
        }
      ],
      "kind": "Function",
      "content": "A lazy-loadable reference to a component's styles.\n\nComponent styles allow Qwik to lazy load the style information for the component only when needed. (And avoid double loading it in case of SSR hydration.)\n\n```tsx\nimport styles from './code-block.css?inline';\n\nexport const CmpStyles = component$(() => {\n  useStyles$(styles);\n\n  return <div>Some text</div>;\n});\n```\n\n\n```typescript\nuseStyles$: (qrl: string) => UseStyles\n```\n\n\n<table><thead><tr><th>\n\nParameter\n\n\n</th><th>\n\nType\n\n\n</th><th>\n\nDescription\n\n\n</th></tr></thead>\n<tbody><tr><td>\n\nqrl\n\n\n</td><td>\n\nstring\n\n\n</td><td>\n\n\n</td></tr>\n</tbody></table>\n**Returns:**\n\nUseStyles",
      "editUrl": "https://github.com/QwikDev/qwik/tree/main/packages/qwik/src/core/use/use-styles.ts",
      "mdFile": "core.usestyles_.md"
    },
    {
      "name": "UseStylesScoped",
      "id": "usestylesscoped",
      "hierarchy": [
        {
          "name": "UseStylesScoped",
          "id": "usestylesscoped"
        }
      ],
      "kind": "Interface",
      "content": "```typescript\nexport interface UseStylesScoped \n```\n\n\n<table><thead><tr><th>\n\nProperty\n\n\n</th><th>\n\nModifiers\n\n\n</th><th>\n\nType\n\n\n</th><th>\n\nDescription\n\n\n</th></tr></thead>\n<tbody><tr><td>\n\n[scopeId](#)\n\n\n</td><td>\n\n\n</td><td>\n\nstring\n\n\n</td><td>\n\n\n</td></tr>\n</tbody></table>",
      "editUrl": "https://github.com/QwikDev/qwik/tree/main/packages/qwik/src/core/use/use-styles.ts",
      "mdFile": "core.usestylesscoped.md"
    },
    {
      "name": "useStylesScoped$",
      "id": "usestylesscoped_",
      "hierarchy": [
        {
          "name": "useStylesScoped$",
          "id": "usestylesscoped_"
        }
      ],
      "kind": "Function",
      "content": "A lazy-loadable reference to a component's styles, that is scoped to the component.\n\nComponent styles allow Qwik to lazy load the style information for the component only when needed. (And avoid double loading it in case of SSR hydration.)\n\n```tsx\nimport scoped from './code-block.css?inline';\n\nexport const CmpScopedStyles = component$(() => {\n  useStylesScoped$(scoped);\n\n  return <div>Some text</div>;\n});\n```\n\n\n```typescript\nuseStylesScoped$: (qrl: string) => UseStylesScoped\n```\n\n\n<table><thead><tr><th>\n\nParameter\n\n\n</th><th>\n\nType\n\n\n</th><th>\n\nDescription\n\n\n</th></tr></thead>\n<tbody><tr><td>\n\nqrl\n\n\n</td><td>\n\nstring\n\n\n</td><td>\n\n\n</td></tr>\n</tbody></table>\n**Returns:**\n\n[UseStylesScoped](#usestylesscoped)",
      "editUrl": "https://github.com/QwikDev/qwik/tree/main/packages/qwik/src/core/use/use-styles.ts",
      "mdFile": "core.usestylesscoped_.md"
    },
    {
      "name": "useTask$",
      "id": "usetask_",
      "hierarchy": [
        {
          "name": "useTask$",
          "id": "usetask_"
        }
      ],
      "kind": "Function",
      "content": "Reruns the `taskFn` when the observed inputs change.\n\nUse `useTask` to observe changes on a set of inputs, and then re-execute the `taskFn` when those inputs change.\n\nThe `taskFn` only executes if the observed inputs change. To observe the inputs, use the `obs` function to wrap property reads. This creates subscriptions that will trigger the `taskFn` to rerun.\n\n\n```typescript\nuseTask$: (qrl: import(\"./use-task\").TaskFn, opts?: import(\"./use-task\").UseTaskOptions | undefined) => void\n```\n\n\n<table><thead><tr><th>\n\nParameter\n\n\n</th><th>\n\nType\n\n\n</th><th>\n\nDescription\n\n\n</th></tr></thead>\n<tbody><tr><td>\n\nqrl\n\n\n</td><td>\n\nimport(\"./use-task\").[TaskFn](#taskfn)\n\n\n</td><td>\n\n\n</td></tr>\n<tr><td>\n\nopts\n\n\n</td><td>\n\nimport(\"./use-task\").[UseTaskOptions](#usetaskoptions) \\| undefined\n\n\n</td><td>\n\n_(Optional)_\n\n\n</td></tr>\n</tbody></table>\n**Returns:**\n\nvoid",
      "editUrl": "https://github.com/QwikDev/qwik/tree/main/packages/qwik/src/core/use/use-task-dollar.ts",
      "mdFile": "core.usetask_.md"
    },
    {
      "name": "UseTaskOptions",
      "id": "usetaskoptions",
      "hierarchy": [
        {
          "name": "UseTaskOptions",
          "id": "usetaskoptions"
        }
      ],
      "kind": "Interface",
      "content": "```typescript\nexport interface UseTaskOptions \n```\n\n\n<table><thead><tr><th>\n\nProperty\n\n\n</th><th>\n\nModifiers\n\n\n</th><th>\n\nType\n\n\n</th><th>\n\nDescription\n\n\n</th></tr></thead>\n<tbody><tr><td>\n\n[eagerness?](#)\n\n\n</td><td>\n\n\n</td><td>\n\n[EagernessOptions](#eagernessoptions)\n\n\n</td><td>\n\n_(Optional)_ - `visible`<!-- -->: run the effect when the element is visible. - `load`<!-- -->: eagerly run the effect when the application resumes.\n\n\n</td></tr>\n</tbody></table>",
      "editUrl": "https://github.com/QwikDev/qwik/tree/main/packages/qwik/src/core/use/use-task.ts",
      "mdFile": "core.usetaskoptions.md"
    },
    {
      "name": "useVisibleTask$",
      "id": "usevisibletask_",
      "hierarchy": [
        {
          "name": "useVisibleTask$",
          "id": "usevisibletask_"
        }
      ],
      "kind": "Function",
      "content": "```tsx\nconst Timer = component$(() => {\n  const store = useStore({\n    count: 0,\n  });\n\n  useVisibleTask$(() => {\n    // Only runs in the client\n    const timer = setInterval(() => {\n      store.count++;\n    }, 500);\n    return () => {\n      clearInterval(timer);\n    };\n  });\n\n  return <div>{store.count}</div>;\n});\n```\n\n\n```typescript\nuseVisibleTask$: (qrl: import(\"./use-task\").TaskFn, opts?: import(\"./use-visible-task\").OnVisibleTaskOptions | undefined) => void\n```\n\n\n<table><thead><tr><th>\n\nParameter\n\n\n</th><th>\n\nType\n\n\n</th><th>\n\nDescription\n\n\n</th></tr></thead>\n<tbody><tr><td>\n\nqrl\n\n\n</td><td>\n\nimport(\"./use-task\").[TaskFn](#taskfn)\n\n\n</td><td>\n\n\n</td></tr>\n<tr><td>\n\nopts\n\n\n</td><td>\n\nimport(\"./use-visible-task\").[OnVisibleTaskOptions](#onvisibletaskoptions) \\| undefined\n\n\n</td><td>\n\n_(Optional)_\n\n\n</td></tr>\n</tbody></table>\n**Returns:**\n\nvoid",
      "editUrl": "https://github.com/QwikDev/qwik/tree/main/packages/qwik/src/core/use/use-visible-task-dollar.ts",
      "mdFile": "core.usevisibletask_.md"
    },
    {
      "name": "ValueOrPromise",
      "id": "valueorpromise",
      "hierarchy": [
        {
          "name": "ValueOrPromise",
          "id": "valueorpromise"
        }
      ],
      "kind": "TypeAlias",
      "content": "Type representing a value which is either resolve or a promise.\n\n\n```typescript\nexport type ValueOrPromise<T> = T | Promise<T>;\n```",
      "editUrl": "https://github.com/QwikDev/qwik/tree/main/packages/qwik/src/core/shared/utils/types.ts",
      "mdFile": "core.valueorpromise.md"
    },
    {
      "name": "version",
      "id": "version",
      "hierarchy": [
        {
          "name": "version",
          "id": "version"
        }
      ],
      "kind": "Variable",
      "content": "QWIK\\_VERSION\n\n\n```typescript\nversion: string\n```",
      "editUrl": "https://github.com/QwikDev/qwik/tree/main/packages/qwik/src/core/version.ts",
      "mdFile": "core.version.md"
    },
    {
      "name": "VideoHTMLAttributes",
      "id": "videohtmlattributes",
      "hierarchy": [
        {
          "name": "VideoHTMLAttributes",
          "id": "videohtmlattributes"
        }
      ],
      "kind": "Interface",
      "content": "```typescript\nexport interface VideoHTMLAttributes<T extends Element> extends Attrs<'video', T> \n```\n**Extends:** Attrs&lt;'video', T&gt;",
      "editUrl": "https://github.com/QwikDev/qwik/tree/main/packages/qwik/src/core/shared/jsx/types/jsx-generated.ts",
      "mdFile": "core.videohtmlattributes.md"
    },
    {
      "name": "VisibleTaskStrategy",
      "id": "visibletaskstrategy",
      "hierarchy": [
        {
          "name": "VisibleTaskStrategy",
          "id": "visibletaskstrategy"
        }
      ],
      "kind": "TypeAlias",
      "content": "```typescript\nexport type VisibleTaskStrategy = 'intersection-observer' | 'document-ready' | 'document-idle';\n```",
      "editUrl": "https://github.com/QwikDev/qwik/tree/main/packages/qwik/src/core/use/use-visible-task.ts",
      "mdFile": "core.visibletaskstrategy.md"
    },
    {
      "name": "WebViewHTMLAttributes",
      "id": "webviewhtmlattributes",
      "hierarchy": [
        {
          "name": "WebViewHTMLAttributes",
          "id": "webviewhtmlattributes"
        }
      ],
      "kind": "Interface",
      "content": "> Warning: This API is now obsolete.\n> \n> This is the type for a React Native WebView. It doesn't belong in Qwik (yet?) but we're keeping it for backwards compatibility.\n> \n\n\n```typescript\nexport interface WebViewHTMLAttributes<T extends Element> extends HTMLAttributes<T> \n```\n**Extends:** [HTMLAttributes](#htmlattributes)<!-- -->&lt;T&gt;\n\n\n<table><thead><tr><th>\n\nProperty\n\n\n</th><th>\n\nModifiers\n\n\n</th><th>\n\nType\n\n\n</th><th>\n\nDescription\n\n\n</th></tr></thead>\n<tbody><tr><td>\n\n[allowFullScreen?](#)\n\n\n</td><td>\n\n\n</td><td>\n\nboolean \\| undefined\n\n\n</td><td>\n\n_(Optional)_\n\n\n</td></tr>\n<tr><td>\n\n[allowpopups?](#)\n\n\n</td><td>\n\n\n</td><td>\n\nboolean \\| undefined\n\n\n</td><td>\n\n_(Optional)_\n\n\n</td></tr>\n<tr><td>\n\n[autoFocus?](#)\n\n\n</td><td>\n\n\n</td><td>\n\nboolean \\| undefined\n\n\n</td><td>\n\n_(Optional)_\n\n\n</td></tr>\n<tr><td>\n\n[autosize?](#)\n\n\n</td><td>\n\n\n</td><td>\n\nboolean \\| undefined\n\n\n</td><td>\n\n_(Optional)_\n\n\n</td></tr>\n<tr><td>\n\n[blinkfeatures?](#)\n\n\n</td><td>\n\n\n</td><td>\n\nstring \\| undefined\n\n\n</td><td>\n\n_(Optional)_\n\n\n</td></tr>\n<tr><td>\n\n[disableblinkfeatures?](#)\n\n\n</td><td>\n\n\n</td><td>\n\nstring \\| undefined\n\n\n</td><td>\n\n_(Optional)_\n\n\n</td></tr>\n<tr><td>\n\n[disableguestresize?](#)\n\n\n</td><td>\n\n\n</td><td>\n\nboolean \\| undefined\n\n\n</td><td>\n\n_(Optional)_\n\n\n</td></tr>\n<tr><td>\n\n[disablewebsecurity?](#)\n\n\n</td><td>\n\n\n</td><td>\n\nboolean \\| undefined\n\n\n</td><td>\n\n_(Optional)_\n\n\n</td></tr>\n<tr><td>\n\n[guestinstance?](#)\n\n\n</td><td>\n\n\n</td><td>\n\nstring \\| undefined\n\n\n</td><td>\n\n_(Optional)_\n\n\n</td></tr>\n<tr><td>\n\n[httpreferrer?](#)\n\n\n</td><td>\n\n\n</td><td>\n\nstring \\| undefined\n\n\n</td><td>\n\n_(Optional)_\n\n\n</td></tr>\n<tr><td>\n\n[nodeintegration?](#)\n\n\n</td><td>\n\n\n</td><td>\n\nboolean \\| undefined\n\n\n</td><td>\n\n_(Optional)_\n\n\n</td></tr>\n<tr><td>\n\n[partition?](#)\n\n\n</td><td>\n\n\n</td><td>\n\nstring \\| undefined\n\n\n</td><td>\n\n_(Optional)_\n\n\n</td></tr>\n<tr><td>\n\n[plugins?](#)\n\n\n</td><td>\n\n\n</td><td>\n\nboolean \\| undefined\n\n\n</td><td>\n\n_(Optional)_\n\n\n</td></tr>\n<tr><td>\n\n[preload?](#)\n\n\n</td><td>\n\n\n</td><td>\n\nstring \\| undefined\n\n\n</td><td>\n\n_(Optional)_\n\n\n</td></tr>\n<tr><td>\n\n[src?](#)\n\n\n</td><td>\n\n\n</td><td>\n\nstring \\| undefined\n\n\n</td><td>\n\n_(Optional)_\n\n\n</td></tr>\n<tr><td>\n\n[useragent?](#)\n\n\n</td><td>\n\n\n</td><td>\n\nstring \\| undefined\n\n\n</td><td>\n\n_(Optional)_\n\n\n</td></tr>\n<tr><td>\n\n[webpreferences?](#)\n\n\n</td><td>\n\n\n</td><td>\n\nstring \\| undefined\n\n\n</td><td>\n\n_(Optional)_\n\n\n</td></tr>\n</tbody></table>",
      "editUrl": "https://github.com/QwikDev/qwik/tree/main/packages/qwik/src/core/shared/jsx/types/jsx-generated.ts",
      "mdFile": "core.webviewhtmlattributes.md"
    },
    {
      "name": "withLocale",
      "id": "withlocale",
      "hierarchy": [
        {
          "name": "withLocale",
          "id": "withlocale"
        }
      ],
      "kind": "Function",
      "content": "Override the `getLocale` with `lang` within the `fn` execution.\n\n\n```typescript\nexport declare function withLocale<T>(locale: string, fn: () => T): T;\n```\n\n\n<table><thead><tr><th>\n\nParameter\n\n\n</th><th>\n\nType\n\n\n</th><th>\n\nDescription\n\n\n</th></tr></thead>\n<tbody><tr><td>\n\nlocale\n\n\n</td><td>\n\nstring\n\n\n</td><td>\n\n\n</td></tr>\n<tr><td>\n\nfn\n\n\n</td><td>\n\n() =&gt; T\n\n\n</td><td>\n\n\n</td></tr>\n</tbody></table>\n**Returns:**\n\nT",
      "editUrl": "https://github.com/QwikDev/qwik/tree/main/packages/qwik/src/core/use/use-locale.ts",
      "mdFile": "core.withlocale.md"
    }
  ]
}<|MERGE_RESOLUTION|>--- conflicted
+++ resolved
@@ -1777,15 +1777,9 @@
         }
       ],
       "kind": "Function",
-<<<<<<< HEAD
       "content": "> This API is provided as a beta preview for developers and may change based on feedback that we receive. Do not use this API in a production environment.\n> \n\nLoad the prefetch graph for the container.\n\nEach Qwik container needs to include its own prefetch graph.\n\n\n```typescript\nPrefetchGraph: (opts?: {\n    base?: string;\n    manifestHash?: string;\n    manifestURL?: string;\n    nonce?: string;\n}) => JSXNode<string>\n```\n\n\n<table><thead><tr><th>\n\nParameter\n\n\n</th><th>\n\nType\n\n\n</th><th>\n\nDescription\n\n\n</th></tr></thead>\n<tbody><tr><td>\n\nopts\n\n\n</td><td>\n\n{ base?: string; manifestHash?: string; manifestURL?: string; nonce?: string; }\n\n\n</td><td>\n\n_(Optional)_ Options for the loading prefetch graph.\n\n- `base` - Base of the graph. For a default installation this will default to the q:base value `/build/`<!-- -->. But if more than one MFE is installed on the page, then each MFE needs to have its own base. - `manifestHash` - Hash of the manifest file to load. If not provided the hash will be extracted from the container attribute `q:manifest-hash` and assume the default build file `${base}/q-bundle-graph-${manifestHash}.json`<!-- -->. - `manifestURL` - URL of the manifest file to load if non-standard bundle graph location name.\n\n\n</td></tr>\n</tbody></table>\n**Returns:**\n\n[JSXNode](#jsxnode)<!-- -->&lt;string&gt;",
       "editUrl": "https://github.com/QwikDev/qwik/tree/main/packages/qwik/src/core/shared/prefetch-service-worker/prefetch.ts",
       "mdFile": "core.prefetchgraph.md"
-=======
-      "content": "> This API is provided as an alpha preview for developers and may change based on feedback that we receive. Do not use this API in a production environment.\n> \n\nLoad the prefetch graph for the container.\n\nEach Qwik container needs to include its own prefetch graph.\n\n\n```typescript\nPrefetchGraph: (opts?: {\n    base?: string;\n    manifestHash?: string;\n    manifestURL?: string;\n    nonce?: string;\n}) => JSXNode<\"script\">\n```\n\n\n<table><thead><tr><th>\n\nParameter\n\n\n</th><th>\n\nType\n\n\n</th><th>\n\nDescription\n\n\n</th></tr></thead>\n<tbody><tr><td>\n\nopts\n\n\n</td><td>\n\n{ base?: string; manifestHash?: string; manifestURL?: string; nonce?: string; }\n\n\n</td><td>\n\n_(Optional)_ Options for the loading prefetch graph.\n\n- `base` - Base of the graph. For a default installation this will default to the q:base value `/build/`<!-- -->. But if more than one MFE is installed on the page, then each MFE needs to have its own base. - `manifestHash` - Hash of the manifest file to load. If not provided the hash will be extracted from the container attribute `q:manifest-hash` and assume the default build file `${base}/q-bundle-graph-${manifestHash}.json`<!-- -->. - `manifestURL` - URL of the manifest file to load if non-standard bundle graph location name.\n\n\n</td></tr>\n</tbody></table>\n**Returns:**\n\nJSXNode&lt;\"script\"&gt;",
-      "editUrl": "https://github.com/QwikDev/qwik/tree/main/packages/qwik/src/core/components/prefetch.ts",
-      "mdFile": "qwik.prefetchgraph.md"
->>>>>>> dea36bed
     },
     {
       "name": "PrefetchServiceWorker",
@@ -1797,15 +1791,9 @@
         }
       ],
       "kind": "Function",
-<<<<<<< HEAD
       "content": "> This API is provided as a beta preview for developers and may change based on feedback that we receive. Do not use this API in a production environment.\n> \n\nInstall a service worker which will prefetch the bundles.\n\nThere can only be one service worker per page. Because there can be many separate Qwik Containers on the page each container needs to load its prefetch graph using `PrefetchGraph` component.\n\n\n```typescript\nPrefetchServiceWorker: (opts: {\n    base?: string;\n    scope?: string;\n    path?: string;\n    verbose?: boolean;\n    fetchBundleGraph?: boolean;\n    nonce?: string;\n}) => JSXNode<'script'>\n```\n\n\n<table><thead><tr><th>\n\nParameter\n\n\n</th><th>\n\nType\n\n\n</th><th>\n\nDescription\n\n\n</th></tr></thead>\n<tbody><tr><td>\n\nopts\n\n\n</td><td>\n\n{ base?: string; scope?: string; path?: string; verbose?: boolean; fetchBundleGraph?: boolean; nonce?: string; }\n\n\n</td><td>\n\nOptions for the prefetch service worker.\n\n- `base` - Base URL for the service worker. Default is `import.meta.env.BASE_URL`<!-- -->, which is defined by Vite's `config.base` and defaults to `/`<!-- -->. - `scope` - Base URL for when the service-worker will activate. Default is `/` - `path` - Path to the service worker. Default is `qwik-prefetch-service-worker.js` unless you pass a path that starts with a `/` then the base is ignored. Default is `qwik-prefetch-service-worker.js` - `verbose` - Verbose logging for the service worker installation. Default is `false` - `nonce` - Optional nonce value for security purposes, defaults to `undefined`<!-- -->.\n\n\n</td></tr>\n</tbody></table>\n**Returns:**\n\n[JSXNode](#jsxnode)<!-- -->&lt;'script'&gt;",
       "editUrl": "https://github.com/QwikDev/qwik/tree/main/packages/qwik/src/core/shared/prefetch-service-worker/prefetch.ts",
       "mdFile": "core.prefetchserviceworker.md"
-=======
-      "content": "> This API is provided as an alpha preview for developers and may change based on feedback that we receive. Do not use this API in a production environment.\n> \n\nInstall a service worker which will prefetch the bundles.\n\nThere can only be one service worker per page. Because there can be many separate Qwik Containers on the page each container needs to load its prefetch graph using `PrefetchGraph` component.\n\n\n```typescript\nPrefetchServiceWorker: (opts: {\n    base?: string;\n    scope?: string;\n    path?: string;\n    verbose?: boolean;\n    fetchBundleGraph?: boolean;\n    nonce?: string;\n}) => JSXNode<'script'>\n```\n\n\n<table><thead><tr><th>\n\nParameter\n\n\n</th><th>\n\nType\n\n\n</th><th>\n\nDescription\n\n\n</th></tr></thead>\n<tbody><tr><td>\n\nopts\n\n\n</td><td>\n\n{ base?: string; scope?: string; path?: string; verbose?: boolean; fetchBundleGraph?: boolean; nonce?: string; }\n\n\n</td><td>\n\nOptions for the prefetch service worker.\n\n- `base` - Base URL for the service worker `import.meta.env.BASE_URL` or `/`<!-- -->. Default is `import.meta.env.BASE_URL` - `scope` - Base URL for when the service-worker will activate. Default is `/` - `path` - Path to the service worker. Default is `qwik-prefetch-service-worker.js` unless you pass a path that starts with a `/` then the base is ignored. Default is `qwik-prefetch-service-worker.js` - `verbose` - Verbose logging for the service worker installation. Default is `false` - `nonce` - Optional nonce value for security purposes, defaults to `undefined`<!-- -->.\n\n\n</td></tr>\n</tbody></table>\n**Returns:**\n\nJSXNode&lt;'script'&gt;",
-      "editUrl": "https://github.com/QwikDev/qwik/tree/main/packages/qwik/src/core/components/prefetch.ts",
-      "mdFile": "qwik.prefetchserviceworker.md"
->>>>>>> dea36bed
     },
     {
       "name": "ProgressHTMLAttributes",
@@ -3007,9 +2995,9 @@
         }
       ],
       "kind": "Function",
-      "content": "Get the target value of the Proxy. Useful if you want to clone a store (structureClone, IndexedDB,...)\n\n\n```typescript\nunwrapProxy: <T>(proxy: T) => T\n```\n\n\n<table><thead><tr><th>\n\nParameter\n\n\n</th><th>\n\nType\n\n\n</th><th>\n\nDescription\n\n\n</th></tr></thead>\n<tbody><tr><td>\n\nproxy\n\n\n</td><td>\n\nT\n\n\n</td><td>\n\n\n</td></tr>\n</tbody></table>\n**Returns:**\n\nT",
-      "editUrl": "https://github.com/QwikDev/qwik/tree/main/packages/qwik/src/core/state/common.ts",
-      "mdFile": "qwik.unwrapstore.md"
+      "content": "Get the original object that was wrapped by the store. Useful if you want to clone a store (structuredClone, IndexedDB,...)\n\n\n```typescript\nunwrapStore: <T>(value: T) => T\n```\n\n\n<table><thead><tr><th>\n\nParameter\n\n\n</th><th>\n\nType\n\n\n</th><th>\n\nDescription\n\n\n</th></tr></thead>\n<tbody><tr><td>\n\nvalue\n\n\n</td><td>\n\nT\n\n\n</td><td>\n\n\n</td></tr>\n</tbody></table>\n**Returns:**\n\nT",
+      "editUrl": "https://github.com/QwikDev/qwik/tree/main/packages/qwik/src/core/signal/store.ts",
+      "mdFile": "core.unwrapstore.md"
     },
     {
       "name": "useComputed$",
@@ -3021,29 +3009,9 @@
         }
       ],
       "kind": "Function",
-<<<<<<< HEAD
       "content": "Creates a computed signal which is calculated from the given function. A computed signal is a signal which is calculated from other signals. When the signals change, the computed signal is recalculated, and if the result changed, all tasks which are tracking the signal will be re-run and all components that read the signal will be re-rendered.\n\nThe function must be synchronous and must not have any side effects.\n\n\n```typescript\nuseComputed$: <T>(qrl: import(\"./use-computed\").ComputedFn<T>) => T extends Promise<any> ? never : import(\"..\").ReadonlySignal<T>\n```\n\n\n<table><thead><tr><th>\n\nParameter\n\n\n</th><th>\n\nType\n\n\n</th><th>\n\nDescription\n\n\n</th></tr></thead>\n<tbody><tr><td>\n\nqrl\n\n\n</td><td>\n\nimport(\"./use-computed\").[ComputedFn](#computedfn)<!-- -->&lt;T&gt;\n\n\n</td><td>\n\n\n</td></tr>\n</tbody></table>\n**Returns:**\n\nT extends Promise&lt;any&gt; ? never : import(\"..\").[ReadonlySignal](#readonlysignal)<!-- -->&lt;T&gt;",
       "editUrl": "https://github.com/QwikDev/qwik/tree/main/packages/qwik/src/core/use/use-computed-dollar.ts",
       "mdFile": "core.usecomputed_.md"
-=======
-      "content": "Returns a computed signal which is calculated from the given function. A computed signal is a signal which is calculated from other signals. When the signals change, the computed signal is recalculated, and if the result changed, all tasks which are tracking the signal will be re-run and all components that read the signal will be re-rendered.\n\nThe function must be synchronous and must not have any side effects.\n\nAsync functions are deprecated because:\n\n- When calculating the first time, it will see it's a promise and it will restart the render function. - Qwik can't track used signals after the first await, which leads to subtle bugs. - Both `useTask$` and `useResource$` are available, without these problems.\n\nIn v2, async functions won't work.\n\n\n```typescript\nuseComputed$: <T>(qrl: ComputedFn<T>) => Signal<Awaited<T>>\n```\n\n\n<table><thead><tr><th>\n\nParameter\n\n\n</th><th>\n\nType\n\n\n</th><th>\n\nDescription\n\n\n</th></tr></thead>\n<tbody><tr><td>\n\nqrl\n\n\n</td><td>\n\n[ComputedFn](#computedfn)<!-- -->&lt;T&gt;\n\n\n</td><td>\n\n\n</td></tr>\n</tbody></table>\n**Returns:**\n\n[Signal](#signal)<!-- -->&lt;Awaited&lt;T&gt;&gt;",
-      "editUrl": "https://github.com/QwikDev/qwik/tree/main/packages/qwik/src/core/use/use-task.ts",
-      "mdFile": "qwik.usecomputed_.md"
-    },
-    {
-      "name": "useComputedQrl",
-      "id": "usecomputedqrl",
-      "hierarchy": [
-        {
-          "name": "useComputedQrl",
-          "id": "usecomputedqrl"
-        }
-      ],
-      "kind": "Function",
-      "content": "```typescript\nuseComputedQrl: <T>(qrl: QRL<ComputedFn<T>>) => Signal<Awaited<T>>\n```\n\n\n<table><thead><tr><th>\n\nParameter\n\n\n</th><th>\n\nType\n\n\n</th><th>\n\nDescription\n\n\n</th></tr></thead>\n<tbody><tr><td>\n\nqrl\n\n\n</td><td>\n\n[QRL](#qrl)<!-- -->&lt;[ComputedFn](#computedfn)<!-- -->&lt;T&gt;&gt;\n\n\n</td><td>\n\n\n</td></tr>\n</tbody></table>\n**Returns:**\n\n[Signal](#signal)<!-- -->&lt;Awaited&lt;T&gt;&gt;",
-      "editUrl": "https://github.com/QwikDev/qwik/tree/main/packages/qwik/src/core/use/use-task.ts",
-      "mdFile": "qwik.usecomputedqrl.md"
->>>>>>> dea36bed
     },
     {
       "name": "useConstant",
