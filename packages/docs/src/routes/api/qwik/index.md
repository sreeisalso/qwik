---
title: \@qwik.dev/qwik API Reference
---

# [API](/api) &rsaquo; @qwik.dev/qwik

## "q:slot"

```typescript
'q:slot'?: string;
```

## "xlink:actuate"

```typescript
'xlink:actuate'?: string | undefined;
```

## "xlink:arcrole"

```typescript
'xlink:arcrole'?: string | undefined;
```

## "xlink:href"

```typescript
'xlink:href'?: string | undefined;
```

## "xlink:role"

```typescript
'xlink:role'?: string | undefined;
```

## "xlink:show"

```typescript
'xlink:show'?: string | undefined;
```

## "xlink:title"

```typescript
'xlink:title'?: string | undefined;
```

## "xlink:type"

```typescript
'xlink:type'?: string | undefined;
```

## "xml:base"

```typescript
'xml:base'?: string | undefined;
```

## "xml:lang"

```typescript
'xml:lang'?: string | undefined;
```

## "xml:space"

```typescript
'xml:space'?: string | undefined;
```

## "xmlns:xlink"

```typescript
'xmlns:xlink'?: string | undefined;
```

## $

Qwik Optimizer marker function.

Use `$(...)` to tell Qwik Optimizer to extract the expression in `$(...)` into a lazy-loadable resource referenced by `QRL`.

```typescript
$: <T>(expression: T) => QRL<T>;
```

<table><thead><tr><th>

Parameter

</th><th>

Type

</th><th>

Description

</th></tr></thead>
<tbody><tr><td>

expression

</td><td>

T

</td><td>

Expression which should be lazy loaded

</td></tr>
</tbody></table>
**Returns:**

[QRL](#qrl)&lt;T&gt;

[Edit this section](https://github.com/QwikDev/qwik/tree/main/packages/qwik/src/core/shared/qrl/qrl.public.ts)

## cache

```typescript
cache(policyOrMilliseconds: number | 'immutable'): void;
```

<table><thead><tr><th>

Parameter

</th><th>

Type

</th><th>

Description

</th></tr></thead>
<tbody><tr><td>

policyOrMilliseconds

</td><td>

number \| 'immutable'

</td><td>

</td></tr>
</tbody></table>
**Returns:**

void

## ClassList

A class list can be a string, a boolean, an array, or an object.

If it's an array, each item is a class list and they are all added.

If it's an object, then the keys are class name strings, and the values are booleans that determine if the class name string should be added or not.

```typescript
export type ClassList =
  | string
  | undefined
  | null
  | false
  | Record<string, boolean | string | number | null | undefined>
  | ClassList[];
```

**References:** [ClassList](#classlist)

[Edit this section](https://github.com/QwikDev/qwik/tree/main/packages/qwik/src/core/shared/jsx/types/jsx-qwik-attributes.ts)

## cleanup

```typescript
cleanup(): void;
```

**Returns:**

void

## Component

Type representing the Qwik component.

`Component` is the type returned by invoking `component$`.

```tsx
interface MyComponentProps {
  someProp: string;
}
const MyComponent: Component<MyComponentProps> = component$(
  (props: MyComponentProps) => {
    return <span>{props.someProp}</span>;
  },
);
```

```typescript
export type Component<PROPS = unknown> = FunctionComponent<PublicProps<PROPS>>;
```

**References:** [FunctionComponent](#functioncomponent), [PublicProps](#publicprops)

[Edit this section](https://github.com/QwikDev/qwik/tree/main/packages/qwik/src/core/shared/component.public.ts)

## component$

Declare a Qwik component that can be used to create UI.

Use `component$` to declare a Qwik component. A Qwik component is a special kind of component that allows the Qwik framework to lazy load and execute the component independently of other Qwik components as well as lazy load the component's life-cycle hooks and event handlers.

Side note: You can also declare regular (standard JSX) components that will have standard synchronous behavior.

Qwik component is a facade that describes how the component should be used without forcing the implementation of the component to be eagerly loaded. A minimum Qwik definition consists of:

### Example

An example showing how to create a counter component:

```tsx
export interface CounterProps {
  initialValue?: number;
  step?: number;
}
export const Counter = component$((props: CounterProps) => {
  const state = useStore({ count: props.initialValue || 0 });
  return (
    <div>
      <span>{state.count}</span>
      <button onClick$={() => (state.count += props.step || 1)}>+</button>
    </div>
  );
});
```

- `component$` is how a component gets declared. - `{ value?: number; step?: number }` declares the public (props) interface of the component. - `{ count: number }` declares the private (state) interface of the component.

The above can then be used like so:

```tsx
export const OtherComponent = component$(() => {
  return <Counter initialValue={100} />;
});
```

See also: `component`, `useCleanup`, `onResume`, `onPause`, `useOn`, `useOnDocument`, `useOnWindow`, `useStyles`

```typescript
component$: <PROPS = unknown>(onMount: OnRenderFn<PROPS>) => Component<PROPS>;
```

<table><thead><tr><th>

Parameter

</th><th>

Type

</th><th>

Description

</th></tr></thead>
<tbody><tr><td>

onMount

</td><td>

[OnRenderFn](#onrenderfn)&lt;PROPS&gt;

</td><td>

</td></tr>
</tbody></table>
**Returns:**

[Component](#component)&lt;PROPS&gt;

[Edit this section](https://github.com/QwikDev/qwik/tree/main/packages/qwik/src/core/shared/component.public.ts)

## ComponentBaseProps

```typescript
export interface ComponentBaseProps
```

<table><thead><tr><th>

Property

</th><th>

Modifiers

</th><th>

Type

</th><th>

Description

</th></tr></thead>
<tbody><tr><td>

["q:slot"?](#componentbaseprops-_q_slot_)

</td><td>

</td><td>

string

</td><td>

_(Optional)_

</td></tr>
<tr><td>

[key?](#)

</td><td>

</td><td>

string \| number \| null \| undefined

</td><td>

_(Optional)_

</td></tr>
</tbody></table>

[Edit this section](https://github.com/QwikDev/qwik/tree/main/packages/qwik/src/core/shared/jsx/types/jsx-qwik-attributes.ts)

## ComputedFn

```typescript
export type ComputedFn<T> = () => T;
```

[Edit this section](https://github.com/QwikDev/qwik/tree/main/packages/qwik/src/core/use/use-computed.ts)

## ComputedSignal

A computed signal is a signal which is calculated from other signals. When the signals change, the computed signal is recalculated, and if the result changed, all tasks which are tracking the signal will be re-run and all components that read the signal will be re-rendered.

```typescript
export interface ComputedSignal<T> extends ReadonlySignal<T>
```

**Extends:** [ReadonlySignal](#readonlysignal)&lt;T&gt;

<table><thead><tr><th>

Method

</th><th>

Description

</th></tr></thead>
<tbody><tr><td>

[force()](#computedsignal-force)

</td><td>

Use this to force recalculation and running subscribers, for example when the calculated value mutates but remains the same object. Useful for third-party libraries.

</td></tr>
</tbody></table>

[Edit this section](https://github.com/QwikDev/qwik/tree/main/packages/qwik/src/core/signal/signal.public.ts)

## ContextId

ContextId is a typesafe ID for your context.

Context is a way to pass stores to the child components without prop-drilling.

Use `createContextId()` to create a `ContextId`. A `ContextId` is just a serializable identifier for the context. It is not the context value itself. See `useContextProvider()` and `useContext()` for the values. Qwik needs a serializable ID for the context so that the it can track context providers and consumers in a way that survives resumability.

### Example

```tsx
// Declare the Context type.
interface TodosStore {
  items: string[];
}
// Create a Context ID (no data is saved here.)
// You will use this ID to both create and retrieve the Context.
export const TodosContext = createContextId<TodosStore>("Todos");

// Example of providing context to child components.
export const App = component$(() => {
  useContextProvider(
    TodosContext,
    useStore<TodosStore>({
      items: ["Learn Qwik", "Build Qwik app", "Profit"],
    }),
  );

  return <Items />;
});

// Example of retrieving the context provided by a parent component.
export const Items = component$(() => {
  const todos = useContext(TodosContext);
  return (
    <ul>
      {todos.items.map((item) => (
        <li>{item}</li>
      ))}
    </ul>
  );
});
```

```typescript
export interface ContextId<STATE>
```

<table><thead><tr><th>

Property

</th><th>

Modifiers

</th><th>

Type

</th><th>

Description

</th></tr></thead>
<tbody><tr><td>

[\_\_brand_context_type\_\_](#)

</td><td>

`readonly`

</td><td>

STATE

</td><td>

Design-time property to store type information for the context.

</td></tr>
<tr><td>

[id](#)

</td><td>

`readonly`

</td><td>

string

</td><td>

A unique ID for the context.

</td></tr>
</tbody></table>

[Edit this section](https://github.com/QwikDev/qwik/tree/main/packages/qwik/src/core/use/use-context.ts)

## CorePlatform

Low-level API for platform abstraction.

Different platforms (browser, node, service workers) may have different ways of handling things such as `requestAnimationFrame` and imports. To make Qwik platform-independent Qwik uses the `CorePlatform` API to access the platform API.

`CorePlatform` also is responsible for importing symbols. The import map is different on the client (browser) then on the server. For this reason, the server has a manifest that is used to map symbols to javascript chunks. The manifest is encapsulated in `CorePlatform`, for this reason, the `CorePlatform` can't be global as there may be multiple applications running at server concurrently.

This is a low-level API and there should not be a need for you to access this.

```typescript
export interface CorePlatform
```

<table><thead><tr><th>

Property

</th><th>

Modifiers

</th><th>

Type

</th><th>

Description

</th></tr></thead>
<tbody><tr><td>

[chunkForSymbol](#)

</td><td>

</td><td>

(symbolName: string, chunk: string \| null, parent?: string) =&gt; readonly [symbol: string, chunk: string] \| undefined

</td><td>

Retrieve chunk name for the symbol.

When the application is running on the server the symbols may be imported from different files (as server build is typically a single javascript chunk.) For this reason, it is necessary to convert the chunks from server format to client (browser) format. This is done by looking up symbols (which are globally unique) in the manifest. (Manifest is the mapping of symbols to the client chunk names.)

</td></tr>
<tr><td>

[importSymbol](#)

</td><td>

</td><td>

(containerEl: Element \| undefined, url: string \| URL \| undefined \| null, symbol: string) =&gt; [ValueOrPromise](#valueorpromise)&lt;any&gt;

</td><td>

Retrieve a symbol value from QRL.

Qwik needs to lazy load data and closures. For this Qwik uses QRLs that are serializable references of resources that are needed. The QRLs contain all the information necessary to retrieve the reference using `importSymbol`.

Why not use `import()`? Because `import()` is relative to the current file, and the current file is always the Qwik framework. So QRLs have additional information that allows them to serialize imports relative to application base rather than the Qwik framework file.

</td></tr>
<tr><td>

[isServer](#)

</td><td>

</td><td>

boolean

</td><td>

True of running on the server platform.

</td></tr>
<tr><td>

[nextTick](#)

</td><td>

</td><td>

(fn: () =&gt; any) =&gt; Promise&lt;any&gt;

</td><td>

Perform operation on next tick.

</td></tr>
<tr><td>

[raf](#)

</td><td>

</td><td>

(fn: () =&gt; any) =&gt; Promise&lt;any&gt;

</td><td>

Perform operation on next request-animation-frame.

</td></tr>
</tbody></table>

[Edit this section](https://github.com/QwikDev/qwik/tree/main/packages/qwik/src/core/shared/platform/types.ts)

## CorrectedToggleEvent

This corrects the TS definition for ToggleEvent

```typescript
export interface CorrectedToggleEvent extends Event
```

**Extends:** Event

<table><thead><tr><th>

Property

</th><th>

Modifiers

</th><th>

Type

</th><th>

Description

</th></tr></thead>
<tbody><tr><td>

[newState](#)

</td><td>

`readonly`

</td><td>

'open' \| 'closed'

</td><td>

</td></tr>
<tr><td>

[prevState](#)

</td><td>

`readonly`

</td><td>

'open' \| 'closed'

</td><td>

</td></tr>
</tbody></table>

[Edit this section](https://github.com/QwikDev/qwik/tree/main/packages/qwik/src/core/shared/jsx/types/jsx-qwik-attributes.ts)

## createComputed$

Create a computed signal which is calculated from the given QRL. A computed signal is a signal which is calculated from other signals. When the signals change, the computed signal is recalculated.

The QRL must be a function which returns the value of the signal. The function must not have side effects, and it must be synchronous.

If you need the function to be async, use `useSignal` and `useTask$` instead.

```typescript
createComputed$: <T>(qrl: () => T) => T extends Promise<any> ? never : ComputedSignal<T>
```

<table><thead><tr><th>

Parameter

</th><th>

Type

</th><th>

Description

</th></tr></thead>
<tbody><tr><td>

qrl

</td><td>

() =&gt; T

</td><td>

</td></tr>
</tbody></table>
**Returns:**

T extends Promise&lt;any&gt; ? never : [ComputedSignal](#computedsignal)&lt;T&gt;

[Edit this section](https://github.com/QwikDev/qwik/tree/main/packages/qwik/src/core/signal/signal.public.ts)

## createContextId

Create a context ID to be used in your application. The name should be written with no spaces.

Context is a way to pass stores to the child components without prop-drilling.

Use `createContextId()` to create a `ContextId`. A `ContextId` is just a serializable identifier for the context. It is not the context value itself. See `useContextProvider()` and `useContext()` for the values. Qwik needs a serializable ID for the context so that the it can track context providers and consumers in a way that survives resumability.

### Example

```tsx
// Declare the Context type.
interface TodosStore {
  items: string[];
}
// Create a Context ID (no data is saved here.)
// You will use this ID to both create and retrieve the Context.
export const TodosContext = createContextId<TodosStore>("Todos");

// Example of providing context to child components.
export const App = component$(() => {
  useContextProvider(
    TodosContext,
    useStore<TodosStore>({
      items: ["Learn Qwik", "Build Qwik app", "Profit"],
    }),
  );

  return <Items />;
});

// Example of retrieving the context provided by a parent component.
export const Items = component$(() => {
  const todos = useContext(TodosContext);
  return (
    <ul>
      {todos.items.map((item) => (
        <li>{item}</li>
      ))}
    </ul>
  );
});
```

```typescript
createContextId: <STATE = unknown>(name: string) => ContextId<STATE>;
```

<table><thead><tr><th>

Parameter

</th><th>

Type

</th><th>

Description

</th></tr></thead>
<tbody><tr><td>

name

</td><td>

string

</td><td>

The name of the context.

</td></tr>
</tbody></table>
**Returns:**

[ContextId](#contextid)&lt;STATE&gt;

[Edit this section](https://github.com/QwikDev/qwik/tree/main/packages/qwik/src/core/use/use-context.ts)

## createSerializer$

Create a signal that holds a custom serializable value. See [useSerializer$](#useserializer_) for more details.

```typescript
createSerializer$: <T, S>(arg: SerializerArg<T, S>) => T extends Promise<any> ? never : SerializerSignal<T>
```

<table><thead><tr><th>

Parameter

</th><th>

Type

</th><th>

Description

</th></tr></thead>
<tbody><tr><td>

arg

</td><td>

SerializerArg&lt;T, S&gt;

</td><td>

</td></tr>
</tbody></table>
**Returns:**

T extends Promise&lt;any&gt; ? never : SerializerSignal&lt;T&gt;

[Edit this section](https://github.com/QwikDev/qwik/tree/main/packages/qwik/src/core/signal/signal.public.ts)

## createSignal

Creates a Signal with the given value. If no value is given, the signal is created with `undefined`.

```typescript
createSignal: {
    <T>(): Signal<T | undefined>;
    <T>(value: T): Signal<T>;
}
```

[Edit this section](https://github.com/QwikDev/qwik/tree/main/packages/qwik/src/core/signal/signal.public.ts)

## CSSProperties

```typescript
export interface CSSProperties extends CSS.Properties<string | number>, CSS.PropertiesHyphen<string | number>
```

**Extends:** CSS.Properties&lt;string \| number&gt;, CSS.PropertiesHyphen&lt;string \| number&gt;

[Edit this section](https://github.com/QwikDev/qwik/tree/main/packages/qwik/src/core/shared/jsx/types/jsx-generated.ts)

## DevJSX

```typescript
export interface DevJSX
```

<table><thead><tr><th>

Property

</th><th>

Modifiers

</th><th>

Type

</th><th>

Description

</th></tr></thead>
<tbody><tr><td>

[columnNumber](#)

</td><td>

</td><td>

number

</td><td>

</td></tr>
<tr><td>

[fileName](#)

</td><td>

</td><td>

string

</td><td>

</td></tr>
<tr><td>

[lineNumber](#)

</td><td>

</td><td>

number

</td><td>

</td></tr>
<tr><td>

[stack?](#)

</td><td>

</td><td>

string

</td><td>

_(Optional)_

</td></tr>
</tbody></table>

[Edit this section](https://github.com/QwikDev/qwik/tree/main/packages/qwik/src/core/shared/jsx/types/jsx-node.ts)

## DOMAttributes

The Qwik-specific attributes that DOM elements accept

```typescript
export interface DOMAttributes<EL extends Element> extends DOMAttributesBase<EL>, QwikEvents<EL>
```

**Extends:** DOMAttributesBase&lt;EL&gt;, QwikEvents&lt;EL&gt;

<table><thead><tr><th>

Property

</th><th>

Modifiers

</th><th>

Type

</th><th>

Description

</th></tr></thead>
<tbody><tr><td>

[class?](#)

</td><td>

</td><td>

[ClassList](#classlist) \| [Signal](#signal)&lt;[ClassList](#classlist)&gt; \| undefined

</td><td>

_(Optional)_

</td></tr>
</tbody></table>

[Edit this section](https://github.com/QwikDev/qwik/tree/main/packages/qwik/src/core/shared/jsx/types/jsx-qwik-attributes.ts)

## Element

```typescript
type Element = JSXOutput;
```

**References:** [JSXOutput](#jsxoutput)

## ElementChildrenAttribute

```typescript
interface ElementChildrenAttribute
```

<table><thead><tr><th>

Property

</th><th>

Modifiers

</th><th>

Type

</th><th>

Description

</th></tr></thead>
<tbody><tr><td>

[children](#)

</td><td>

</td><td>

[JSXChildren](#jsxchildren)

</td><td>

</td></tr>
</tbody></table>

## ElementType

```typescript
type ElementType = string | FunctionComponent<Record<any, any>>;
```

**References:** [FunctionComponent](#functioncomponent)

## ErrorBoundaryStore

```typescript
export interface ErrorBoundaryStore
```

<table><thead><tr><th>

Property

</th><th>

Modifiers

</th><th>

Type

</th><th>

Description

</th></tr></thead>
<tbody><tr><td>

[error](#)

</td><td>

</td><td>

any \| undefined

</td><td>

</td></tr>
</tbody></table>

[Edit this section](https://github.com/QwikDev/qwik/tree/main/packages/qwik/src/core/shared/error/error-handling.ts)

## event$

```typescript
event$: <T>(qrl: T) => import("./qrl.public").QRL<T>;
```

<table><thead><tr><th>

Parameter

</th><th>

Type

</th><th>

Description

</th></tr></thead>
<tbody><tr><td>

qrl

</td><td>

T

</td><td>

</td></tr>
</tbody></table>
**Returns:**

import("./qrl.public").[QRL](#qrl)&lt;T&gt;

[Edit this section](https://github.com/QwikDev/qwik/tree/main/packages/qwik/src/core/shared/qrl/qrl.public.dollar.ts)

## EventHandler

A DOM event handler

```typescript
export type EventHandler<EV = Event, EL = Element> = {
  bivarianceHack(event: EV, element: EL): any;
}["bivarianceHack"];
```

[Edit this section](https://github.com/QwikDev/qwik/tree/main/packages/qwik/src/core/shared/jsx/types/jsx-qwik-attributes.ts)

## force

Use this to force recalculation and running subscribers, for example when the calculated value mutates but remains the same object. Useful for third-party libraries.

```typescript
force(): void;
```

**Returns:**

void

## Fragment

```typescript
Fragment: FunctionComponent<{
  children?: any;
  key?: string | number | null;
}>;
```

[Edit this section](https://github.com/QwikDev/qwik/tree/main/packages/qwik/src/core/shared/jsx/jsx-runtime.ts)

## FunctionComponent

Any function taking a props object that returns JSXOutput.

The `key`, `flags` and `dev` parameters are for internal use.

```typescript
export type FunctionComponent<P = unknown> = {
  renderFn(
    props: P,
    key: string | null,
    flags: number,
    dev?: DevJSX,
  ): JSXOutput;
}["renderFn"];
```

**References:** [DevJSX](#devjsx), [JSXOutput](#jsxoutput)

[Edit this section](https://github.com/QwikDev/qwik/tree/main/packages/qwik/src/core/shared/jsx/types/jsx-node.ts)

## getDomContainer

```typescript
export declare function getDomContainer(
  element: Element | VNode,
): IClientContainer;
```

<table><thead><tr><th>

Parameter

</th><th>

Type

</th><th>

Description

</th></tr></thead>
<tbody><tr><td>

element

</td><td>

Element \| VNode

</td><td>

</td></tr>
</tbody></table>
**Returns:**

IClientContainer

[Edit this section](https://github.com/QwikDev/qwik/tree/main/packages/qwik/src/core/client/dom-container.ts)

## getLocale

Retrieve the current locale.

If no current locale and there is no `defaultLocale` the function throws an error.

```typescript
export declare function getLocale(defaultLocale?: string): string;
```

<table><thead><tr><th>

Parameter

</th><th>

Type

</th><th>

Description

</th></tr></thead>
<tbody><tr><td>

defaultLocale

</td><td>

string

</td><td>

_(Optional)_

</td></tr>
</tbody></table>
**Returns:**

string

The locale.

[Edit this section](https://github.com/QwikDev/qwik/tree/main/packages/qwik/src/core/use/use-locale.ts)

## getPlatform

Retrieve the `CorePlatform`.

The `CorePlatform` is also responsible for retrieving the Manifest, that contains mappings from symbols to javascript import chunks. For this reason, `CorePlatform` can't be global, but is specific to the application currently running. On server it is possible that many different applications are running in a single server instance, and for this reason the `CorePlatform` is associated with the application document.

```typescript
getPlatform: () => CorePlatform;
```

**Returns:**

[CorePlatform](#coreplatform)

[Edit this section](https://github.com/QwikDev/qwik/tree/main/packages/qwik/src/core/shared/platform/platform.ts)

## h

The legacy transform, used in special cases like `<div {...props} key="key" />`. Note that the children are spread arguments, instead of a prop like in jsx() calls.

Also note that this disables optimizations.

```typescript
export declare function h<
  TYPE extends string | FunctionComponent<PROPS>,
  PROPS extends {} = {},
>(type: TYPE, props?: PROPS | null, ...children: any[]): JSXNode<TYPE>;
```

<table><thead><tr><th>

Parameter

</th><th>

Type

</th><th>

Description

</th></tr></thead>
<tbody><tr><td>

type

</td><td>

TYPE

</td><td>

</td></tr>
<tr><td>

props

</td><td>

PROPS \| null

</td><td>

_(Optional)_

</td></tr>
<tr><td>

children

</td><td>

any[]

</td><td>

</td></tr>
</tbody></table>
**Returns:**

[JSXNode](#jsxnode)&lt;TYPE&gt;

[Edit this section](https://github.com/QwikDev/qwik/tree/main/packages/qwik/src/core/shared/jsx/jsx-runtime.ts)

## implicit$FirstArg

Create a `____$(...)` convenience method from `___(...)`.

It is very common for functions to take a lazy-loadable resource as a first argument. For this reason, the Qwik Optimizer automatically extracts the first argument from any function which ends in `$`.

This means that `foo$(arg0)` and `foo($(arg0))` are equivalent with respect to Qwik Optimizer. The former is just a shorthand for the latter.

For example, these function calls are equivalent:

- `component$(() => {...})` is same as `component($(() => {...}))`

```tsx
export function myApi(callback: QRL<() => void>): void {
  // ...
}

export const myApi$ = implicit$FirstArg(myApi);
// type of myApi$: (callback: () => void): void

// can be used as:
myApi$(() => console.log("callback"));

// will be transpiled to:
// FILE: <current file>
myApi(qrl("./chunk-abc.js", "callback"));

// FILE: chunk-abc.js
export const callback = () => console.log("callback");
```

```typescript
implicit$FirstArg: <FIRST, REST extends any[], RET>(
    fn: (qrl: QRL<FIRST>, ...rest: REST) => RET,
  ) =>
  (qrl: FIRST, ...rest: REST) =>
    RET;
```

<table><thead><tr><th>

Parameter

</th><th>

Type

</th><th>

Description

</th></tr></thead>
<tbody><tr><td>

fn

</td><td>

(qrl: [QRL](#qrl)&lt;FIRST&gt;, ...rest: REST) =&gt; RET

</td><td>

A function that should have its first argument automatically `$`.

</td></tr>
</tbody></table>
**Returns:**

((qrl: FIRST, ...rest: REST) =&gt; RET)

[Edit this section](https://github.com/QwikDev/qwik/tree/main/packages/qwik/src/core/shared/qrl/implicit_dollar.ts)

## IntrinsicAttributes

```typescript
interface IntrinsicAttributes extends QwikIntrinsicAttributes
```

**Extends:** QwikIntrinsicAttributes

## IntrinsicElements

```typescript
interface IntrinsicElements extends LenientQwikElements
```

**Extends:** LenientQwikElements

## isSignal

```typescript
isSignal: (value: any) => value is Signal<unknown>
```

<table><thead><tr><th>

Parameter

</th><th>

Type

</th><th>

Description

</th></tr></thead>
<tbody><tr><td>

value

</td><td>

any

</td><td>

</td></tr>
</tbody></table>
**Returns:**

value is [Signal](#signal)&lt;unknown&gt;

[Edit this section](https://github.com/QwikDev/qwik/tree/main/packages/qwik/src/core/signal/signal.ts)

## jsx

Used by the JSX transpilers to create a JSXNode. Note that the optimizer will not use this, instead using \_jsxSplit and \_jsxSorted directly.

```typescript
jsx: <T extends string | FunctionComponent<any>>(
  type: T,
  props: T extends FunctionComponent<infer PROPS> ? PROPS : Props,
  key?: string | number | null,
) => JSXNode<T>;
```

<table><thead><tr><th>

Parameter

</th><th>

Type

</th><th>

Description

</th></tr></thead>
<tbody><tr><td>

type

</td><td>

T

</td><td>

</td></tr>
<tr><td>

props

</td><td>

T extends [FunctionComponent](#functioncomponent)&lt;infer PROPS&gt; ? PROPS : Props

</td><td>

</td></tr>
<tr><td>

key

</td><td>

string \| number \| null

</td><td>

_(Optional)_

</td></tr>
</tbody></table>
**Returns:**

[JSXNode](#jsxnode)&lt;T&gt;

[Edit this section](https://github.com/QwikDev/qwik/tree/main/packages/qwik/src/core/shared/jsx/jsx-runtime.ts)

## JSXChildren

```typescript
export type JSXChildren =
  | string
  | number
  | boolean
  | null
  | undefined
  | Function
  | RegExp
  | JSXChildren[]
  | Promise<JSXChildren>
  | Signal<JSXChildren>
  | JSXNode;
```

**References:** [JSXChildren](#jsxchildren), [Signal](#signal), [JSXNode](#jsxnode)

[Edit this section](https://github.com/QwikDev/qwik/tree/main/packages/qwik/src/core/shared/jsx/types/jsx-qwik-attributes.ts)

## jsxDEV

```typescript
jsxDEV: <T extends string | FunctionComponent<Props>>(
  type: T,
  props: T extends FunctionComponent<infer PROPS> ? PROPS : Props,
  key: string | number | null | undefined,
  _isStatic: boolean,
  opts: JsxDevOpts,
  _ctx: unknown,
) => JSXNode<T>;
```

<table><thead><tr><th>

Parameter

</th><th>

Type

</th><th>

Description

</th></tr></thead>
<tbody><tr><td>

type

</td><td>

T

</td><td>

</td></tr>
<tr><td>

props

</td><td>

T extends [FunctionComponent](#functioncomponent)&lt;infer PROPS&gt; ? PROPS : Props

</td><td>

</td></tr>
<tr><td>

key

</td><td>

string \| number \| null \| undefined

</td><td>

</td></tr>
<tr><td>

\_isStatic

</td><td>

boolean

</td><td>

</td></tr>
<tr><td>

opts

</td><td>

JsxDevOpts

</td><td>

</td></tr>
<tr><td>

\_ctx

</td><td>

unknown

</td><td>

</td></tr>
</tbody></table>
**Returns:**

[JSXNode](#jsxnode)&lt;T&gt;

[Edit this section](https://github.com/QwikDev/qwik/tree/main/packages/qwik/src/core/shared/jsx/jsx-runtime.ts)

## JSXNode

A JSX Node, an internal structure. You probably want to use `JSXOutput` instead.

```typescript
export interface JSXNode<T extends string | FunctionComponent | unknown = unknown>
```

<table><thead><tr><th>

Property

</th><th>

Modifiers

</th><th>

Type

</th><th>

Description

</th></tr></thead>
<tbody><tr><td>

[children](#)

</td><td>

</td><td>

[JSXChildren](#jsxchildren) \| null

</td><td>

</td></tr>
<tr><td>

[dev?](#)

</td><td>

</td><td>

[DevJSX](#devjsx)

</td><td>

_(Optional)_

</td></tr>
<tr><td>

[key](#)

</td><td>

</td><td>

string \| null

</td><td>

</td></tr>
<tr><td>

[props](#)

</td><td>

</td><td>

T extends [FunctionComponent](#functioncomponent)&lt;infer P&gt; ? P : Record&lt;any, unknown&gt;

</td><td>

</td></tr>
<tr><td>

[type](#)

</td><td>

</td><td>

T

</td><td>

</td></tr>
</tbody></table>

[Edit this section](https://github.com/QwikDev/qwik/tree/main/packages/qwik/src/core/shared/jsx/types/jsx-node.ts)

## JSXOutput

Any valid output for a component

```typescript
export type JSXOutput =
  | JSXNode
  | string
  | number
  | boolean
  | null
  | undefined
  | JSXOutput[];
```

**References:** [JSXNode](#jsxnode), [JSXOutput](#jsxoutput)

[Edit this section](https://github.com/QwikDev/qwik/tree/main/packages/qwik/src/core/shared/jsx/types/jsx-node.ts)

## JSXTagName

```typescript
export type JSXTagName =
  | keyof HTMLElementTagNameMap
  | Omit<string, keyof HTMLElementTagNameMap>;
```

[Edit this section](https://github.com/QwikDev/qwik/tree/main/packages/qwik/src/core/shared/jsx/types/jsx-qwik-attributes.ts)

## KnownEventNames

The names of events that Qwik knows about. They are all lowercase, but on the JSX side, they are PascalCase for nicer DX. (`onAuxClick$` vs `onauxclick$`)

```typescript
export type KnownEventNames = LiteralUnion<AllEventKeys, string>;
```

[Edit this section](https://github.com/QwikDev/qwik/tree/main/packages/qwik/src/core/shared/jsx/types/jsx-qwik-events.ts)

## NativeAnimationEvent

> Warning: This API is now obsolete.
>
> Use `AnimationEvent` and use the second argument to the handler function for the current event target

```typescript
export type NativeAnimationEvent = AnimationEvent;
```

[Edit this section](https://github.com/QwikDev/qwik/tree/main/packages/qwik/src/core/shared/jsx/types/jsx-qwik-events.ts)

## NativeClipboardEvent

> Warning: This API is now obsolete.
>
> Use `ClipboardEvent` and use the second argument to the handler function for the current event target

```typescript
export type NativeClipboardEvent = ClipboardEvent;
```

[Edit this section](https://github.com/QwikDev/qwik/tree/main/packages/qwik/src/core/shared/jsx/types/jsx-qwik-events.ts)

## NativeCompositionEvent

> Warning: This API is now obsolete.
>
> Use `CompositionEvent` and use the second argument to the handler function for the current event target

```typescript
export type NativeCompositionEvent = CompositionEvent;
```

[Edit this section](https://github.com/QwikDev/qwik/tree/main/packages/qwik/src/core/shared/jsx/types/jsx-qwik-events.ts)

## NativeDragEvent

> Warning: This API is now obsolete.
>
> Use `DragEvent` and use the second argument to the handler function for the current event target

```typescript
export type NativeDragEvent = DragEvent;
```

[Edit this section](https://github.com/QwikDev/qwik/tree/main/packages/qwik/src/core/shared/jsx/types/jsx-qwik-events.ts)

## NativeFocusEvent

> Warning: This API is now obsolete.
>
> Use `FocusEvent` and use the second argument to the handler function for the current event target

```typescript
export type NativeFocusEvent = FocusEvent;
```

[Edit this section](https://github.com/QwikDev/qwik/tree/main/packages/qwik/src/core/shared/jsx/types/jsx-qwik-events.ts)

## NativeKeyboardEvent

> Warning: This API is now obsolete.
>
> Use `KeyboardEvent` and use the second argument to the handler function for the current event target

```typescript
export type NativeKeyboardEvent = KeyboardEvent;
```

[Edit this section](https://github.com/QwikDev/qwik/tree/main/packages/qwik/src/core/shared/jsx/types/jsx-qwik-events.ts)

## NativeMouseEvent

> Warning: This API is now obsolete.
>
> Use `MouseEvent` and use the second argument to the handler function for the current event target

```typescript
export type NativeMouseEvent = MouseEvent;
```

[Edit this section](https://github.com/QwikDev/qwik/tree/main/packages/qwik/src/core/shared/jsx/types/jsx-qwik-events.ts)

## NativePointerEvent

> Warning: This API is now obsolete.
>
> Use `PointerEvent` and use the second argument to the handler function for the current event target

```typescript
export type NativePointerEvent = PointerEvent;
```

[Edit this section](https://github.com/QwikDev/qwik/tree/main/packages/qwik/src/core/shared/jsx/types/jsx-qwik-events.ts)

## NativeTouchEvent

> Warning: This API is now obsolete.
>
> Use `TouchEvent` and use the second argument to the handler function for the current event target

```typescript
export type NativeTouchEvent = TouchEvent;
```

[Edit this section](https://github.com/QwikDev/qwik/tree/main/packages/qwik/src/core/shared/jsx/types/jsx-qwik-events.ts)

## NativeTransitionEvent

> Warning: This API is now obsolete.
>
> Use `TransitionEvent` and use the second argument to the handler function for the current event target

```typescript
export type NativeTransitionEvent = TransitionEvent;
```

[Edit this section](https://github.com/QwikDev/qwik/tree/main/packages/qwik/src/core/shared/jsx/types/jsx-qwik-events.ts)

## NativeUIEvent

> Warning: This API is now obsolete.
>
> Use `UIEvent` and use the second argument to the handler function for the current event target

```typescript
export type NativeUIEvent = UIEvent;
```

[Edit this section](https://github.com/QwikDev/qwik/tree/main/packages/qwik/src/core/shared/jsx/types/jsx-qwik-events.ts)

## NativeWheelEvent

> Warning: This API is now obsolete.
>
> Use `WheelEvent` and use the second argument to the handler function for the current event target

```typescript
export type NativeWheelEvent = WheelEvent;
```

[Edit this section](https://github.com/QwikDev/qwik/tree/main/packages/qwik/src/core/shared/jsx/types/jsx-qwik-events.ts)

## noSerialize

Returned type of the `noSerialize()` function. It will be TYPE or undefined.

```typescript
export type NoSerialize<T> =
  | (T & {
      __no_serialize__: true;
    })
  | undefined;
```

[Edit this section](https://github.com/QwikDev/qwik/tree/main/packages/qwik/src/core/shared/utils/serialize-utils.ts)

## NoSerialize

Returned type of the `noSerialize()` function. It will be TYPE or undefined.

```typescript
export type NoSerialize<T> =
  | (T & {
      __no_serialize__: true;
    })
  | undefined;
```

[Edit this section](https://github.com/QwikDev/qwik/tree/main/packages/qwik/src/core/shared/utils/serialize-utils.ts)

## NoSerializeSymbol

If an object has this property, it will not be serialized. Use this on prototypes to avoid having to call `noSerialize()` on every object.

```typescript
NoSerializeSymbol: unique symbol
```

[Edit this section](https://github.com/QwikDev/qwik/tree/main/packages/qwik/src/core/shared/utils/serialize-utils.ts)

## OnRenderFn

```typescript
export type OnRenderFn<PROPS> = (props: PROPS) => JSXOutput;
```

**References:** [JSXOutput](#jsxoutput)

[Edit this section](https://github.com/QwikDev/qwik/tree/main/packages/qwik/src/core/shared/component.public.ts)

## OnVisibleTaskOptions

```typescript
export interface OnVisibleTaskOptions
```

<table><thead><tr><th>

Property

</th><th>

Modifiers

</th><th>

Type

</th><th>

Description

</th></tr></thead>
<tbody><tr><td>

[strategy?](#)

</td><td>

</td><td>

[VisibleTaskStrategy](#visibletaskstrategy)

</td><td>

_(Optional)_ The strategy to use to determine when the "VisibleTask" should first execute.

- `intersection-observer`: the task will first execute when the element is visible in the viewport, under the hood it uses the IntersectionObserver API. - `document-ready`: the task will first execute when the document is ready, under the hood it uses the document `load` event. - `document-idle`: the task will first execute when the document is idle, under the hood it uses the requestIdleCallback API.

</td></tr>
</tbody></table>

[Edit this section](https://github.com/QwikDev/qwik/tree/main/packages/qwik/src/core/use/use-visible-task.ts)

## PrefetchGraph

> This API is provided as a beta preview for developers and may change based on feedback that we receive. Do not use this API in a production environment.

Load the prefetch graph for the container.

Each Qwik container needs to include its own prefetch graph.

```typescript
PrefetchGraph: (opts?: {
  base?: string;
  manifestHash?: string;
  manifestURL?: string;
  nonce?: string;
}) => JSXOutput;
```

<table><thead><tr><th>

Parameter

</th><th>

Type

</th><th>

Description

</th></tr></thead>
<tbody><tr><td>

opts

</td><td>

{ base?: string; manifestHash?: string; manifestURL?: string; nonce?: string; }

</td><td>

_(Optional)_ Options for the loading prefetch graph.

- `base` - Base of the graph. For a default installation this will default to the q:base value `/build/`. But if more than one MFE is installed on the page, then each MFE needs to have its own base. - `manifestHash` - Hash of the manifest file to load. If not provided the hash will be extracted from the container attribute `q:manifest-hash` and assume the default build file `${base}/q-bundle-graph-${manifestHash}.json`. - `manifestURL` - URL of the manifest file to load if non-standard bundle graph location name.

</td></tr>
</tbody></table>
**Returns:**

[JSXOutput](#jsxoutput)

[Edit this section](https://github.com/QwikDev/qwik/tree/main/packages/qwik/src/core/shared/prefetch-service-worker/prefetch.ts)

## PrefetchServiceWorker

> This API is provided as a beta preview for developers and may change based on feedback that we receive. Do not use this API in a production environment.

Install a service worker which will prefetch the bundles.

There can only be one service worker per page. Because there can be many separate Qwik Containers on the page each container needs to load its prefetch graph using `PrefetchGraph` component.

```typescript
PrefetchServiceWorker: (opts: {
  base?: string;
  scope?: string;
  path?: string;
  verbose?: boolean;
  fetchBundleGraph?: boolean;
  nonce?: string;
}) => JSXOutput;
```

<table><thead><tr><th>

Parameter

</th><th>

Type

</th><th>

Description

</th></tr></thead>
<tbody><tr><td>

opts

</td><td>

{ base?: string; scope?: string; path?: string; verbose?: boolean; fetchBundleGraph?: boolean; nonce?: string; }

</td><td>

Options for the prefetch service worker.

- `base` - Base URL for the service worker. Default is `import.meta.env.BASE_URL`, which is defined by Vite's `config.base` and defaults to `/`. - `scope` - Base URL for when the service-worker will activate. Default is `/` - `path` - Path to the service worker. Default is `qwik-prefetch-service-worker.js` unless you pass a path that starts with a `/` then the base is ignored. Default is `qwik-prefetch-service-worker.js` - `verbose` - Verbose logging for the service worker installation. Default is `false` - `nonce` - Optional nonce value for security purposes, defaults to `undefined`.

</td></tr>
</tbody></table>
**Returns:**

[JSXOutput](#jsxoutput)

<<<<<<< HEAD
[Edit this section](https://github.com/QwikDev/qwik/tree/main/packages/qwik/src/core/shared/prefetch-service-worker/prefetch.ts)
=======
> Warning: This API is now obsolete.
>
> use useVisibleTask$ or useResource$, useTask$ is for running tasks as part of the initial SSR render

```typescript
export type EagernessOptions = "visible" | "load" | "idle";
```
>>>>>>> cffd700e

## PropFunction

Alias for `QRL<T>`. Of historic relevance only.

```typescript
export type PropFunction<T> = QRL<T>;
```

**References:** [QRL](#qrl)

[Edit this section](https://github.com/QwikDev/qwik/tree/main/packages/qwik/src/core/shared/qrl/qrl.public.ts)

## PropsOf

Infers `Props` from the component or tag.

```typescript
export type PropsOf<COMP> = COMP extends string
  ? COMP extends keyof QwikIntrinsicElements
    ? QwikIntrinsicElements[COMP]
    : QwikIntrinsicElements["span"]
  : NonNullable<COMP> extends never
    ? never
    : COMP extends FunctionComponent<infer PROPS>
      ? PROPS extends Record<any, infer V>
        ? IsAny<V> extends true
          ? never
          : ObjectProps<PROPS>
        : COMP extends Component<infer OrigProps>
          ? ObjectProps<OrigProps>
          : PROPS
      : never;
```

**References:** [QwikIntrinsicElements](#qwikintrinsicelements), [FunctionComponent](#functioncomponent), [Component](#component)

```tsx
const Desc = component$(
  ({ desc, ...props }: { desc: string } & PropsOf<"div">) => {
    return <div {...props}>{desc}</div>;
  },
);

const TitleBox = component$(
  ({ title, ...props }: { title: string } & PropsOf<Box>) => {
    return (
      <Box {...props}>
        <h1>{title}</h1>
      </Box>
    );
  },
);
```

[Edit this section](https://github.com/QwikDev/qwik/tree/main/packages/qwik/src/core/shared/component.public.ts)

## PublicProps

Extends the defined component PROPS, adding the default ones (children and q:slot) and allowing plain functions to QRL arguments.

```typescript
export type PublicProps<PROPS> = (PROPS extends Record<any, any>
  ? Omit<PROPS, `${string}$`> & _Only$<PROPS>
  : unknown extends PROPS
    ? {}
    : PROPS) &
  ComponentBaseProps &
  ComponentChildren<PROPS>;
```

**References:** [ComponentBaseProps](#componentbaseprops)

[Edit this section](https://github.com/QwikDev/qwik/tree/main/packages/qwik/src/core/shared/component.public.ts)

## qrl

The `QRL` type represents a lazy-loadable AND serializable resource.

QRL stands for Qwik URL.

Use `QRL` when you want to refer to a lazy-loaded resource. `QRL`s are most often used for code (functions) but can also be used for other resources such as `string`s in the case of styles.

`QRL` is an opaque token that is generated by the Qwik Optimizer. (Do not rely on any properties in `QRL` as it may change between versions.)

\#\# Creating `QRL` references

Creating `QRL` is done using `$(...)` function. `$(...)` is a special marker for the Qwik Optimizer that marks that the code should be extracted into a lazy-loaded symbol.

```tsx
useOnDocument(
  "mousemove",
  $((event) => console.log("mousemove", event)),
);
```

In the above code, the Qwik Optimizer detects `$(...)` and transforms the code as shown below:

```tsx
// FILE: <current file>
useOnDocument("mousemove", qrl("./chunk-abc.js", "onMousemove"));

// FILE: chunk-abc.js
export const onMousemove = () => console.log("mousemove");
```

NOTE: `qrl(...)` is a result of Qwik Optimizer transformation. You should never have to invoke this function directly in your application. The `qrl(...)` function should be invoked only after the Qwik Optimizer transformation.

\#\# Using `QRL`s

Use `QRL` type in your application when you want to get a lazy-loadable reference to a resource (most likely a function).

```tsx
// Example of declaring a custom functions which takes callback as QRL.
export function useMyFunction(callback: QRL<() => void>) {
  doExtraStuff();
  // The callback passed to `onDocument` requires `QRL`.
  useOnDocument("mousemove", callback);
}
```

In the above example, the way to think about the code is that you are not asking for a callback function but rather a reference to a lazy-loadable callback function. Specifically, the function loading should be delayed until it is actually needed. In the above example, the function would not load until after a `mousemove` event on `document` fires.

\#\# Resolving `QRL` references

At times it may be necessary to resolve a `QRL` reference to the actual value. This can be performed using `QRL.resolve(..)` function.

```tsx
// Assume you have QRL reference to a greet function
const lazyGreet: QRL<() => void> = $(() => console.log("Hello World!"));

// Use `qrlImport` to load / resolve the reference.
const greet: () => void = await lazyGreet.resolve();

//  Invoke it
greet();
```

NOTE: `element` is needed because `QRL`s are relative and need a base location to resolve against. The base location is encoded in the HTML in the form of `<div q:base="/url">`.

\#\# `QRL.resolved`

Once `QRL.resolve()` returns, the value is stored under `QRL.resolved`. This allows the value to be used without having to await `QRL.resolve()` again.

\#\# Question: Why not just use `import()`?

At first glance, `QRL` serves the same purpose as `import()`. However, there are three subtle differences that need to be taken into account.

1. `QRL`s must be serializable into HTML. 2. `QRL`s must be resolved by framework relative to `q:base`. 3. `QRL`s must be able to capture lexically scoped variables. 4. `QRL`s encapsulate the difference between running with and without Qwik Optimizer. 5. `QRL`s allow expressing lazy-loaded boundaries without thinking about chunk and symbol names.

Let's assume that you intend to write code such as this:

```tsx
return <button onClick={() => (await import('./chunk-abc.js')).onClick}>
```

The above code needs to be serialized into DOM such as:

```
<div q:base="/build/">
  <button on:click="./chunk-abc.js#onClick">...</button>
</div>
```

1. Notice there is no easy way to extract chunk (`./chunk-abc.js`) and symbol (`onClick`) into HTML. 2. Notice that even if you could extract it, the `import('./chunk-abc.js')` would become relative to where the `import()` file is declared. Because it is our framework doing the load, the `./chunk-abc.js` would become relative to the framework file. This is not correct, as it should be relative to the original file generated by the bundler. 3. Next, the framework needs to resolve the `./chunk-abc.js` and needs a base location that is encoded in the HTML. 4. The QRL needs to be able to capture lexically scoped variables. (`import()` only allows loading top-level symbols which don't capture variables.) 5. As a developer, you don't want to think about `import` and naming the chunks and symbols. You just want to say: "this should be lazy."

These are the main reasons why Qwik introduces its own concept of `QRL`.

```typescript
export type QRL<TYPE = unknown> = {
  __qwik_serializable__?: any;
  __brand__QRL__: TYPE;
  resolve(): Promise<TYPE>;
  resolved: undefined | TYPE;
  getCaptured(): unknown[] | null;
  getSymbol(): string;
  getHash(): string;
  dev: QRLDev | null;
} & BivariantQrlFn<QrlArgs<TYPE>, QrlReturn<TYPE>>;
```

[Edit this section](https://github.com/QwikDev/qwik/tree/main/packages/qwik/src/core/shared/qrl/qrl.ts)

## QRL

The `QRL` type represents a lazy-loadable AND serializable resource.

QRL stands for Qwik URL.

Use `QRL` when you want to refer to a lazy-loaded resource. `QRL`s are most often used for code (functions) but can also be used for other resources such as `string`s in the case of styles.

`QRL` is an opaque token that is generated by the Qwik Optimizer. (Do not rely on any properties in `QRL` as it may change between versions.)

\#\# Creating `QRL` references

Creating `QRL` is done using `$(...)` function. `$(...)` is a special marker for the Qwik Optimizer that marks that the code should be extracted into a lazy-loaded symbol.

```tsx
useOnDocument(
  "mousemove",
  $((event) => console.log("mousemove", event)),
);
```

In the above code, the Qwik Optimizer detects `$(...)` and transforms the code as shown below:

```tsx
// FILE: <current file>
useOnDocument("mousemove", qrl("./chunk-abc.js", "onMousemove"));

// FILE: chunk-abc.js
export const onMousemove = () => console.log("mousemove");
```

NOTE: `qrl(...)` is a result of Qwik Optimizer transformation. You should never have to invoke this function directly in your application. The `qrl(...)` function should be invoked only after the Qwik Optimizer transformation.

\#\# Using `QRL`s

Use `QRL` type in your application when you want to get a lazy-loadable reference to a resource (most likely a function).

```tsx
// Example of declaring a custom functions which takes callback as QRL.
export function useMyFunction(callback: QRL<() => void>) {
  doExtraStuff();
  // The callback passed to `onDocument` requires `QRL`.
  useOnDocument("mousemove", callback);
}
```

In the above example, the way to think about the code is that you are not asking for a callback function but rather a reference to a lazy-loadable callback function. Specifically, the function loading should be delayed until it is actually needed. In the above example, the function would not load until after a `mousemove` event on `document` fires.

\#\# Resolving `QRL` references

At times it may be necessary to resolve a `QRL` reference to the actual value. This can be performed using `QRL.resolve(..)` function.

```tsx
// Assume you have QRL reference to a greet function
const lazyGreet: QRL<() => void> = $(() => console.log("Hello World!"));

// Use `qrlImport` to load / resolve the reference.
const greet: () => void = await lazyGreet.resolve();

//  Invoke it
greet();
```

NOTE: `element` is needed because `QRL`s are relative and need a base location to resolve against. The base location is encoded in the HTML in the form of `<div q:base="/url">`.

\#\# `QRL.resolved`

Once `QRL.resolve()` returns, the value is stored under `QRL.resolved`. This allows the value to be used without having to await `QRL.resolve()` again.

\#\# Question: Why not just use `import()`?

At first glance, `QRL` serves the same purpose as `import()`. However, there are three subtle differences that need to be taken into account.

1. `QRL`s must be serializable into HTML. 2. `QRL`s must be resolved by framework relative to `q:base`. 3. `QRL`s must be able to capture lexically scoped variables. 4. `QRL`s encapsulate the difference between running with and without Qwik Optimizer. 5. `QRL`s allow expressing lazy-loaded boundaries without thinking about chunk and symbol names.

Let's assume that you intend to write code such as this:

```tsx
return <button onClick={() => (await import('./chunk-abc.js')).onClick}>
```

The above code needs to be serialized into DOM such as:

```
<<<<<<< HEAD
<div q:base="/build/">
  <button on:click="./chunk-abc.js#onClick">...</button>
</div>
=======

**Extends:** Attrs&lt;'fieldset', T&gt;

[Edit this section](https://github.com/QwikDev/qwik/tree/main/packages/qwik/src/core/render/jsx/types/jsx-generated.ts)

## FormHTMLAttributes

```typescript
export interface FormHTMLAttributes<T extends Element> extends Attrs<'form', T>
```

**Extends:** Attrs&lt;'form', T&gt;

[Edit this section](https://github.com/QwikDev/qwik/tree/main/packages/qwik/src/core/render/jsx/types/jsx-generated.ts)

## Fragment

```typescript
Fragment: FunctionComponent<{
  children?: any;
  key?: string | number | null;
}>;
```

[Edit this section](https://github.com/QwikDev/qwik/tree/main/packages/qwik/src/core/render/jsx/jsx-runtime.ts)

## FunctionComponent

Any function taking a props object that returns JSXOutput.

The `key`, `flags` and `dev` parameters are for internal use.

```typescript
export type FunctionComponent<P = unknown> = {
  renderFn(
    props: P,
    key: string | null,
    flags: number,
    dev?: DevJSX,
  ): JSXOutput;
}["renderFn"];
```

**References:** [DevJSX](#devjsx), [JSXOutput](#jsxoutput)

[Edit this section](https://github.com/QwikDev/qwik/tree/main/packages/qwik/src/core/render/jsx/types/jsx-node.ts)

## getPlatform

Retrieve the `CorePlatform`.

The `CorePlatform` is also responsible for retrieving the Manifest, that contains mappings from symbols to javascript import chunks. For this reason, `CorePlatform` can't be global, but is specific to the application currently running. On server it is possible that many different applications are running in a single server instance, and for this reason the `CorePlatform` is associated with the application document.

```typescript
getPlatform: () => CorePlatform;
```

**Returns:**

[CorePlatform](#coreplatform)

[Edit this section](https://github.com/QwikDev/qwik/tree/main/packages/qwik/src/core/platform/platform.ts)

## h

```typescript
export declare namespace h
```

<table><thead><tr><th>

Function

</th><th>

Description

</th></tr></thead>
<tbody><tr><td>

[h(type)](#)

</td><td>

</td></tr>
<tr><td>

[h(type, data)](#)

</td><td>

</td></tr>
<tr><td>

[h(type, text)](#)

</td><td>

</td></tr>
<tr><td>

[h(type, children)](#)

</td><td>

</td></tr>
<tr><td>

[h(type, data, text)](#)

</td><td>

</td></tr>
<tr><td>

[h(type, data, children)](#)

</td><td>

</td></tr>
<tr><td>

[h(sel, data, children)](#)

</td><td>

</td></tr>
</tbody></table>

[Edit this section](https://github.com/QwikDev/qwik/tree/main/packages/qwik/src/core/render/jsx/factory.ts)

## h

```typescript
export declare namespace h
```

<table><thead><tr><th>

Function

</th><th>

Description

</th></tr></thead>
<tbody><tr><td>

[h(type)](#)

</td><td>

</td></tr>
<tr><td>

[h(type, data)](#)

</td><td>

</td></tr>
<tr><td>

[h(type, text)](#)

</td><td>

</td></tr>
<tr><td>

[h(type, children)](#)

</td><td>

</td></tr>
<tr><td>

[h(type, data, text)](#)

</td><td>

</td></tr>
<tr><td>

[h(type, data, children)](#)

</td><td>

</td></tr>
<tr><td>

[h(sel, data, children)](#)

</td><td>

</td></tr>
</tbody></table>

[Edit this section](https://github.com/QwikDev/qwik/tree/main/packages/qwik/src/core/render/jsx/factory.ts)

## HrHTMLAttributes

```typescript
export interface HrHTMLAttributes<T extends Element> extends Attrs<'hr', T>
```

**Extends:** Attrs&lt;'hr', T&gt;

[Edit this section](https://github.com/QwikDev/qwik/tree/main/packages/qwik/src/core/render/jsx/types/jsx-generated.ts)

## HTMLAttributeAnchorTarget

```typescript
export type HTMLAttributeAnchorTarget =
  | "_self"
  | "_blank"
  | "_parent"
  | "_top"
  | (string & {});
```

[Edit this section](https://github.com/QwikDev/qwik/tree/main/packages/qwik/src/core/render/jsx/types/jsx-generated.ts)

## HTMLAttributeReferrerPolicy

```typescript
export type HTMLAttributeReferrerPolicy = ReferrerPolicy;
```

[Edit this section](https://github.com/QwikDev/qwik/tree/main/packages/qwik/src/core/render/jsx/types/jsx-generated.ts)

## HTMLAttributes

```typescript
export interface HTMLAttributes<E extends Element> extends HTMLElementAttrs, DOMAttributes<E>
```

**Extends:** [HTMLElementAttrs](#htmlelementattrs), [DOMAttributes](#domattributes)&lt;E&gt;

[Edit this section](https://github.com/QwikDev/qwik/tree/main/packages/qwik/src/core/render/jsx/types/jsx-generated.ts)

## HTMLCrossOriginAttribute

```typescript
export type HTMLCrossOriginAttribute =
  | "anonymous"
  | "use-credentials"
  | ""
  | undefined;
```

[Edit this section](https://github.com/QwikDev/qwik/tree/main/packages/qwik/src/core/render/jsx/types/jsx-generated.ts)

## HTMLElementAttrs

```typescript
export interface HTMLElementAttrs extends HTMLAttributesBase, FilterBase<HTMLElement>
```

**Extends:** HTMLAttributesBase, FilterBase&lt;HTMLElement&gt;

[Edit this section](https://github.com/QwikDev/qwik/tree/main/packages/qwik/src/core/render/jsx/types/jsx-generated.ts)

## HTMLFragment

```typescript
HTMLFragment: FunctionComponent<{
  dangerouslySetInnerHTML: string;
}>;
```

[Edit this section](https://github.com/QwikDev/qwik/tree/main/packages/qwik/src/core/render/jsx/jsx-runtime.ts)

## HtmlHTMLAttributes

```typescript
export interface HtmlHTMLAttributes<T extends Element> extends Attrs<'html', T>
```

**Extends:** Attrs&lt;'html', T&gt;

[Edit this section](https://github.com/QwikDev/qwik/tree/main/packages/qwik/src/core/render/jsx/types/jsx-generated.ts)

## HTMLInputAutocompleteAttribute

```typescript
export type HTMLInputAutocompleteAttribute =
  | "on"
  | "off"
  | "billing"
  | "shipping"
  | "name"
  | "honorific-prefix"
  | "given-name"
  | "additional-name"
  | "family-name"
  | "honorific-suffix"
  | "nickname"
  | "username"
  | "new-password"
  | "current-password"
  | "one-time-code"
  | "organization-title"
  | "organization"
  | "street-address"
  | "address-line1"
  | "address-line2"
  | "address-line3"
  | "address-level4"
  | "address-level3"
  | "address-level2"
  | "address-level1"
  | "country"
  | "country-name"
  | "postal-code"
  | "cc-name"
  | "cc-given-name"
  | "cc-additional-name"
  | "cc-family-name"
  | "cc-number"
  | "cc-exp"
  | "cc-exp-month"
  | "cc-exp-year"
  | "cc-csc"
  | "cc-type"
  | "transaction-currency"
  | "transaction-amount"
  | "language"
  | "bday"
  | "bday-day"
  | "bday-month"
  | "bday-year"
  | "sex"
  | "url"
  | "photo";
```

[Edit this section](https://github.com/QwikDev/qwik/tree/main/packages/qwik/src/core/render/jsx/types/jsx-generated.ts)

## HTMLInputTypeAttribute

```typescript
export type HTMLInputTypeAttribute =
  | "button"
  | "checkbox"
  | "color"
  | "date"
  | "datetime-local"
  | "email"
  | "file"
  | "hidden"
  | "image"
  | "month"
  | "number"
  | "password"
  | "radio"
  | "range"
  | "reset"
  | "search"
  | "submit"
  | "tel"
  | "text"
  | "time"
  | "url"
  | "week"
  | (string & {});
```

[Edit this section](https://github.com/QwikDev/qwik/tree/main/packages/qwik/src/core/render/jsx/types/jsx-generated.ts)

## IframeHTMLAttributes

```typescript
export interface IframeHTMLAttributes<T extends Element> extends Attrs<'iframe', T>
```

**Extends:** Attrs&lt;'iframe', T&gt;

[Edit this section](https://github.com/QwikDev/qwik/tree/main/packages/qwik/src/core/render/jsx/types/jsx-generated.ts)

## ImgHTMLAttributes

```typescript
export interface ImgHTMLAttributes<T extends Element> extends Attrs<'img', T>
```

**Extends:** Attrs&lt;'img', T&gt;

[Edit this section](https://github.com/QwikDev/qwik/tree/main/packages/qwik/src/core/render/jsx/types/jsx-generated.ts)

## implicit$FirstArg

Create a `____$(...)` convenience method from `___(...)`.

It is very common for functions to take a lazy-loadable resource as a first argument. For this reason, the Qwik Optimizer automatically extracts the first argument from any function which ends in `$`.

This means that `foo$(arg0)` and `foo($(arg0))` are equivalent with respect to Qwik Optimizer. The former is just a shorthand for the latter.

For example, these function calls are equivalent:

- `component$(() => {...})` is same as `component($(() => {...}))`

```tsx
export function myApi(callback: QRL<() => void>): void {
  // ...
}

export const myApi$ = implicit$FirstArg(myApi);
// type of myApi$: (callback: () => void): void

// can be used as:
myApi$(() => console.log("callback"));

// will be transpiled to:
// FILE: <current file>
myApi(qrl("./chunk-abc.js", "callback"));

// FILE: chunk-abc.js
export const callback = () => console.log("callback");
```

```typescript
implicit$FirstArg: <FIRST, REST extends any[], RET>(
    fn: (qrl: QRL<FIRST>, ...rest: REST) => RET,
  ) =>
  (qrl: FIRST, ...rest: REST) =>
    RET;
```

<table><thead><tr><th>

Parameter

</th><th>

Type

</th><th>

Description

</th></tr></thead>
<tbody><tr><td>

fn

</td><td>

(qrl: [QRL](#qrl)&lt;FIRST&gt;, ...rest: REST) =&gt; RET

</td><td>

A function that should have its first argument automatically `$`.

</td></tr>
</tbody></table>
**Returns:**

((qrl: FIRST, ...rest: REST) =&gt; RET)

[Edit this section](https://github.com/QwikDev/qwik/tree/main/packages/qwik/src/core/util/implicit_dollar.ts)

## InputHTMLAttributes

```typescript
export type InputHTMLAttributes<T extends Element> = Attrs<
  "input",
  T,
  HTMLInputElement
>;
```

[Edit this section](https://github.com/QwikDev/qwik/tree/main/packages/qwik/src/core/render/jsx/types/jsx-generated.ts)

## InsHTMLAttributes

```typescript
export interface InsHTMLAttributes<T extends Element> extends Attrs<'ins', T>
```

**Extends:** Attrs&lt;'ins', T&gt;

[Edit this section](https://github.com/QwikDev/qwik/tree/main/packages/qwik/src/core/render/jsx/types/jsx-generated.ts)

## IntrinsicAttributes

```typescript
interface IntrinsicAttributes extends QwikIntrinsicAttributes
```

**Extends:** QwikIntrinsicAttributes

## IntrinsicElements

```typescript
export interface IntrinsicElements extends IntrinsicHTMLElements, IntrinsicSVGElements
```

**Extends:** IntrinsicHTMLElements, IntrinsicSVGElements

[Edit this section](https://github.com/QwikDev/qwik/tree/main/packages/qwik/src/core/render/jsx/types/jsx-generated.ts)

## isSignal

Checks if a given object is a `Signal`.

```typescript
isSignal: <T = unknown>(obj: any) => obj is Signal<T>
```

<table><thead><tr><th>

Parameter

</th><th>

Type

</th><th>

Description

</th></tr></thead>
<tbody><tr><td>

obj

</td><td>

any

</td><td>

The object to check if `Signal`.

</td></tr>
</tbody></table>
**Returns:**

obj is [Signal](#signal)&lt;T&gt;

Boolean - True if the object is a `Signal`.

[Edit this section](https://github.com/QwikDev/qwik/tree/main/packages/qwik/src/core/state/signal.ts)

## jsx

Used by the JSX transpilers to create a JSXNode. Note that the optimizer will not use this, instead using \_jsxQ, \_jsxS, and \_jsxC directly.

```typescript
jsx: <T extends string | FunctionComponent<any>>(
  type: T,
  props: T extends FunctionComponent<infer PROPS>
    ? PROPS
    : Record<any, unknown>,
  key?: string | number | null,
) => JSXNode<T>;
```

<table><thead><tr><th>

Parameter

</th><th>

Type

</th><th>

Description

</th></tr></thead>
<tbody><tr><td>

type

</td><td>

T

</td><td>

</td></tr>
<tr><td>

props

</td><td>

T extends [FunctionComponent](#functioncomponent)&lt;infer PROPS&gt; ? PROPS : Record&lt;any, unknown&gt;

</td><td>

</td></tr>
<tr><td>

key

</td><td>

string \| number \| null

</td><td>

_(Optional)_

</td></tr>
</tbody></table>
**Returns:**

[JSXNode](#jsxnode)&lt;T&gt;

[Edit this section](https://github.com/QwikDev/qwik/tree/main/packages/qwik/src/core/render/jsx/jsx-runtime.ts)

## JSXChildren

```typescript
export type JSXChildren =
  | string
  | number
  | boolean
  | null
  | undefined
  | Function
  | RegExp
  | JSXChildren[]
  | Promise<JSXChildren>
  | Signal<JSXChildren>
  | JSXNode;
```

**References:** [JSXChildren](#jsxchildren), [Signal](#signal), [JSXNode](#jsxnode)

[Edit this section](https://github.com/QwikDev/qwik/tree/main/packages/qwik/src/core/render/jsx/types/jsx-qwik-attributes.ts)

## jsxDEV

```typescript
jsxDEV: <T extends string | FunctionComponent<Record<any, unknown>>>(
  type: T,
  props: T extends FunctionComponent<infer PROPS>
    ? PROPS
    : Record<any, unknown>,
  key: string | number | null | undefined,
  _isStatic: boolean,
  opts: JsxDevOpts,
  _ctx: unknown,
) => JSXNode<T>;
```

<table><thead><tr><th>

Parameter

</th><th>

Type

</th><th>

Description

</th></tr></thead>
<tbody><tr><td>

type

</td><td>

T

</td><td>

</td></tr>
<tr><td>

props

</td><td>

T extends [FunctionComponent](#functioncomponent)&lt;infer PROPS&gt; ? PROPS : Record&lt;any, unknown&gt;

</td><td>

</td></tr>
<tr><td>

key

</td><td>

string \| number \| null \| undefined

</td><td>

</td></tr>
<tr><td>

\_isStatic

</td><td>

boolean

</td><td>

</td></tr>
<tr><td>

opts

</td><td>

JsxDevOpts

</td><td>

</td></tr>
<tr><td>

\_ctx

</td><td>

unknown

</td><td>

</td></tr>
</tbody></table>
**Returns:**

[JSXNode](#jsxnode)&lt;T&gt;

[Edit this section](https://github.com/QwikDev/qwik/tree/main/packages/qwik/src/core/render/jsx/jsx-runtime.ts)

## JSXNode

A JSX Node, an internal structure. You probably want to use `JSXOutput` instead.

```typescript
export interface JSXNode<T extends string | FunctionComponent | unknown = unknown>
```

<table><thead><tr><th>

Property

</th><th>

Modifiers

</th><th>

Type

</th><th>

Description

</th></tr></thead>
<tbody><tr><td>

[children](#)

</td><td>

</td><td>

[JSXChildren](#jsxchildren) \| null

</td><td>

</td></tr>
<tr><td>

[dev?](#)

</td><td>

</td><td>

[DevJSX](#devjsx)

</td><td>

_(Optional)_

</td></tr>
<tr><td>

[key](#)

</td><td>

</td><td>

string \| null

</td><td>

</td></tr>
<tr><td>

[props](#)

</td><td>

</td><td>

T extends [FunctionComponent](#functioncomponent)&lt;infer P&gt; ? P : Record&lt;any, unknown&gt;

</td><td>

</td></tr>
<tr><td>

[type](#)

</td><td>

</td><td>

T

</td><td>

</td></tr>
</tbody></table>

[Edit this section](https://github.com/QwikDev/qwik/tree/main/packages/qwik/src/core/render/jsx/types/jsx-node.ts)

## JSXOutput

Any valid output for a component

```typescript
export type JSXOutput =
  | JSXNode
  | string
  | number
  | boolean
  | null
  | undefined
  | JSXOutput[];
```

**References:** [JSXNode](#jsxnode), [JSXOutput](#jsxoutput)

[Edit this section](https://github.com/QwikDev/qwik/tree/main/packages/qwik/src/core/render/jsx/types/jsx-node.ts)

## JSXTagName

```typescript
export type JSXTagName =
  | keyof HTMLElementTagNameMap
  | Omit<string, keyof HTMLElementTagNameMap>;
```

[Edit this section](https://github.com/QwikDev/qwik/tree/main/packages/qwik/src/core/render/jsx/types/jsx-qwik-attributes.ts)

## KeygenHTMLAttributes

> Warning: This API is now obsolete.
>
> in html5

```typescript
export interface KeygenHTMLAttributes<T extends Element> extends Attrs<'base', T>
```

**Extends:** Attrs&lt;'base', T&gt;

[Edit this section](https://github.com/QwikDev/qwik/tree/main/packages/qwik/src/core/render/jsx/types/jsx-generated.ts)

## KnownEventNames

The names of events that Qwik knows about. They are all lowercase, but on the JSX side, they are PascalCase for nicer DX. (`onAuxClick$` vs `onauxclick$`)

```typescript
export type KnownEventNames = LiteralUnion<AllEventKeys, string>;
```

[Edit this section](https://github.com/QwikDev/qwik/tree/main/packages/qwik/src/core/render/jsx/types/jsx-qwik-events.ts)

## LabelHTMLAttributes

```typescript
export interface LabelHTMLAttributes<T extends Element> extends Attrs<'label', T>
```

**Extends:** Attrs&lt;'label', T&gt;

[Edit this section](https://github.com/QwikDev/qwik/tree/main/packages/qwik/src/core/render/jsx/types/jsx-generated.ts)

## LiHTMLAttributes

```typescript
export interface LiHTMLAttributes<T extends Element> extends Attrs<'li', T>
```

**Extends:** Attrs&lt;'li', T&gt;

[Edit this section](https://github.com/QwikDev/qwik/tree/main/packages/qwik/src/core/render/jsx/types/jsx-generated.ts)

## LinkHTMLAttributes

```typescript
export interface LinkHTMLAttributes<T extends Element> extends Attrs<'link', T>
```

**Extends:** Attrs&lt;'link', T&gt;

[Edit this section](https://github.com/QwikDev/qwik/tree/main/packages/qwik/src/core/render/jsx/types/jsx-generated.ts)

## MapHTMLAttributes

```typescript
export interface MapHTMLAttributes<T extends Element> extends Attrs<'map', T>
```

**Extends:** Attrs&lt;'map', T&gt;

[Edit this section](https://github.com/QwikDev/qwik/tree/main/packages/qwik/src/core/render/jsx/types/jsx-generated.ts)

## MediaHTMLAttributes

```typescript
export interface MediaHTMLAttributes<T extends Element> extends HTMLAttributes<T>, Augmented<HTMLMediaElement, {
    crossOrigin?: HTMLCrossOriginAttribute;
}>
```

**Extends:** [HTMLAttributes](#htmlattributes)&lt;T&gt;, Augmented&lt;HTMLMediaElement, { crossOrigin?: [HTMLCrossOriginAttribute](#htmlcrossoriginattribute); }&gt;

<table><thead><tr><th>

Property

</th><th>

Modifiers

</th><th>

Type

</th><th>

Description

</th></tr></thead>
<tbody><tr><td>

[crossOrigin?](#)

</td><td>

</td><td>

[HTMLCrossOriginAttribute](#htmlcrossoriginattribute)

</td><td>

_(Optional)_

</td></tr>
</tbody></table>

[Edit this section](https://github.com/QwikDev/qwik/tree/main/packages/qwik/src/core/render/jsx/types/jsx-generated.ts)

## MenuHTMLAttributes

```typescript
export interface MenuHTMLAttributes<T extends Element> extends Attrs<'menu', T>
```

**Extends:** Attrs&lt;'menu', T&gt;

[Edit this section](https://github.com/QwikDev/qwik/tree/main/packages/qwik/src/core/render/jsx/types/jsx-generated.ts)

## MetaHTMLAttributes

```typescript
export interface MetaHTMLAttributes<T extends Element> extends Attrs<'meta', T>
```

**Extends:** Attrs&lt;'meta', T&gt;

[Edit this section](https://github.com/QwikDev/qwik/tree/main/packages/qwik/src/core/render/jsx/types/jsx-generated.ts)

## MeterHTMLAttributes

```typescript
export interface MeterHTMLAttributes<T extends Element> extends Attrs<'meter', T>
```

**Extends:** Attrs&lt;'meter', T&gt;

[Edit this section](https://github.com/QwikDev/qwik/tree/main/packages/qwik/src/core/render/jsx/types/jsx-generated.ts)

## NativeAnimationEvent

> Warning: This API is now obsolete.
>
> Use `AnimationEvent` and use the second argument to the handler function for the current event target

```typescript
export type NativeAnimationEvent = AnimationEvent;
```

[Edit this section](https://github.com/QwikDev/qwik/tree/main/packages/qwik/src/core/render/jsx/types/jsx-qwik-events.ts)

## NativeClipboardEvent

> Warning: This API is now obsolete.
>
> Use `ClipboardEvent` and use the second argument to the handler function for the current event target

```typescript
export type NativeClipboardEvent = ClipboardEvent;
```

[Edit this section](https://github.com/QwikDev/qwik/tree/main/packages/qwik/src/core/render/jsx/types/jsx-qwik-events.ts)

## NativeCompositionEvent

> Warning: This API is now obsolete.
>
> Use `CompositionEvent` and use the second argument to the handler function for the current event target

```typescript
export type NativeCompositionEvent = CompositionEvent;
```

[Edit this section](https://github.com/QwikDev/qwik/tree/main/packages/qwik/src/core/render/jsx/types/jsx-qwik-events.ts)

## NativeDragEvent

> Warning: This API is now obsolete.
>
> Use `DragEvent` and use the second argument to the handler function for the current event target

```typescript
export type NativeDragEvent = DragEvent;
```

[Edit this section](https://github.com/QwikDev/qwik/tree/main/packages/qwik/src/core/render/jsx/types/jsx-qwik-events.ts)

## NativeFocusEvent

> Warning: This API is now obsolete.
>
> Use `FocusEvent` and use the second argument to the handler function for the current event target

```typescript
export type NativeFocusEvent = FocusEvent;
```

[Edit this section](https://github.com/QwikDev/qwik/tree/main/packages/qwik/src/core/render/jsx/types/jsx-qwik-events.ts)

## NativeKeyboardEvent

> Warning: This API is now obsolete.
>
> Use `KeyboardEvent` and use the second argument to the handler function for the current event target

```typescript
export type NativeKeyboardEvent = KeyboardEvent;
```

[Edit this section](https://github.com/QwikDev/qwik/tree/main/packages/qwik/src/core/render/jsx/types/jsx-qwik-events.ts)

## NativeMouseEvent

> Warning: This API is now obsolete.
>
> Use `MouseEvent` and use the second argument to the handler function for the current event target

```typescript
export type NativeMouseEvent = MouseEvent;
```

[Edit this section](https://github.com/QwikDev/qwik/tree/main/packages/qwik/src/core/render/jsx/types/jsx-qwik-events.ts)

## NativePointerEvent

> Warning: This API is now obsolete.
>
> Use `PointerEvent` and use the second argument to the handler function for the current event target

```typescript
export type NativePointerEvent = PointerEvent;
```

[Edit this section](https://github.com/QwikDev/qwik/tree/main/packages/qwik/src/core/render/jsx/types/jsx-qwik-events.ts)

## NativeTouchEvent

> Warning: This API is now obsolete.
>
> Use `TouchEvent` and use the second argument to the handler function for the current event target

```typescript
export type NativeTouchEvent = TouchEvent;
```

[Edit this section](https://github.com/QwikDev/qwik/tree/main/packages/qwik/src/core/render/jsx/types/jsx-qwik-events.ts)

## NativeTransitionEvent

> Warning: This API is now obsolete.
>
> Use `TransitionEvent` and use the second argument to the handler function for the current event target

```typescript
export type NativeTransitionEvent = TransitionEvent;
```

[Edit this section](https://github.com/QwikDev/qwik/tree/main/packages/qwik/src/core/render/jsx/types/jsx-qwik-events.ts)

## NativeUIEvent

> Warning: This API is now obsolete.
>
> Use `UIEvent` and use the second argument to the handler function for the current event target

```typescript
export type NativeUIEvent = UIEvent;
```

[Edit this section](https://github.com/QwikDev/qwik/tree/main/packages/qwik/src/core/render/jsx/types/jsx-qwik-events.ts)

## NativeWheelEvent

> Warning: This API is now obsolete.
>
> Use `WheelEvent` and use the second argument to the handler function for the current event target

```typescript
export type NativeWheelEvent = WheelEvent;
```

[Edit this section](https://github.com/QwikDev/qwik/tree/main/packages/qwik/src/core/render/jsx/types/jsx-qwik-events.ts)

## noSerialize

Returned type of the `noSerialize()` function. It will be TYPE or undefined.

```typescript
export type NoSerialize<T> =
  | (T & {
      __no_serialize__: true;
    })
  | undefined;
```

[Edit this section](https://github.com/QwikDev/qwik/tree/main/packages/qwik/src/core/state/common.ts)

## NoSerialize

Returned type of the `noSerialize()` function. It will be TYPE or undefined.

```typescript
export type NoSerialize<T> =
  | (T & {
      __no_serialize__: true;
    })
  | undefined;
```

[Edit this section](https://github.com/QwikDev/qwik/tree/main/packages/qwik/src/core/state/common.ts)

## Numberish

```typescript
export type Numberish = number | `${number}`;
```

[Edit this section](https://github.com/QwikDev/qwik/tree/main/packages/qwik/src/core/render/jsx/types/jsx-generated.ts)

## ObjectHTMLAttributes

```typescript
export interface ObjectHTMLAttributes<T extends Element> extends Attrs<'object', T>
```

**Extends:** Attrs&lt;'object', T&gt;

[Edit this section](https://github.com/QwikDev/qwik/tree/main/packages/qwik/src/core/render/jsx/types/jsx-generated.ts)

## OlHTMLAttributes

```typescript
export interface OlHTMLAttributes<T extends Element> extends Attrs<'ol', T>
```

**Extends:** Attrs&lt;'ol', T&gt;

[Edit this section](https://github.com/QwikDev/qwik/tree/main/packages/qwik/src/core/render/jsx/types/jsx-generated.ts)

## OnRenderFn

```typescript
export type OnRenderFn<PROPS> = (props: PROPS) => JSXOutput;
```

**References:** [JSXOutput](#jsxoutput)

[Edit this section](https://github.com/QwikDev/qwik/tree/main/packages/qwik/src/core/component/component.public.ts)

## OnVisibleTaskOptions

```typescript
export interface OnVisibleTaskOptions
```

<table><thead><tr><th>

Property

</th><th>

Modifiers

</th><th>

Type

</th><th>

Description

</th></tr></thead>
<tbody><tr><td>

[strategy?](#)

</td><td>

</td><td>

[VisibleTaskStrategy](#visibletaskstrategy)

</td><td>

_(Optional)_ The strategy to use to determine when the "VisibleTask" should first execute.

- `intersection-observer`: the task will first execute when the element is visible in the viewport, under the hood it uses the IntersectionObserver API. - `document-ready`: the task will first execute when the document is ready, under the hood it uses the document `load` event. - `document-idle`: the task will first execute when the document is idle, under the hood it uses the requestIdleCallback API.

</td></tr>
</tbody></table>

[Edit this section](https://github.com/QwikDev/qwik/tree/main/packages/qwik/src/core/use/use-task.ts)

## OptgroupHTMLAttributes

```typescript
export interface OptgroupHTMLAttributes<T extends Element> extends Attrs<'optgroup', T>
```

**Extends:** Attrs&lt;'optgroup', T&gt;

[Edit this section](https://github.com/QwikDev/qwik/tree/main/packages/qwik/src/core/render/jsx/types/jsx-generated.ts)

## OptionHTMLAttributes

```typescript
export interface OptionHTMLAttributes<T extends Element> extends Attrs<'option', T>
```

**Extends:** Attrs&lt;'option', T&gt;

[Edit this section](https://github.com/QwikDev/qwik/tree/main/packages/qwik/src/core/render/jsx/types/jsx-generated.ts)

## OutputHTMLAttributes

```typescript
export interface OutputHTMLAttributes<T extends Element> extends Attrs<'output', T>
```

**Extends:** Attrs&lt;'output', T&gt;

[Edit this section](https://github.com/QwikDev/qwik/tree/main/packages/qwik/src/core/render/jsx/types/jsx-generated.ts)

## ParamHTMLAttributes

> Warning: This API is now obsolete.
>
> Old DOM API

```typescript
export interface ParamHTMLAttributes<T extends Element> extends Attrs<'base', T, HTMLParamElement>
```

**Extends:** Attrs&lt;'base', T, HTMLParamElement&gt;

[Edit this section](https://github.com/QwikDev/qwik/tree/main/packages/qwik/src/core/render/jsx/types/jsx-generated.ts)

## PrefetchGraph

> This API is provided as an alpha preview for developers and may change based on feedback that we receive. Do not use this API in a production environment.

Load the prefetch graph for the container.

Each Qwik container needs to include its own prefetch graph.

```typescript
PrefetchGraph: (opts?: {
  base?: string;
  manifestHash?: string;
  manifestURL?: string;
  nonce?: string;
}) => JSXOutput;
```

<table><thead><tr><th>

Parameter

</th><th>

Type

</th><th>

Description

</th></tr></thead>
<tbody><tr><td>

opts

</td><td>

{ base?: string; manifestHash?: string; manifestURL?: string; nonce?: string; }

</td><td>

_(Optional)_ Options for the loading prefetch graph.

- `base` - Base of the graph. For a default installation this will default to the q:base value `/build/`. But if more than one MFE is installed on the page, then each MFE needs to have its own base. - `manifestHash` - Hash of the manifest file to load. If not provided the hash will be extracted from the container attribute `q:manifest-hash` and assume the default build file `${base}/q-bundle-graph-${manifestHash}.json`. - `manifestURL` - URL of the manifest file to load if non-standard bundle graph location name.

</td></tr>
</tbody></table>
**Returns:**

[JSXOutput](#jsxoutput)

[Edit this section](https://github.com/QwikDev/qwik/tree/main/packages/qwik/src/core/components/prefetch.ts)

## PrefetchServiceWorker

> This API is provided as an alpha preview for developers and may change based on feedback that we receive. Do not use this API in a production environment.

Install a service worker which will prefetch the bundles.

There can only be one service worker per page. Because there can be many separate Qwik Containers on the page each container needs to load its prefetch graph using `PrefetchGraph` component.

```typescript
PrefetchServiceWorker: (opts: {
  base?: string;
  scope?: string;
  path?: string;
  verbose?: boolean;
  fetchBundleGraph?: boolean;
  nonce?: string;
}) => JSXNode<"script">;
```

<table><thead><tr><th>

Parameter

</th><th>

Type

</th><th>

Description

</th></tr></thead>
<tbody><tr><td>

opts

</td><td>

{ base?: string; scope?: string; path?: string; verbose?: boolean; fetchBundleGraph?: boolean; nonce?: string; }

</td><td>

Options for the prefetch service worker.

- `base` - Base URL for the service worker `import.meta.env.BASE_URL` or `/`. Default is `import.meta.env.BASE_URL` - `scope` - Base URL for when the service-worker will activate. Default is `/` - `path` - Path to the service worker. Default is `qwik-prefetch-service-worker.js` unless you pass a path that starts with a `/` then the base is ignored. Default is `qwik-prefetch-service-worker.js` - `verbose` - Verbose logging for the service worker installation. Default is `false` - `nonce` - Optional nonce value for security purposes, defaults to `undefined`.

</td></tr>
</tbody></table>
**Returns:**

[JSXNode](#jsxnode)&lt;'script'&gt;

[Edit this section](https://github.com/QwikDev/qwik/tree/main/packages/qwik/src/core/components/prefetch.ts)

## ProgressHTMLAttributes

```typescript
export interface ProgressHTMLAttributes<T extends Element> extends Attrs<'progress', T>
```

**Extends:** Attrs&lt;'progress', T&gt;

[Edit this section](https://github.com/QwikDev/qwik/tree/main/packages/qwik/src/core/render/jsx/types/jsx-generated.ts)

## PropFnInterface

> Warning: This API is now obsolete.
>
> Use `QRL<>` instead

```typescript
export type PropFnInterface<ARGS extends any[], RET> = {
  __qwik_serializable__?: any;
  (...args: ARGS): Promise<RET>;
};
```

[Edit this section](https://github.com/QwikDev/qwik/tree/main/packages/qwik/src/core/qrl/qrl.public.ts)

## PropFunction

Alias for `QRL<T>`. Of historic relevance only.

```typescript
export type PropFunction<T> = QRL<T>;
```

**References:** [QRL](#qrl)

[Edit this section](https://github.com/QwikDev/qwik/tree/main/packages/qwik/src/core/qrl/qrl.public.ts)

## PropFunctionProps

> Warning: This API is now obsolete.
>
> Use `QRL<>` on your function props instead

```typescript
export type PropFunctionProps<PROPS extends Record<any, any>> = {
  [K in keyof PROPS]: PROPS[K] extends undefined
    ? PROPS[K]
    : PROPS[K] extends ((...args: infer ARGS) => infer RET) | undefined
      ? PropFnInterface<ARGS, Awaited<RET>>
      : PROPS[K];
};
```

**References:** [PropFnInterface](#propfninterface)

[Edit this section](https://github.com/QwikDev/qwik/tree/main/packages/qwik/src/core/component/component.public.ts)

## PropsOf

Infers `Props` from the component or tag.

```typescript
export type PropsOf<COMP> = COMP extends string
  ? COMP extends keyof QwikIntrinsicElements
    ? QwikIntrinsicElements[COMP]
    : QwikIntrinsicElements["span"]
  : NonNullable<COMP> extends never
    ? never
    : COMP extends FunctionComponent<infer PROPS>
      ? PROPS extends Record<any, infer V>
        ? IsAny<V> extends true
          ? never
          : ObjectProps<PROPS>
        : COMP extends Component<infer OrigProps>
          ? ObjectProps<OrigProps>
          : PROPS
      : never;
```

**References:** [QwikIntrinsicElements](#qwikintrinsicelements), [FunctionComponent](#functioncomponent), [Component](#component)

```tsx
const Desc = component$(
  ({ desc, ...props }: { desc: string } & PropsOf<"div">) => {
    return <div {...props}>{desc}</div>;
  },
);

const TitleBox = component$(
  ({ title, ...props }: { title: string } & PropsOf<Box>) => {
    return (
      <Box {...props}>
        <h1>{title}</h1>
      </Box>
    );
  },
);
```

[Edit this section](https://github.com/QwikDev/qwik/tree/main/packages/qwik/src/core/component/component.public.ts)

## PublicProps

Extends the defined component PROPS, adding the default ones (children and q:slot) and allowing plain functions to QRL arguments.

```typescript
export type PublicProps<PROPS> = (PROPS extends Record<any, any>
  ? Omit<PROPS, `${string}$`> & _Only$<PROPS>
  : unknown extends PROPS
    ? {}
    : PROPS) &
  ComponentBaseProps &
  ComponentChildren<PROPS>;
```

**References:** [ComponentBaseProps](#componentbaseprops)

[Edit this section](https://github.com/QwikDev/qwik/tree/main/packages/qwik/src/core/component/component.public.ts)

## qrl

The `QRL` type represents a lazy-loadable AND serializable resource.

QRL stands for Qwik URL.

Use `QRL` when you want to refer to a lazy-loaded resource. `QRL`s are most often used for code (functions) but can also be used for other resources such as `string`s in the case of styles.

`QRL` is an opaque token that is generated by the Qwik Optimizer. (Do not rely on any properties in `QRL` as it may change between versions.)

\#\# Creating `QRL` references

Creating `QRL` is done using `$(...)` function. `$(...)` is a special marker for the Qwik Optimizer that marks that the code should be extracted into a lazy-loaded symbol.

```tsx
useOnDocument(
  "mousemove",
  $((event) => console.log("mousemove", event)),
);
```

In the above code, the Qwik Optimizer detects `$(...)` and transforms the code as shown below:

```tsx
// FILE: <current file>
useOnDocument("mousemove", qrl("./chunk-abc.js", "onMousemove"));

// FILE: chunk-abc.js
export const onMousemove = () => console.log("mousemove");
```

NOTE: `qrl(...)` is a result of Qwik Optimizer transformation. You should never have to invoke this function directly in your application. The `qrl(...)` function should be invoked only after the Qwik Optimizer transformation.

\#\# Using `QRL`s

Use `QRL` type in your application when you want to get a lazy-loadable reference to a resource (most likely a function).

```tsx
// Example of declaring a custom functions which takes callback as QRL.
export function useMyFunction(callback: QRL<() => void>) {
  doExtraStuff();
  // The callback passed to `onDocument` requires `QRL`.
  useOnDocument("mousemove", callback);
}
```

In the above example, the way to think about the code is that you are not asking for a callback function but rather a reference to a lazy-loadable callback function. Specifically, the function loading should be delayed until it is actually needed. In the above example, the function would not load until after a `mousemove` event on `document` fires.

\#\# Resolving `QRL` references

At times it may be necessary to resolve a `QRL` reference to the actual value. This can be performed using `QRL.resolve(..)` function.

```tsx
// Assume you have QRL reference to a greet function
const lazyGreet: QRL<() => void> = $(() => console.log("Hello World!"));

// Use `qrlImport` to load / resolve the reference.
const greet: () => void = await lazyGreet.resolve();

//  Invoke it
greet();
```

NOTE: `element` is needed because `QRL`s are relative and need a base location to resolve against. The base location is encoded in the HTML in the form of `<div q:base="/url">`.

\#\# `QRL.resolved`

Once `QRL.resolve()` returns, the value is stored under `QRL.resolved`. This allows the value to be used without having to await `QRL.resolve()` again.

\#\# Question: Why not just use `import()`?

At first glance, `QRL` serves the same purpose as `import()`. However, there are three subtle differences that need to be taken into account.

1. `QRL`s must be serializable into HTML. 2. `QRL`s must be resolved by framework relative to `q:base`. 3. `QRL`s must be able to capture lexically scoped variables. 4. `QRL`s encapsulate the difference between running with and without Qwik Optimizer. 5. `QRL`s allow expressing lazy-loaded boundaries without thinking about chunk and symbol names.

Let's assume that you intend to write code such as this:

```tsx
return <button onClick={() => (await import('./chunk-abc.js')).onClick}>
```

The above code needs to be serialized into DOM such as:

```
<div q:base="/build/">
  <button on:click="./chunk-abc.js#onClick">...</button>
</div>
```

1. Notice there is no easy way to extract chunk (`./chunk-abc.js`) and symbol (`onClick`) into HTML. 2. Notice that even if you could extract it, the `import('./chunk-abc.js')` would become relative to where the `import()` file is declared. Because it is our framework doing the load, the `./chunk-abc.js` would become relative to the framework file. This is not correct, as it should be relative to the original file generated by the bundler. 3. Next, the framework needs to resolve the `./chunk-abc.js` and needs a base location that is encoded in the HTML. 4. The QRL needs to be able to capture lexically scoped variables. (`import()` only allows loading top-level symbols which don't capture variables.) 5. As a developer, you don't want to think about `import` and naming the chunks and symbols. You just want to say: "this should be lazy."

These are the main reasons why Qwik introduces its own concept of `QRL`.

```typescript
export type QRL<TYPE = unknown> = {
  __qwik_serializable__?: any;
  __brand__QRL__: TYPE;
  resolve(): Promise<TYPE>;
  resolved: undefined | TYPE;
  getCaptured(): unknown[] | null;
  getSymbol(): string;
  getHash(): string;
  dev: QRLDev | null;
} & BivariantQrlFn<QrlArgs<TYPE>, QrlReturn<TYPE>>;
```

[Edit this section](https://github.com/QwikDev/qwik/tree/main/packages/qwik/src/core/qrl/qrl.ts)

## QRL

The `QRL` type represents a lazy-loadable AND serializable resource.

QRL stands for Qwik URL.

Use `QRL` when you want to refer to a lazy-loaded resource. `QRL`s are most often used for code (functions) but can also be used for other resources such as `string`s in the case of styles.

`QRL` is an opaque token that is generated by the Qwik Optimizer. (Do not rely on any properties in `QRL` as it may change between versions.)

\#\# Creating `QRL` references

Creating `QRL` is done using `$(...)` function. `$(...)` is a special marker for the Qwik Optimizer that marks that the code should be extracted into a lazy-loaded symbol.

```tsx
useOnDocument(
  "mousemove",
  $((event) => console.log("mousemove", event)),
);
```

In the above code, the Qwik Optimizer detects `$(...)` and transforms the code as shown below:

```tsx
// FILE: <current file>
useOnDocument("mousemove", qrl("./chunk-abc.js", "onMousemove"));

// FILE: chunk-abc.js
export const onMousemove = () => console.log("mousemove");
```

NOTE: `qrl(...)` is a result of Qwik Optimizer transformation. You should never have to invoke this function directly in your application. The `qrl(...)` function should be invoked only after the Qwik Optimizer transformation.

\#\# Using `QRL`s

Use `QRL` type in your application when you want to get a lazy-loadable reference to a resource (most likely a function).

```tsx
// Example of declaring a custom functions which takes callback as QRL.
export function useMyFunction(callback: QRL<() => void>) {
  doExtraStuff();
  // The callback passed to `onDocument` requires `QRL`.
  useOnDocument("mousemove", callback);
}
```

In the above example, the way to think about the code is that you are not asking for a callback function but rather a reference to a lazy-loadable callback function. Specifically, the function loading should be delayed until it is actually needed. In the above example, the function would not load until after a `mousemove` event on `document` fires.

\#\# Resolving `QRL` references

At times it may be necessary to resolve a `QRL` reference to the actual value. This can be performed using `QRL.resolve(..)` function.

```tsx
// Assume you have QRL reference to a greet function
const lazyGreet: QRL<() => void> = $(() => console.log("Hello World!"));

// Use `qrlImport` to load / resolve the reference.
const greet: () => void = await lazyGreet.resolve();

//  Invoke it
greet();
```

NOTE: `element` is needed because `QRL`s are relative and need a base location to resolve against. The base location is encoded in the HTML in the form of `<div q:base="/url">`.

\#\# `QRL.resolved`

Once `QRL.resolve()` returns, the value is stored under `QRL.resolved`. This allows the value to be used without having to await `QRL.resolve()` again.

\#\# Question: Why not just use `import()`?

At first glance, `QRL` serves the same purpose as `import()`. However, there are three subtle differences that need to be taken into account.

1. `QRL`s must be serializable into HTML. 2. `QRL`s must be resolved by framework relative to `q:base`. 3. `QRL`s must be able to capture lexically scoped variables. 4. `QRL`s encapsulate the difference between running with and without Qwik Optimizer. 5. `QRL`s allow expressing lazy-loaded boundaries without thinking about chunk and symbol names.

Let's assume that you intend to write code such as this:

```tsx
return <button onClick={() => (await import('./chunk-abc.js')).onClick}>
```

The above code needs to be serialized into DOM such as:

```
<div q:base="/build/">
  <button on:click="./chunk-abc.js#onClick">...</button>
</div>
```

1. Notice there is no easy way to extract chunk (`./chunk-abc.js`) and symbol (`onClick`) into HTML. 2. Notice that even if you could extract it, the `import('./chunk-abc.js')` would become relative to where the `import()` file is declared. Because it is our framework doing the load, the `./chunk-abc.js` would become relative to the framework file. This is not correct, as it should be relative to the original file generated by the bundler. 3. Next, the framework needs to resolve the `./chunk-abc.js` and needs a base location that is encoded in the HTML. 4. The QRL needs to be able to capture lexically scoped variables. (`import()` only allows loading top-level symbols which don't capture variables.) 5. As a developer, you don't want to think about `import` and naming the chunks and symbols. You just want to say: "this should be lazy."

These are the main reasons why Qwik introduces its own concept of `QRL`.

```typescript
export type QRL<TYPE = unknown> = {
  __qwik_serializable__?: any;
  __brand__QRL__: TYPE;
  resolve(): Promise<TYPE>;
  resolved: undefined | TYPE;
  getCaptured(): unknown[] | null;
  getSymbol(): string;
  getHash(): string;
  dev: QRLDev | null;
} & BivariantQrlFn<QrlArgs<TYPE>, QrlReturn<TYPE>>;
```

[Edit this section](https://github.com/QwikDev/qwik/tree/main/packages/qwik/src/core/qrl/qrl.public.ts)

## QRLEventHandlerMulti

> This API is provided as a beta preview for developers and may change based on feedback that we receive. Do not use this API in a production environment.

An event handler for Qwik events, can be a handler QRL or an array of handler QRLs.

```typescript
export type QRLEventHandlerMulti<EV extends Event, EL> =
  | QRL<EventHandler<EV, EL>>
  | undefined
  | null
  | QRLEventHandlerMulti<EV, EL>[]
  | EventHandler<EV, EL>;
```

**References:** [QRL](#qrl), [EventHandler](#eventhandler), [QRLEventHandlerMulti](#qrleventhandlermulti)

[Edit this section](https://github.com/QwikDev/qwik/tree/main/packages/qwik/src/core/render/jsx/types/jsx-qwik-attributes.ts)

## QuoteHTMLAttributes

```typescript
export interface QuoteHTMLAttributes<T extends Element> extends Attrs<'q', T>
```

**Extends:** Attrs&lt;'q', T&gt;

[Edit this section](https://github.com/QwikDev/qwik/tree/main/packages/qwik/src/core/render/jsx/types/jsx-generated.ts)

## QwikAnimationEvent

> Warning: This API is now obsolete.
>
> Use `AnimationEvent` and use the second argument to the handler function for the current event target

```typescript
export type QwikAnimationEvent<T = Element> = NativeAnimationEvent;
```

**References:** [NativeAnimationEvent](#nativeanimationevent)

[Edit this section](https://github.com/QwikDev/qwik/tree/main/packages/qwik/src/core/render/jsx/types/jsx-qwik-events.ts)

## QwikAttributes

The Qwik DOM attributes without plain handlers, for use as function parameters

```typescript
export interface QwikAttributes<EL extends Element> extends DOMAttributesBase<EL>, QwikEvents<EL, false>
```

**Extends:** DOMAttributesBase&lt;EL&gt;, QwikEvents&lt;EL, false&gt;

<table><thead><tr><th>

Property

</th><th>

Modifiers

</th><th>

Type

</th><th>

Description

</th></tr></thead>
<tbody><tr><td>

[class?](#)

</td><td>

</td><td>

[ClassList](#classlist) \| undefined

</td><td>

_(Optional)_

</td></tr>
</tbody></table>

[Edit this section](https://github.com/QwikDev/qwik/tree/main/packages/qwik/src/core/render/jsx/types/jsx-qwik-attributes.ts)

## QwikChangeEvent

> Warning: This API is now obsolete.
>
> Use `Event` and use the second argument to the handler function for the current event target. Also note that in Qwik, onInput$ with the InputEvent is the event that behaves like onChange in React.

```typescript
export type QwikChangeEvent<T = Element> = Event;
```

[Edit this section](https://github.com/QwikDev/qwik/tree/main/packages/qwik/src/core/render/jsx/types/jsx-qwik-events.ts)

## QwikClipboardEvent

> Warning: This API is now obsolete.
>
> Use `ClipboardEvent` and use the second argument to the handler function for the current event target

```typescript
export type QwikClipboardEvent<T = Element> = NativeClipboardEvent;
```

**References:** [NativeClipboardEvent](#nativeclipboardevent)

[Edit this section](https://github.com/QwikDev/qwik/tree/main/packages/qwik/src/core/render/jsx/types/jsx-qwik-events.ts)

## QwikCompositionEvent

> Warning: This API is now obsolete.
>
> Use `CompositionEvent` and use the second argument to the handler function for the current event target

```typescript
export type QwikCompositionEvent<T = Element> = NativeCompositionEvent;
```

**References:** [NativeCompositionEvent](#nativecompositionevent)

[Edit this section](https://github.com/QwikDev/qwik/tree/main/packages/qwik/src/core/render/jsx/types/jsx-qwik-events.ts)

## QwikDOMAttributes

```typescript
export interface QwikDOMAttributes extends DOMAttributes<Element>
```

**Extends:** [DOMAttributes](#domattributes)&lt;Element&gt;

[Edit this section](https://github.com/QwikDev/qwik/tree/main/packages/qwik/src/core/render/jsx/types/jsx-qwik.ts)

## QwikDragEvent

> Warning: This API is now obsolete.
>
> Use `DragEvent` and use the second argument to the handler function for the current event target

```typescript
export type QwikDragEvent<T = Element> = NativeDragEvent;
```

**References:** [NativeDragEvent](#nativedragevent)

[Edit this section](https://github.com/QwikDev/qwik/tree/main/packages/qwik/src/core/render/jsx/types/jsx-qwik-events.ts)

## QwikFocusEvent

> Warning: This API is now obsolete.
>
> Use `FocusEvent` and use the second argument to the handler function for the current event target

```typescript
export type QwikFocusEvent<T = Element> = NativeFocusEvent;
```

**References:** [NativeFocusEvent](#nativefocusevent)

[Edit this section](https://github.com/QwikDev/qwik/tree/main/packages/qwik/src/core/render/jsx/types/jsx-qwik-events.ts)

## QwikHTMLElements

The DOM props without plain handlers, for use inside functions

```typescript
export type QwikHTMLElements = {
  [tag in keyof HTMLElementTagNameMap]: Augmented<
    HTMLElementTagNameMap[tag],
    SpecialAttrs[tag]
  > &
    HTMLElementAttrs &
    QwikAttributes<HTMLElementTagNameMap[tag]>;
};
```

**References:** [HTMLElementAttrs](#htmlelementattrs), [QwikAttributes](#qwikattributes)

[Edit this section](https://github.com/QwikDev/qwik/tree/main/packages/qwik/src/core/render/jsx/types/jsx-generated.ts)

## QwikIdleEvent

Emitted by qwik-loader on document when the document first becomes idle

```typescript
export type QwikIdleEvent = CustomEvent<{}>;
```

[Edit this section](https://github.com/QwikDev/qwik/tree/main/packages/qwik/src/core/render/jsx/types/jsx-qwik-events.ts)

## QwikInitEvent

Emitted by qwik-loader on document when the document first becomes interactive

```typescript
export type QwikInitEvent = CustomEvent<{}>;
```

[Edit this section](https://github.com/QwikDev/qwik/tree/main/packages/qwik/src/core/render/jsx/types/jsx-qwik-events.ts)

## QwikIntrinsicElements

The interface holds available attributes of both native DOM elements and custom Qwik elements. An example showing how to define a customizable wrapper component:

```tsx
import { component$, Slot, type QwikIntrinsicElements } from "@builder.io/qwik";

type WrapperProps = {
  attributes?: QwikIntrinsicElements["div"];
};

export default component$<WrapperProps>(({ attributes }) => {
  return (
    <div {...attributes} class="p-2">
      <Slot />
    </div>
  );
});
```

Note: It is shorter to use `PropsOf<'div'>`

```typescript
export interface QwikIntrinsicElements extends QwikHTMLElements, QwikSVGElements
```

**Extends:** [QwikHTMLElements](#qwikhtmlelements), [QwikSVGElements](#qwiksvgelements)

[Edit this section](https://github.com/QwikDev/qwik/tree/main/packages/qwik/src/core/render/jsx/types/jsx-qwik-elements.ts)

## QwikInvalidEvent

> Warning: This API is now obsolete.
>
> Use `Event` and use the second argument to the handler function for the current event target

```typescript
export type QwikInvalidEvent<T = Element> = Event;
```

[Edit this section](https://github.com/QwikDev/qwik/tree/main/packages/qwik/src/core/render/jsx/types/jsx-qwik-events.ts)

## QwikJSX

```typescript
export declare namespace QwikJSX
```

<table><thead><tr><th>

Interface

</th><th>

Description

</th></tr></thead>
<tbody><tr><td>

[ElementChildrenAttribute](#qwikjsx-elementchildrenattribute)

</td><td>

</td></tr>
<tr><td>

[IntrinsicAttributes](#qwikjsx-intrinsicattributes)

</td><td>

</td></tr>
<tr><td>

[IntrinsicElements](#)

</td><td>

</td></tr>
</tbody></table>

<table><thead><tr><th>

Type Alias

</th><th>

Description

</th></tr></thead>
<tbody><tr><td>

[Element](#qwikjsx-element)

</td><td>

</td></tr>
<tr><td>

[ElementType](#qwikjsx-elementtype)

</td><td>

</td></tr>
</tbody></table>

[Edit this section](https://github.com/QwikDev/qwik/tree/main/packages/qwik/src/core/render/jsx/types/jsx-qwik.ts)

## QwikKeyboardEvent

> Warning: This API is now obsolete.
>
> Use `KeyboardEvent` and use the second argument to the handler function for the current event target

```typescript
export type QwikKeyboardEvent<T = Element> = NativeKeyboardEvent;
```

**References:** [NativeKeyboardEvent](#nativekeyboardevent)

[Edit this section](https://github.com/QwikDev/qwik/tree/main/packages/qwik/src/core/render/jsx/types/jsx-qwik-events.ts)

## QwikMouseEvent

> Warning: This API is now obsolete.
>
> Use `MouseEvent` and use the second argument to the handler function for the current event target

```typescript
export type QwikMouseEvent<T = Element, E = NativeMouseEvent> = E;
```

**References:** [NativeMouseEvent](#nativemouseevent)

[Edit this section](https://github.com/QwikDev/qwik/tree/main/packages/qwik/src/core/render/jsx/types/jsx-qwik-events.ts)

## QwikPointerEvent

> Warning: This API is now obsolete.
>
> Use `PointerEvent` and use the second argument to the handler function for the current event target

```typescript
export type QwikPointerEvent<T = Element> = NativePointerEvent;
```

**References:** [NativePointerEvent](#nativepointerevent)

[Edit this section](https://github.com/QwikDev/qwik/tree/main/packages/qwik/src/core/render/jsx/types/jsx-qwik-events.ts)

## QwikSubmitEvent

> Warning: This API is now obsolete.
>
> Use `SubmitEvent` and use the second argument to the handler function for the current event target

```typescript
export type QwikSubmitEvent<T = Element> = SubmitEvent;
```

[Edit this section](https://github.com/QwikDev/qwik/tree/main/packages/qwik/src/core/render/jsx/types/jsx-qwik-events.ts)

## QwikSVGElements

The SVG props without plain handlers, for use inside functions

```typescript
export type QwikSVGElements = {
  [K in keyof Omit<
    SVGElementTagNameMap,
    keyof HTMLElementTagNameMap
  >]: SVGProps<SVGElementTagNameMap[K]>;
};
```

**References:** [SVGProps](#svgprops)

[Edit this section](https://github.com/QwikDev/qwik/tree/main/packages/qwik/src/core/render/jsx/types/jsx-generated.ts)

## QwikSymbolEvent

Emitted by qwik-loader when a module was lazily loaded

```typescript
export type QwikSymbolEvent = CustomEvent<{
  symbol: string;
  element: Element;
  reqTime: number;
}>;
```

[Edit this section](https://github.com/QwikDev/qwik/tree/main/packages/qwik/src/core/render/jsx/types/jsx-qwik-events.ts)

## QwikTouchEvent

> Warning: This API is now obsolete.
>
> Use `TouchEvent` and use the second argument to the handler function for the current event target

```typescript
export type QwikTouchEvent<T = Element> = NativeTouchEvent;
```

**References:** [NativeTouchEvent](#nativetouchevent)

[Edit this section](https://github.com/QwikDev/qwik/tree/main/packages/qwik/src/core/render/jsx/types/jsx-qwik-events.ts)

## QwikTransitionEvent

> Warning: This API is now obsolete.
>
> Use `TransitionEvent` and use the second argument to the handler function for the current event target

```typescript
export type QwikTransitionEvent<T = Element> = NativeTransitionEvent;
```

**References:** [NativeTransitionEvent](#nativetransitionevent)

[Edit this section](https://github.com/QwikDev/qwik/tree/main/packages/qwik/src/core/render/jsx/types/jsx-qwik-events.ts)

## QwikUIEvent

> Warning: This API is now obsolete.
>
> Use `UIEvent` and use the second argument to the handler function for the current event target

```typescript
export type QwikUIEvent<T = Element> = NativeUIEvent;
```

**References:** [NativeUIEvent](#nativeuievent)

[Edit this section](https://github.com/QwikDev/qwik/tree/main/packages/qwik/src/core/render/jsx/types/jsx-qwik-events.ts)

## QwikVisibleEvent

Emitted by qwik-loader when an element becomes visible. Used by `useVisibleTask$`

```typescript
export type QwikVisibleEvent = CustomEvent<IntersectionObserverEntry>;
```

[Edit this section](https://github.com/QwikDev/qwik/tree/main/packages/qwik/src/core/render/jsx/types/jsx-qwik-events.ts)

## QwikWheelEvent

> Warning: This API is now obsolete.
>
> Use `WheelEvent` and use the second argument to the handler function for the current event target

```typescript
export type QwikWheelEvent<T = Element> = NativeWheelEvent;
```

**References:** [NativeWheelEvent](#nativewheelevent)

[Edit this section](https://github.com/QwikDev/qwik/tree/main/packages/qwik/src/core/render/jsx/types/jsx-qwik-events.ts)

## ReadonlySignal

```typescript
export type ReadonlySignal<T = unknown> = Readonly<Signal<T>>;
```

**References:** [Signal](#signal)

[Edit this section](https://github.com/QwikDev/qwik/tree/main/packages/qwik/src/core/state/signal.ts)

## render

Render JSX.

Use this method to render JSX. This function does reconciling which means it always tries to reuse what is already in the DOM (rather then destroy and recreate content.) It returns a cleanup function you could use for cleaning up subscriptions.

```typescript
render: (
  parent: Element | Document,
  jsxOutput: JSXOutput | FunctionComponent<any>,
  opts?: RenderOptions,
) => Promise<RenderResult>;
```

<table><thead><tr><th>

Parameter

</th><th>

Type

</th><th>

Description

</th></tr></thead>
<tbody><tr><td>

parent

</td><td>

Element \| Document

</td><td>

Element which will act as a parent to `jsxNode`. When possible the rendering will try to reuse existing nodes.

</td></tr>
<tr><td>

jsxOutput

</td><td>

[JSXOutput](#jsxoutput) \| [FunctionComponent](#functioncomponent)&lt;any&gt;

</td><td>

JSX to render

</td></tr>
<tr><td>

opts

</td><td>

[RenderOptions](#renderoptions)

</td><td>

_(Optional)_

</td></tr>
</tbody></table>
**Returns:**

Promise&lt;[RenderResult](#renderresult)&gt;

An object containing a cleanup function.

[Edit this section](https://github.com/QwikDev/qwik/tree/main/packages/qwik/src/core/render/dom/render.public.ts)

## RenderOnce

```typescript
RenderOnce: FunctionComponent<{
  children?: unknown;
  key?: string | number | null | undefined;
}>;
```

[Edit this section](https://github.com/QwikDev/qwik/tree/main/packages/qwik/src/core/render/jsx/jsx-runtime.ts)

## RenderOptions

```typescript
export interface RenderOptions
```

<table><thead><tr><th>

Property

</th><th>

Modifiers

</th><th>

Type

</th><th>

Description

</th></tr></thead>
<tbody><tr><td>

[serverData?](#)

</td><td>

</td><td>

Record&lt;string, any&gt;

</td><td>

_(Optional)_

</td></tr>
</tbody></table>

[Edit this section](https://github.com/QwikDev/qwik/tree/main/packages/qwik/src/core/render/dom/render.public.ts)

## RenderResult

```typescript
export interface RenderResult
```

<table><thead><tr><th>

Method

</th><th>

Description

</th></tr></thead>
<tbody><tr><td>

[cleanup()](#renderresult-cleanup)

</td><td>

</td></tr>
</tbody></table>

[Edit this section](https://github.com/QwikDev/qwik/tree/main/packages/qwik/src/core/render/dom/render.public.ts)

## RenderSSROptions

```typescript
export interface RenderSSROptions
```

<table><thead><tr><th>

Property

</th><th>

Modifiers

</th><th>

Type

</th><th>

Description

</th></tr></thead>
<tbody><tr><td>

[base?](#)

</td><td>

</td><td>

string

</td><td>

_(Optional)_

</td></tr>
<tr><td>

[beforeClose?](#)

</td><td>

</td><td>

(contexts: QContext[], containerState: ContainerState, containsDynamic: boolean, textNodes: Map&lt;string, string&gt;) =&gt; Promise&lt;[JSXNode](#jsxnode)&gt;

</td><td>

_(Optional)_

</td></tr>
<tr><td>

[beforeContent?](#)

</td><td>

</td><td>

[JSXNode](#jsxnode)&lt;string&gt;[]

</td><td>

_(Optional)_

</td></tr>
<tr><td>

[containerAttributes](#)

</td><td>

</td><td>

Record&lt;string, string&gt;

</td><td>

</td></tr>
<tr><td>

[containerTagName](#)

</td><td>

</td><td>

string

</td><td>

</td></tr>
<tr><td>

[manifestHash](#)

</td><td>

</td><td>

string

</td><td>

</td></tr>
<tr><td>

[serverData?](#)

</td><td>

</td><td>

Record&lt;string, any&gt;

</td><td>

_(Optional)_

</td></tr>
<tr><td>

[stream](#)

</td><td>

</td><td>

[StreamWriter](#streamwriter)

</td><td>

</td></tr>
</tbody></table>

[Edit this section](https://github.com/QwikDev/qwik/tree/main/packages/qwik/src/core/render/ssr/render-ssr.ts)

## Resource

This method works like an async memoized function that runs whenever some tracked value changes and returns some data.

`useResource` however returns immediate a `ResourceReturn` object that contains the data and a state that indicates if the data is available or not.

The status can be one of the following:

- 'pending' - the data is not yet available. - 'resolved' - the data is available. - 'rejected' - the data is not available due to an error or timeout.

### Example

Example showing how `useResource` to perform a fetch to request the weather, whenever the input city name changes.

```tsx
const Cmp = component$(() => {
  const cityS = useSignal("");

  const weatherResource = useResource$(async ({ track, cleanup }) => {
    const cityName = track(cityS);
    const abortController = new AbortController();
    cleanup(() => abortController.abort("cleanup"));
    const res = await fetch(`http://weatherdata.com?city=${cityName}`, {
      signal: abortController.signal,
    });
    const data = await res.json();
    return data as { temp: number };
  });

  return (
    <div>
      <input name="city" bind:value={cityS} />
      <Resource
        value={weatherResource}
        onResolved={(weather) => {
          return <div>Temperature: {weather.temp}</div>;
        }}
      />
    </div>
  );
});
```

```typescript
Resource: <T>(props: ResourceProps<T>) => JSXOutput;
>>>>>>> cffd700e
```

1. Notice there is no easy way to extract chunk (`./chunk-abc.js`) and symbol (`onClick`) into HTML. 2. Notice that even if you could extract it, the `import('./chunk-abc.js')` would become relative to where the `import()` file is declared. Because it is our framework doing the load, the `./chunk-abc.js` would become relative to the framework file. This is not correct, as it should be relative to the original file generated by the bundler. 3. Next, the framework needs to resolve the `./chunk-abc.js` and needs a base location that is encoded in the HTML. 4. The QRL needs to be able to capture lexically scoped variables. (`import()` only allows loading top-level symbols which don't capture variables.) 5. As a developer, you don't want to think about `import` and naming the chunks and symbols. You just want to say: "this should be lazy."

These are the main reasons why Qwik introduces its own concept of `QRL`.

```typescript
export type QRL<TYPE = unknown> = {
  __qwik_serializable__?: any;
  __brand__QRL__: TYPE;
  resolve(): Promise<TYPE>;
  resolved: undefined | TYPE;
  getCaptured(): unknown[] | null;
  getSymbol(): string;
  getHash(): string;
  dev: QRLDev | null;
} & BivariantQrlFn<QrlArgs<TYPE>, QrlReturn<TYPE>>;
```

[Edit this section](https://github.com/QwikDev/qwik/tree/main/packages/qwik/src/core/shared/qrl/qrl.public.ts)

## QRLEventHandlerMulti

An event handler for Qwik events, can be a handler QRL or an array of handler QRLs.

```typescript
export type QRLEventHandlerMulti<EV extends Event, EL> =
  | QRL<EventHandler<EV, EL>>
  | undefined
  | null
  | QRLEventHandlerMulti<EV, EL>[]
  | EventHandler<EV, EL>;
```

**References:** [QRL](#qrl), [EventHandler](#eventhandler), [QRLEventHandlerMulti](#qrleventhandlermulti)

[Edit this section](https://github.com/QwikDev/qwik/tree/main/packages/qwik/src/core/shared/jsx/types/jsx-qwik-attributes.ts)

## QwikAnimationEvent

> Warning: This API is now obsolete.
>
> Use `AnimationEvent` and use the second argument to the handler function for the current event target

```typescript
export type QwikAnimationEvent<T = Element> = NativeAnimationEvent;
```

**References:** [NativeAnimationEvent](#nativeanimationevent)

[Edit this section](https://github.com/QwikDev/qwik/tree/main/packages/qwik/src/core/shared/jsx/types/jsx-qwik-events.ts)

## QwikAttributes

The Qwik DOM attributes without plain handlers, for use as function parameters

```typescript
export interface QwikAttributes<EL extends Element> extends DOMAttributesBase<EL>, QwikEvents<EL, false>
```

**Extends:** DOMAttributesBase&lt;EL&gt;, QwikEvents&lt;EL, false&gt;

<table><thead><tr><th>

Property

</th><th>

Modifiers

</th><th>

Type

</th><th>

Description

</th></tr></thead>
<tbody><tr><td>

[class?](#)

</td><td>

</td><td>

[ClassList](#classlist) \| undefined

</td><td>

_(Optional)_

</td></tr>
</tbody></table>

[Edit this section](https://github.com/QwikDev/qwik/tree/main/packages/qwik/src/core/shared/jsx/types/jsx-qwik-attributes.ts)

## QwikChangeEvent

> Warning: This API is now obsolete.
>
> Use `Event` and use the second argument to the handler function for the current event target. Also note that in Qwik, onInput$ with the InputEvent is the event that behaves like onChange in React.

```typescript
export type QwikChangeEvent<T = Element> = Event;
```

[Edit this section](https://github.com/QwikDev/qwik/tree/main/packages/qwik/src/core/shared/jsx/types/jsx-qwik-events.ts)

## QwikClipboardEvent

> Warning: This API is now obsolete.
>
> Use `ClipboardEvent` and use the second argument to the handler function for the current event target

```typescript
export type QwikClipboardEvent<T = Element> = NativeClipboardEvent;
```

**References:** [NativeClipboardEvent](#nativeclipboardevent)

[Edit this section](https://github.com/QwikDev/qwik/tree/main/packages/qwik/src/core/shared/jsx/types/jsx-qwik-events.ts)

## QwikCompositionEvent

> Warning: This API is now obsolete.
>
> Use `CompositionEvent` and use the second argument to the handler function for the current event target

```typescript
export type QwikCompositionEvent<T = Element> = NativeCompositionEvent;
```

**References:** [NativeCompositionEvent](#nativecompositionevent)

[Edit this section](https://github.com/QwikDev/qwik/tree/main/packages/qwik/src/core/shared/jsx/types/jsx-qwik-events.ts)

## QwikDOMAttributes

```typescript
export interface QwikDOMAttributes extends DOMAttributes<Element>
```

**Extends:** [DOMAttributes](#domattributes)&lt;Element&gt;

[Edit this section](https://github.com/QwikDev/qwik/tree/main/packages/qwik/src/core/shared/jsx/types/jsx-qwik.ts)

## QwikDragEvent

> Warning: This API is now obsolete.
>
> Use `DragEvent` and use the second argument to the handler function for the current event target

```typescript
export type QwikDragEvent<T = Element> = NativeDragEvent;
```

**References:** [NativeDragEvent](#nativedragevent)

[Edit this section](https://github.com/QwikDev/qwik/tree/main/packages/qwik/src/core/shared/jsx/types/jsx-qwik-events.ts)

## QwikFocusEvent

> Warning: This API is now obsolete.
>
> Use `FocusEvent` and use the second argument to the handler function for the current event target

```typescript
export type QwikFocusEvent<T = Element> = NativeFocusEvent;
```

**References:** [NativeFocusEvent](#nativefocusevent)

[Edit this section](https://github.com/QwikDev/qwik/tree/main/packages/qwik/src/core/shared/jsx/types/jsx-qwik-events.ts)

## QwikHTMLElements

The DOM props without plain handlers, for use inside functions

```typescript
export type QwikHTMLElements = {
  [tag in keyof HTMLElementTagNameMap]: Augmented<
    HTMLElementTagNameMap[tag],
    SpecialAttrs[tag]
  > &
    HTMLElementAttrs &
    QwikAttributes<HTMLElementTagNameMap[tag]>;
};
```

**References:** [QwikAttributes](#qwikattributes)

[Edit this section](https://github.com/QwikDev/qwik/tree/main/packages/qwik/src/core/shared/jsx/types/jsx-generated.ts)

## QwikIdleEvent

Emitted by qwik-loader on document when the document first becomes idle

```typescript
export type QwikIdleEvent = CustomEvent<{}>;
```

[Edit this section](https://github.com/QwikDev/qwik/tree/main/packages/qwik/src/core/shared/jsx/types/jsx-qwik-events.ts)

## QwikInitEvent

Emitted by qwik-loader on document when the document first becomes interactive

```typescript
export type QwikInitEvent = CustomEvent<{}>;
```

[Edit this section](https://github.com/QwikDev/qwik/tree/main/packages/qwik/src/core/shared/jsx/types/jsx-qwik-events.ts)

## QwikIntrinsicElements

The interface holds available attributes of both native DOM elements and custom Qwik elements. An example showing how to define a customizable wrapper component:

```tsx
import { component$, Slot, type QwikIntrinsicElements } from "@qwik.dev/core";

type WrapperProps = {
  attributes?: QwikIntrinsicElements["div"];
};

export default component$<WrapperProps>(({ attributes }) => {
  return (
    <div {...attributes} class="p-2">
      <Slot />
    </div>
  );
});
```

Note: It is shorter to use `PropsOf<'div'>`

```typescript
export interface QwikIntrinsicElements extends QwikHTMLElements, QwikSVGElements
```

**Extends:** [QwikHTMLElements](#qwikhtmlelements), [QwikSVGElements](#qwiksvgelements)

[Edit this section](https://github.com/QwikDev/qwik/tree/main/packages/qwik/src/core/shared/jsx/types/jsx-qwik-elements.ts)

## QwikInvalidEvent

> Warning: This API is now obsolete.
>
> Use `Event` and use the second argument to the handler function for the current event target

```typescript
export type QwikInvalidEvent<T = Element> = Event;
```

[Edit this section](https://github.com/QwikDev/qwik/tree/main/packages/qwik/src/core/shared/jsx/types/jsx-qwik-events.ts)

## QwikJSX

```typescript
export declare namespace QwikJSX
```

<table><thead><tr><th>

Interface

</th><th>

Description

</th></tr></thead>
<tbody><tr><td>

[ElementChildrenAttribute](#qwikjsx-elementchildrenattribute)

</td><td>

</td></tr>
<tr><td>

[IntrinsicAttributes](#qwikjsx-intrinsicattributes)

</td><td>

</td></tr>
<tr><td>

[IntrinsicElements](#qwikjsx-intrinsicelements)

</td><td>

</td></tr>
</tbody></table>

<table><thead><tr><th>

Type Alias

</th><th>

Description

</th></tr></thead>
<tbody><tr><td>

[Element](#qwikjsx-element)

</td><td>

</td></tr>
<tr><td>

[ElementType](#qwikjsx-elementtype)

</td><td>

</td></tr>
</tbody></table>

[Edit this section](https://github.com/QwikDev/qwik/tree/main/packages/qwik/src/core/shared/jsx/types/jsx-qwik.ts)

## QwikKeyboardEvent

> Warning: This API is now obsolete.
>
> Use `KeyboardEvent` and use the second argument to the handler function for the current event target

```typescript
export type QwikKeyboardEvent<T = Element> = NativeKeyboardEvent;
```

**References:** [NativeKeyboardEvent](#nativekeyboardevent)

[Edit this section](https://github.com/QwikDev/qwik/tree/main/packages/qwik/src/core/shared/jsx/types/jsx-qwik-events.ts)

## QwikMouseEvent

> Warning: This API is now obsolete.
>
> Use `MouseEvent` and use the second argument to the handler function for the current event target

```typescript
export type QwikMouseEvent<T = Element, E = NativeMouseEvent> = E;
```

**References:** [NativeMouseEvent](#nativemouseevent)

[Edit this section](https://github.com/QwikDev/qwik/tree/main/packages/qwik/src/core/shared/jsx/types/jsx-qwik-events.ts)

## QwikPointerEvent

> Warning: This API is now obsolete.
>
> Use `PointerEvent` and use the second argument to the handler function for the current event target

```typescript
export type QwikPointerEvent<T = Element> = NativePointerEvent;
```

**References:** [NativePointerEvent](#nativepointerevent)

[Edit this section](https://github.com/QwikDev/qwik/tree/main/packages/qwik/src/core/shared/jsx/types/jsx-qwik-events.ts)

## QwikSubmitEvent

> Warning: This API is now obsolete.
>
> Use `SubmitEvent` and use the second argument to the handler function for the current event target

```typescript
export type QwikSubmitEvent<T = Element> = SubmitEvent;
```

[Edit this section](https://github.com/QwikDev/qwik/tree/main/packages/qwik/src/core/shared/jsx/types/jsx-qwik-events.ts)

## QwikSVGElements

The SVG props without plain handlers, for use inside functions

```typescript
export type QwikSVGElements = {
  [K in keyof Omit<
    SVGElementTagNameMap,
    keyof HTMLElementTagNameMap
  >]: SVGProps<SVGElementTagNameMap[K]>;
};
```

[Edit this section](https://github.com/QwikDev/qwik/tree/main/packages/qwik/src/core/shared/jsx/types/jsx-generated.ts)

## QwikSymbolEvent

Emitted by qwik-loader when a module was lazily loaded

```typescript
export type QwikSymbolEvent = CustomEvent<{
  qBase: string;
  qManifest: string;
  qVersion: string;
  href: string;
  symbol: string;
  element: Element;
  reqTime: number;
}>;
```

[Edit this section](https://github.com/QwikDev/qwik/tree/main/packages/qwik/src/core/shared/jsx/types/jsx-qwik-events.ts)

## QwikTouchEvent

> Warning: This API is now obsolete.
>
> Use `TouchEvent` and use the second argument to the handler function for the current event target

```typescript
export type QwikTouchEvent<T = Element> = NativeTouchEvent;
```

**References:** [NativeTouchEvent](#nativetouchevent)

[Edit this section](https://github.com/QwikDev/qwik/tree/main/packages/qwik/src/core/shared/jsx/types/jsx-qwik-events.ts)

## QwikTransitionEvent

> Warning: This API is now obsolete.
>
> Use `TransitionEvent` and use the second argument to the handler function for the current event target

```typescript
export type QwikTransitionEvent<T = Element> = NativeTransitionEvent;
```

**References:** [NativeTransitionEvent](#nativetransitionevent)

[Edit this section](https://github.com/QwikDev/qwik/tree/main/packages/qwik/src/core/shared/jsx/types/jsx-qwik-events.ts)

## QwikUIEvent

> Warning: This API is now obsolete.
>
> Use `UIEvent` and use the second argument to the handler function for the current event target

```typescript
export type QwikUIEvent<T = Element> = NativeUIEvent;
```

**References:** [NativeUIEvent](#nativeuievent)

[Edit this section](https://github.com/QwikDev/qwik/tree/main/packages/qwik/src/core/shared/jsx/types/jsx-qwik-events.ts)

## QwikVisibleEvent

Emitted by qwik-loader when an element becomes visible. Used by `useVisibleTask$`

```typescript
export type QwikVisibleEvent = CustomEvent<IntersectionObserverEntry>;
```

[Edit this section](https://github.com/QwikDev/qwik/tree/main/packages/qwik/src/core/shared/jsx/types/jsx-qwik-events.ts)

## QwikWheelEvent

> Warning: This API is now obsolete.
>
> Use `WheelEvent` and use the second argument to the handler function for the current event target

```typescript
export type QwikWheelEvent<T = Element> = NativeWheelEvent;
```

**References:** [NativeWheelEvent](#nativewheelevent)

[Edit this section](https://github.com/QwikDev/qwik/tree/main/packages/qwik/src/core/shared/jsx/types/jsx-qwik-events.ts)

## ReadonlySignal

```typescript
export interface ReadonlySignal<T = unknown>
```

<table><thead><tr><th>

Property

</th><th>

Modifiers

</th><th>

Type

</th><th>

Description

</th></tr></thead>
<tbody><tr><td>

[value](#)

</td><td>

`readonly`

</td><td>

T

</td><td>

</td></tr>
</tbody></table>

[Edit this section](https://github.com/QwikDev/qwik/tree/main/packages/qwik/src/core/signal/signal.public.ts)

## render

Render JSX.

Use this method to render JSX. This function does reconciling which means it always tries to reuse what is already in the DOM (rather then destroy and recreate content.) It returns a cleanup function you could use for cleaning up subscriptions.

```typescript
render: (
  parent: Element | Document,
  jsxNode: JSXOutput | FunctionComponent<any>,
  opts?: RenderOptions,
) => Promise<RenderResult>;
```

<table><thead><tr><th>

Parameter

</th><th>

Type

</th><th>

Description

</th></tr></thead>
<tbody><tr><td>

parent

</td><td>

Element \| Document

</td><td>

Element which will act as a parent to `jsxNode`. When possible the rendering will try to reuse existing nodes.

</td></tr>
<tr><td>

jsxNode

</td><td>

[JSXOutput](#jsxoutput) \| [FunctionComponent](#functioncomponent)&lt;any&gt;

</td><td>

JSX to render

</td></tr>
<tr><td>

opts

</td><td>

[RenderOptions](#renderoptions)

</td><td>

_(Optional)_

</td></tr>
</tbody></table>
**Returns:**

Promise&lt;[RenderResult](#renderresult)&gt;

An object containing a cleanup function.

[Edit this section](https://github.com/QwikDev/qwik/tree/main/packages/qwik/src/core/client/dom-render.ts)

## RenderOnce

```typescript
RenderOnce: FunctionComponent<{
  children?: unknown;
  key?: string | number | null | undefined;
}>;
```

[Edit this section](https://github.com/QwikDev/qwik/tree/main/packages/qwik/src/core/shared/jsx/jsx-runtime.ts)

## RenderOptions

```typescript
export interface RenderOptions
```

<table><thead><tr><th>

Property

</th><th>

Modifiers

</th><th>

Type

</th><th>

Description

</th></tr></thead>
<tbody><tr><td>

[serverData?](#)

</td><td>

</td><td>

Record&lt;string, any&gt;

</td><td>

_(Optional)_

</td></tr>
</tbody></table>

[Edit this section](https://github.com/QwikDev/qwik/tree/main/packages/qwik/src/core/client/types.ts)

## RenderResult

```typescript
export interface RenderResult
```

<table><thead><tr><th>

Method

</th><th>

Description

</th></tr></thead>
<tbody><tr><td>

[cleanup()](#renderresult-cleanup)

</td><td>

</td></tr>
</tbody></table>

[Edit this section](https://github.com/QwikDev/qwik/tree/main/packages/qwik/src/core/client/types.ts)

## RenderSSROptions

```typescript
export interface RenderSSROptions
```

<table><thead><tr><th>

Property

</th><th>

Modifiers

</th><th>

Type

</th><th>

Description

</th></tr></thead>
<tbody><tr><td>

[base?](#)

</td><td>

</td><td>

string

</td><td>

_(Optional)_

</td></tr>
<tr><td>

[containerAttributes](#)

</td><td>

</td><td>

Record&lt;string, string&gt;

</td><td>

</td></tr>
<tr><td>

[containerTagName](#)

</td><td>

</td><td>

string

</td><td>

</td></tr>
<tr><td>

[manifestHash](#)

</td><td>

</td><td>

string

</td><td>

</td></tr>
<tr><td>

[serverData?](#)

</td><td>

</td><td>

Record&lt;string, any&gt;

</td><td>

_(Optional)_

</td></tr>
<tr><td>

[stream](#)

</td><td>

</td><td>

StreamWriter

</td><td>

</td></tr>
</tbody></table>

[Edit this section](https://github.com/QwikDev/qwik/tree/main/packages/qwik/src/core/ssr/ssr-types.ts)

## Resource

This method works like an async memoized function that runs whenever some tracked value changes and returns some data.

`useResource` however returns immediate a `ResourceReturn` object that contains the data and a state that indicates if the data is available or not.

The status can be one of the following:

- `pending` - the data is not yet available. - `resolved` - the data is available. - `rejected` - the data is not available due to an error or timeout.

Be careful when using a `try/catch` statement in `useResource$`. If you catch the error and don't re-throw it (or a new Error), the resource status will never be `rejected`.

### Example

Example showing how `useResource` to perform a fetch to request the weather, whenever the input city name changes.

```tsx
const Cmp = component$(() => {
  const cityS = useSignal("");

  const weatherResource = useResource$(async ({ track, cleanup }) => {
    const cityName = track(cityS);
    const abortController = new AbortController();
    cleanup(() => abortController.abort("cleanup"));
    const res = await fetch(`http://weatherdata.com?city=${cityName}`, {
      signal: abortController.signal,
    });
    const data = await res.json();
    return data as { temp: number };
  });

  return (
    <div>
      <input name="city" bind:value={cityS} />
      <Resource
        value={weatherResource}
        onResolved={(weather) => {
          return <div>Temperature: {weather.temp}</div>;
        }}
      />
    </div>
  );
});
```

```typescript
Resource: <T>(props: ResourceProps<T>) => JSXOutput;
```

<table><thead><tr><th>

Parameter

</th><th>

Type

</th><th>

Description

</th></tr></thead>
<tbody><tr><td>

props

</td><td>

[ResourceProps](#resourceprops)&lt;T&gt;

</td><td>

</td></tr>
</tbody></table>
**Returns:**

[JSXOutput](#jsxoutput)

[Edit this section](https://github.com/QwikDev/qwik/tree/main/packages/qwik/src/core/use/use-resource.ts)

## ResourceCtx

```typescript
export interface ResourceCtx<T>
```

<table><thead><tr><th>

Property

</th><th>

Modifiers

</th><th>

Type

</th><th>

Description

</th></tr></thead>
<tbody><tr><td>

[previous](#)

</td><td>

`readonly`

</td><td>

T \| undefined

</td><td>

</td></tr>
<tr><td>

[track](#)

</td><td>

`readonly`

</td><td>

[Tracker](#tracker)

</td><td>

</td></tr>
</tbody></table>

<table><thead><tr><th>

Method

</th><th>

Description

</th></tr></thead>
<tbody><tr><td>

[cache(policyOrMilliseconds)](#resourcectx-cache)

</td><td>

</td></tr>
<tr><td>

[cleanup(callback)](#)

</td><td>

</td></tr>
</tbody></table>

[Edit this section](https://github.com/QwikDev/qwik/tree/main/packages/qwik/src/core/use/use-resource.ts)

## ResourceFn

```typescript
export type ResourceFn<T> = (ctx: ResourceCtx<unknown>) => ValueOrPromise<T>;
```

**References:** [ResourceCtx](#resourcectx), [ValueOrPromise](#valueorpromise)

[Edit this section](https://github.com/QwikDev/qwik/tree/main/packages/qwik/src/core/use/use-resource.ts)

## ResourceOptions

Options to pass to `useResource$()`

```typescript
export interface ResourceOptions
```

<table><thead><tr><th>

Property

</th><th>

Modifiers

</th><th>

Type

</th><th>

Description

</th></tr></thead>
<tbody><tr><td>

[timeout?](#)

</td><td>

</td><td>

number

</td><td>

_(Optional)_ Timeout in milliseconds. If the resource takes more than the specified millisecond, it will timeout. Resulting on a rejected resource.

</td></tr>
</tbody></table>

[Edit this section](https://github.com/QwikDev/qwik/tree/main/packages/qwik/src/core/use/use-resource.ts)

## ResourcePending

```typescript
export interface ResourcePending<T>
```

<table><thead><tr><th>

Property

</th><th>

Modifiers

</th><th>

Type

</th><th>

Description

</th></tr></thead>
<tbody><tr><td>

[loading](#)

</td><td>

`readonly`

</td><td>

boolean

</td><td>

</td></tr>
<tr><td>

[value](#)

</td><td>

`readonly`

</td><td>

Promise&lt;T&gt;

</td><td>

</td></tr>
</tbody></table>

[Edit this section](https://github.com/QwikDev/qwik/tree/main/packages/qwik/src/core/use/use-resource.ts)

## ResourceProps

```typescript
export interface ResourceProps<T>
```

<table><thead><tr><th>

Property

</th><th>

Modifiers

</th><th>

Type

</th><th>

Description

</th></tr></thead>
<tbody><tr><td>

[onPending?](#)

</td><td>

</td><td>

() =&gt; [JSXOutput](#jsxoutput)

</td><td>

_(Optional)_

</td></tr>
<tr><td>

[onRejected?](#)

</td><td>

</td><td>

(reason: Error) =&gt; [JSXOutput](#jsxoutput)

</td><td>

_(Optional)_

</td></tr>
<tr><td>

[onResolved](#)

</td><td>

</td><td>

(value: T) =&gt; [JSXOutput](#jsxoutput)

</td><td>

</td></tr>
<tr><td>

[value](#)

</td><td>

`readonly`

</td><td>

[ResourceReturn](#resourcereturn)&lt;T&gt; \| [Signal](#signal)&lt;Promise&lt;T&gt; \| T&gt; \| Promise&lt;T&gt;

</td><td>

</td></tr>
</tbody></table>

[Edit this section](https://github.com/QwikDev/qwik/tree/main/packages/qwik/src/core/use/use-resource.ts)

## ResourceRejected

```typescript
export interface ResourceRejected<T>
```

<table><thead><tr><th>

Property

</th><th>

Modifiers

</th><th>

Type

</th><th>

Description

</th></tr></thead>
<tbody><tr><td>

[loading](#)

</td><td>

`readonly`

</td><td>

boolean

</td><td>

</td></tr>
<tr><td>

[value](#)

</td><td>

`readonly`

</td><td>

Promise&lt;T&gt;

</td><td>

</td></tr>
</tbody></table>

[Edit this section](https://github.com/QwikDev/qwik/tree/main/packages/qwik/src/core/use/use-resource.ts)

## ResourceResolved

```typescript
export interface ResourceResolved<T>
```

<table><thead><tr><th>

Property

</th><th>

Modifiers

</th><th>

Type

</th><th>

Description

</th></tr></thead>
<tbody><tr><td>

[loading](#)

</td><td>

`readonly`

</td><td>

boolean

</td><td>

</td></tr>
<tr><td>

[value](#)

</td><td>

`readonly`

</td><td>

Promise&lt;T&gt;

</td><td>

</td></tr>
</tbody></table>

[Edit this section](https://github.com/QwikDev/qwik/tree/main/packages/qwik/src/core/use/use-resource.ts)

## ResourceReturn

```typescript
export type ResourceReturn<T> =
  | ResourcePending<T>
  | ResourceResolved<T>
  | ResourceRejected<T>;
```

**References:** [ResourcePending](#resourcepending), [ResourceResolved](#resourceresolved), [ResourceRejected](#resourcerejected)

[Edit this section](https://github.com/QwikDev/qwik/tree/main/packages/qwik/src/core/use/use-resource.ts)

## SerializerSymbol

If an object has this property as a function, it will be called with the object and should return a serializable value.

This can be used to clean up, integrate with other libraries, etc.

The type your object should conform to is:

```ts
{
  [SerializerSymbol]: (this: YourType, toSerialize: YourType) => YourSerializableType;
}
```

```typescript
SerializerSymbol: unique symbol
```

[Edit this section](https://github.com/QwikDev/qwik/tree/main/packages/qwik/src/core/shared/utils/serialize-utils.ts)

## setPlatform

Sets the `CorePlatform`.

This is useful to override the platform in tests to change the behavior of, `requestAnimationFrame`, and import resolution.

```typescript
setPlatform: (plt: CorePlatform) => CorePlatform;
```

<table><thead><tr><th>

Parameter

</th><th>

Type

</th><th>

Description

</th></tr></thead>
<tbody><tr><td>

plt

</td><td>

[CorePlatform](#coreplatform)

</td><td>

</td></tr>
</tbody></table>
**Returns:**

[CorePlatform](#coreplatform)

[Edit this section](https://github.com/QwikDev/qwik/tree/main/packages/qwik/src/core/shared/platform/platform.ts)

## Signal

A signal is a reactive value which can be read and written. When the signal is written, all tasks which are tracking the signal will be re-run and all components that read the signal will be re-rendered.

Furthermore, when a signal value is passed as a prop to a component, the optimizer will automatically forward the signal. This means that `return <div title={signal.value}>hi</div>` will update the `title` attribute when the signal changes without having to re-render the component.

```typescript
export interface Signal<T = any> extends ReadonlySignal<T>
```

**Extends:** [ReadonlySignal](#readonlysignal)&lt;T&gt;

<table><thead><tr><th>

Property

</th><th>

Modifiers

</th><th>

Type

</th><th>

Description

</th></tr></thead>
<tbody><tr><td>

[value](#)

</td><td>

</td><td>

T

</td><td>

</td></tr>
</tbody></table>

[Edit this section](https://github.com/QwikDev/qwik/tree/main/packages/qwik/src/core/signal/signal.public.ts)

## SkipRender

```typescript
SkipRender: JSXNode;
```

[Edit this section](https://github.com/QwikDev/qwik/tree/main/packages/qwik/src/core/shared/jsx/utils.public.ts)

## Slot

Allows to project the children of the current component. <Slot/> can only be used within the context of a component defined with `component$`.

```typescript
Slot: FunctionComponent<{
  name?: string;
  children?: JSXChildren;
}>;
```

[Edit this section](https://github.com/QwikDev/qwik/tree/main/packages/qwik/src/core/shared/jsx/slot.public.ts)

## SnapshotListener

```typescript
export interface SnapshotListener
```

<table><thead><tr><th>

Property

</th><th>

Modifiers

</th><th>

Type

</th><th>

Description

</th></tr></thead>
<tbody><tr><td>

[el](#)

</td><td>

</td><td>

Element

</td><td>

</td></tr>
<tr><td>

[key](#)

</td><td>

</td><td>

string

</td><td>

</td></tr>
<tr><td>

[qrl](#)

</td><td>

</td><td>

[QRL](#qrl)&lt;any&gt;

</td><td>

</td></tr>
</tbody></table>

[Edit this section](https://github.com/QwikDev/qwik/tree/main/packages/qwik/src/core/ssr/ssr-types.ts)

## SnapshotMeta

```typescript
export type SnapshotMeta = Record<string, SnapshotMetaValue>;
```

**References:** [SnapshotMetaValue](#snapshotmetavalue)

[Edit this section](https://github.com/QwikDev/qwik/tree/main/packages/qwik/src/core/ssr/ssr-types.ts)

## SnapshotMetaValue

```typescript
export interface SnapshotMetaValue
```

<table><thead><tr><th>

Property

</th><th>

Modifiers

</th><th>

Type

</th><th>

Description

</th></tr></thead>
<tbody><tr><td>

[c?](#)

</td><td>

</td><td>

string

</td><td>

_(Optional)_

</td></tr>
<tr><td>

[h?](#)

</td><td>

</td><td>

string

</td><td>

_(Optional)_

</td></tr>
<tr><td>

[s?](#)

</td><td>

</td><td>

string

</td><td>

_(Optional)_

</td></tr>
<tr><td>

[w?](#)

</td><td>

</td><td>

string

</td><td>

_(Optional)_

</td></tr>
</tbody></table>

[Edit this section](https://github.com/QwikDev/qwik/tree/main/packages/qwik/src/core/ssr/ssr-types.ts)

## SnapshotResult

```typescript
export interface SnapshotResult
```

<table><thead><tr><th>

Property

</th><th>

Modifiers

</th><th>

Type

</th><th>

Description

</th></tr></thead>
<tbody><tr><td>

[funcs](#)

</td><td>

</td><td>

string[]

</td><td>

</td></tr>
<tr><td>

[mode](#)

</td><td>

</td><td>

'render' \| 'listeners' \| 'static'

</td><td>

</td></tr>
<tr><td>

[objs?](#)

</td><td>

</td><td>

any[]

</td><td>

_(Optional)_

</td></tr>
<tr><td>

[qrls](#)

</td><td>

</td><td>

[QRL](#qrl)[]

</td><td>

</td></tr>
<tr><td>

[resources](#)

</td><td>

</td><td>

ResourceReturnInternal&lt;any&gt;[]

</td><td>

</td></tr>
<tr><td>

[state?](#)

</td><td>

</td><td>

[SnapshotState](#snapshotstate)

</td><td>

_(Optional)_

</td></tr>
</tbody></table>

[Edit this section](https://github.com/QwikDev/qwik/tree/main/packages/qwik/src/core/ssr/ssr-types.ts)

## SnapshotState

> Warning: This API is now obsolete.
>
> not longer used in v2

```typescript
export interface SnapshotState
```

<table><thead><tr><th>

Property

</th><th>

Modifiers

</th><th>

Type

</th><th>

Description

</th></tr></thead>
<tbody><tr><td>

[ctx](#)

</td><td>

</td><td>

[SnapshotMeta](#snapshotmeta)

</td><td>

</td></tr>
<tr><td>

[objs](#)

</td><td>

</td><td>

any[]

</td><td>

</td></tr>
<tr><td>

[refs](#)

</td><td>

</td><td>

Record&lt;string, string&gt;

</td><td>

</td></tr>
<tr><td>

[subs](#)

</td><td>

</td><td>

any[]

</td><td>

</td></tr>
</tbody></table>

[Edit this section](https://github.com/QwikDev/qwik/tree/main/packages/qwik/src/core/ssr/ssr-types.ts)

## SSRComment

```typescript
SSRComment: FunctionComponent<{
  data: string;
}>;
```

[Edit this section](https://github.com/QwikDev/qwik/tree/main/packages/qwik/src/core/shared/jsx/utils.public.ts)

## SSRHintProps

```typescript
export type SSRHintProps = {
  dynamic?: boolean;
};
```

[Edit this section](https://github.com/QwikDev/qwik/tree/main/packages/qwik/src/core/shared/jsx/utils.public.ts)

## SSRRaw

```typescript
SSRRaw: FunctionComponent<{
  data: string;
}>;
```

[Edit this section](https://github.com/QwikDev/qwik/tree/main/packages/qwik/src/core/shared/jsx/utils.public.ts)

## SSRStream

```typescript
SSRStream: FunctionComponent<SSRStreamProps>;
```

[Edit this section](https://github.com/QwikDev/qwik/tree/main/packages/qwik/src/core/shared/jsx/utils.public.ts)

## SSRStreamBlock

```typescript
SSRStreamBlock: FunctionComponent<{
  children?: JSXOutput;
}>;
```

[Edit this section](https://github.com/QwikDev/qwik/tree/main/packages/qwik/src/core/shared/jsx/utils.public.ts)

## SSRStreamChildren

```typescript
export type SSRStreamChildren =
  | AsyncGenerator<JSXChildren, void, any>
  | ((stream: StreamWriter) => Promise<void>)
  | (() => AsyncGenerator<JSXChildren, void, any>);
```

**References:** [JSXChildren](#jsxchildren)

[Edit this section](https://github.com/QwikDev/qwik/tree/main/packages/qwik/src/core/shared/jsx/utils.public.ts)

## SSRStreamProps

```typescript
export type SSRStreamProps = {
  children: SSRStreamChildren;
};
```

**References:** [SSRStreamChildren](#ssrstreamchildren)

[Edit this section](https://github.com/QwikDev/qwik/tree/main/packages/qwik/src/core/shared/jsx/utils.public.ts)

## SVGAttributes

The TS types don't include the SVG attributes so we have to define them ourselves

NOTE: These props are probably not complete

```typescript
export interface SVGAttributes<T extends Element = Element> extends AriaAttributes
```

**Extends:** AriaAttributes

<table><thead><tr><th>

Property

</th><th>

Modifiers

</th><th>

Type

</th><th>

Description

</th></tr></thead>
<tbody><tr><td>

["accent-height"?](#)

</td><td>

</td><td>

number \| string \| undefined

</td><td>

_(Optional)_

</td></tr>
<tr><td>

["alignment-baseline"?](#)

</td><td>

</td><td>

'auto' \| 'baseline' \| 'before-edge' \| 'text-before-edge' \| 'middle' \| 'central' \| 'after-edge' \| 'text-after-edge' \| 'ideographic' \| 'alphabetic' \| 'hanging' \| 'mathematical' \| 'inherit' \| undefined

</td><td>

_(Optional)_

</td></tr>
<tr><td>

["arabic-form"?](#)

</td><td>

</td><td>

'initial' \| 'medial' \| 'terminal' \| 'isolated' \| undefined

</td><td>

_(Optional)_

</td></tr>
<tr><td>

["baseline-shift"?](#)

</td><td>

</td><td>

number \| string \| undefined

</td><td>

_(Optional)_

</td></tr>
<tr><td>

["cap-height"?](#)

</td><td>

</td><td>

number \| string \| undefined

</td><td>

_(Optional)_

</td></tr>
<tr><td>

["clip-path"?](#)

</td><td>

</td><td>

string \| undefined

</td><td>

_(Optional)_

</td></tr>
<tr><td>

["clip-rule"?](#)

</td><td>

</td><td>

number \| string \| undefined

</td><td>

_(Optional)_

</td></tr>
<tr><td>

["color-interpolation-filters"?](#)

</td><td>

</td><td>

'auto' \| 's-rGB' \| 'linear-rGB' \| 'inherit' \| undefined

</td><td>

_(Optional)_

</td></tr>
<tr><td>

["color-interpolation"?](#)

</td><td>

</td><td>

number \| string \| undefined

</td><td>

_(Optional)_

</td></tr>
<tr><td>

["color-profile"?](#)

</td><td>

</td><td>

number \| string \| undefined

</td><td>

_(Optional)_

</td></tr>
<tr><td>

["color-rendering"?](#)

</td><td>

</td><td>

number \| string \| undefined

</td><td>

_(Optional)_

</td></tr>
<tr><td>

["dominant-baseline"?](#)

</td><td>

</td><td>

number \| string \| undefined

</td><td>

_(Optional)_

</td></tr>
<tr><td>

["edge-mode"?](#)

</td><td>

</td><td>

number \| string \| undefined

</td><td>

_(Optional)_

</td></tr>
<tr><td>

["enable-background"?](#)

</td><td>

</td><td>

number \| string \| undefined

</td><td>

_(Optional)_

</td></tr>
<tr><td>

["fill-opacity"?](#)

</td><td>

</td><td>

number \| string \| undefined

</td><td>

_(Optional)_

</td></tr>
<tr><td>

["fill-rule"?](#)

</td><td>

</td><td>

'nonzero' \| 'evenodd' \| 'inherit' \| undefined

</td><td>

_(Optional)_

</td></tr>
<tr><td>

["flood-color"?](#)

</td><td>

</td><td>

number \| string \| undefined

</td><td>

_(Optional)_

</td></tr>
<tr><td>

["flood-opacity"?](#)

</td><td>

</td><td>

number \| string \| undefined

</td><td>

_(Optional)_

</td></tr>
<tr><td>

["font-family"?](#)

</td><td>

</td><td>

string \| undefined

</td><td>

_(Optional)_

</td></tr>
<tr><td>

["font-size-adjust"?](#)

</td><td>

</td><td>

number \| string \| undefined

</td><td>

_(Optional)_

</td></tr>
<tr><td>

["font-size"?](#)

</td><td>

</td><td>

number \| string \| undefined

</td><td>

_(Optional)_

</td></tr>
<tr><td>

["font-stretch"?](#)

</td><td>

</td><td>

number \| string \| undefined

</td><td>

_(Optional)_

</td></tr>
<tr><td>

["font-style"?](#)

</td><td>

</td><td>

number \| string \| undefined

</td><td>

_(Optional)_

</td></tr>
<tr><td>

["font-variant"?](#)

</td><td>

</td><td>

number \| string \| undefined

</td><td>

_(Optional)_

</td></tr>
<tr><td>

["font-weight"?](#)

</td><td>

</td><td>

number \| string \| undefined

</td><td>

_(Optional)_

</td></tr>
<tr><td>

["glyph-name"?](#)

</td><td>

</td><td>

number \| string \| undefined

</td><td>

_(Optional)_

</td></tr>
<tr><td>

["glyph-orientation-horizontal"?](#)

</td><td>

</td><td>

number \| string \| undefined

</td><td>

_(Optional)_

</td></tr>
<tr><td>

["glyph-orientation-vertical"?](#)

</td><td>

</td><td>

number \| string \| undefined

</td><td>

_(Optional)_

</td></tr>
<tr><td>

["horiz-adv-x"?](#)

</td><td>

</td><td>

number \| string \| undefined

</td><td>

_(Optional)_

</td></tr>
<tr><td>

["horiz-origin-x"?](#)

</td><td>

</td><td>

number \| string \| undefined

</td><td>

_(Optional)_

</td></tr>
<tr><td>

["image-rendering"?](#)

</td><td>

</td><td>

number \| string \| undefined

</td><td>

_(Optional)_

</td></tr>
<tr><td>

["letter-spacing"?](#)

</td><td>

</td><td>

number \| string \| undefined

</td><td>

_(Optional)_

</td></tr>
<tr><td>

["lighting-color"?](#)

</td><td>

</td><td>

number \| string \| undefined

</td><td>

_(Optional)_

</td></tr>
<tr><td>

["marker-end"?](#)

</td><td>

</td><td>

string \| undefined

</td><td>

_(Optional)_

</td></tr>
<tr><td>

["marker-mid"?](#)

</td><td>

</td><td>

string \| undefined

</td><td>

_(Optional)_

</td></tr>
<tr><td>

["marker-start"?](#)

</td><td>

</td><td>

string \| undefined

</td><td>

_(Optional)_

</td></tr>
<tr><td>

["overline-position"?](#)

</td><td>

</td><td>

number \| string \| undefined

</td><td>

_(Optional)_

</td></tr>
<tr><td>

["overline-thickness"?](#)

</td><td>

</td><td>

number \| string \| undefined

</td><td>

_(Optional)_

</td></tr>
<tr><td>

["paint-order"?](#)

</td><td>

</td><td>

number \| string \| undefined

</td><td>

_(Optional)_

</td></tr>
<tr><td>

["pointer-events"?](#)

</td><td>

</td><td>

number \| string \| undefined

</td><td>

_(Optional)_

</td></tr>
<tr><td>

["rendering-intent"?](#)

</td><td>

</td><td>

number \| string \| undefined

</td><td>

_(Optional)_

</td></tr>
<tr><td>

["shape-rendering"?](#)

</td><td>

</td><td>

number \| string \| undefined

</td><td>

_(Optional)_

</td></tr>
<tr><td>

["stop-color"?](#)

</td><td>

</td><td>

string \| undefined

</td><td>

_(Optional)_

</td></tr>
<tr><td>

["stop-opacity"?](#)

</td><td>

</td><td>

number \| string \| undefined

</td><td>

_(Optional)_

</td></tr>
<tr><td>

["strikethrough-position"?](#)

</td><td>

</td><td>

number \| string \| undefined

</td><td>

_(Optional)_

</td></tr>
<tr><td>

["strikethrough-thickness"?](#)

</td><td>

</td><td>

number \| string \| undefined

</td><td>

_(Optional)_

</td></tr>
<tr><td>

["stroke-dasharray"?](#)

</td><td>

</td><td>

string \| number \| undefined

</td><td>

_(Optional)_

</td></tr>
<tr><td>

["stroke-dashoffset"?](#)

</td><td>

</td><td>

string \| number \| undefined

</td><td>

_(Optional)_

</td></tr>
<tr><td>

["stroke-linecap"?](#)

</td><td>

</td><td>

'butt' \| 'round' \| 'square' \| 'inherit' \| undefined

</td><td>

_(Optional)_

</td></tr>
<tr><td>

["stroke-linejoin"?](#)

</td><td>

</td><td>

'miter' \| 'round' \| 'bevel' \| 'inherit' \| undefined

</td><td>

_(Optional)_

</td></tr>
<tr><td>

["stroke-miterlimit"?](#)

</td><td>

</td><td>

string \| undefined

</td><td>

_(Optional)_

</td></tr>
<tr><td>

["stroke-opacity"?](#)

</td><td>

</td><td>

number \| string \| undefined

</td><td>

_(Optional)_

</td></tr>
<tr><td>

["stroke-width"?](#)

</td><td>

</td><td>

number \| string \| undefined

</td><td>

_(Optional)_

</td></tr>
<tr><td>

["text-anchor"?](#)

</td><td>

</td><td>

string \| undefined

</td><td>

_(Optional)_

</td></tr>
<tr><td>

["text-decoration"?](#)

</td><td>

</td><td>

number \| string \| undefined

</td><td>

_(Optional)_

</td></tr>
<tr><td>

["text-rendering"?](#)

</td><td>

</td><td>

number \| string \| undefined

</td><td>

_(Optional)_

</td></tr>
<tr><td>

["underline-position"?](#)

</td><td>

</td><td>

number \| string \| undefined

</td><td>

_(Optional)_

</td></tr>
<tr><td>

["underline-thickness"?](#)

</td><td>

</td><td>

number \| string \| undefined

</td><td>

_(Optional)_

</td></tr>
<tr><td>

["unicode-bidi"?](#)

</td><td>

</td><td>

number \| string \| undefined

</td><td>

_(Optional)_

</td></tr>
<tr><td>

["unicode-range"?](#)

</td><td>

</td><td>

number \| string \| undefined

</td><td>

_(Optional)_

</td></tr>
<tr><td>

["units-per-em"?](#)

</td><td>

</td><td>

number \| string \| undefined

</td><td>

_(Optional)_

</td></tr>
<tr><td>

["v-alphabetic"?](#)

</td><td>

</td><td>

number \| string \| undefined

</td><td>

_(Optional)_

</td></tr>
<tr><td>

["v-hanging"?](#)

</td><td>

</td><td>

number \| string \| undefined

</td><td>

_(Optional)_

</td></tr>
<tr><td>

["v-ideographic"?](#)

</td><td>

</td><td>

number \| string \| undefined

</td><td>

_(Optional)_

</td></tr>
<tr><td>

["v-mathematical"?](#)

</td><td>

</td><td>

number \| string \| undefined

</td><td>

_(Optional)_

</td></tr>
<tr><td>

["vector-effect"?](#)

</td><td>

</td><td>

number \| string \| undefined

</td><td>

_(Optional)_

</td></tr>
<tr><td>

["vert-adv-y"?](#)

</td><td>

</td><td>

number \| string \| undefined

</td><td>

_(Optional)_

</td></tr>
<tr><td>

["vert-origin-x"?](#)

</td><td>

</td><td>

number \| string \| undefined

</td><td>

_(Optional)_

</td></tr>
<tr><td>

["vert-origin-y"?](#)

</td><td>

</td><td>

number \| string \| undefined

</td><td>

_(Optional)_

</td></tr>
<tr><td>

["word-spacing"?](#)

</td><td>

</td><td>

number \| string \| undefined

</td><td>

_(Optional)_

</td></tr>
<tr><td>

["writing-mode"?](#)

</td><td>

</td><td>

number \| string \| undefined

</td><td>

_(Optional)_

</td></tr>
<tr><td>

["x-channel-selector"?](#)

</td><td>

</td><td>

string \| undefined

</td><td>

_(Optional)_

</td></tr>
<tr><td>

["x-height"?](#)

</td><td>

</td><td>

number \| string \| undefined

</td><td>

_(Optional)_

</td></tr>
<tr><td>

["xlink:actuate"?](#svgattributes-_xlink_actuate_)

</td><td>

</td><td>

string \| undefined

</td><td>

_(Optional)_

</td></tr>
<tr><td>

["xlink:arcrole"?](#svgattributes-_xlink_arcrole_)

</td><td>

</td><td>

string \| undefined

</td><td>

_(Optional)_

</td></tr>
<tr><td>

["xlink:href"?](#svgattributes-_xlink_href_)

</td><td>

</td><td>

string \| undefined

</td><td>

_(Optional)_

</td></tr>
<tr><td>

["xlink:role"?](#svgattributes-_xlink_role_)

</td><td>

</td><td>

string \| undefined

</td><td>

_(Optional)_

</td></tr>
<tr><td>

["xlink:show"?](#svgattributes-_xlink_show_)

</td><td>

</td><td>

string \| undefined

</td><td>

_(Optional)_

</td></tr>
<tr><td>

["xlink:title"?](#svgattributes-_xlink_title_)

</td><td>

</td><td>

string \| undefined

</td><td>

_(Optional)_

</td></tr>
<tr><td>

["xlink:type"?](#svgattributes-_xlink_type_)

</td><td>

</td><td>

string \| undefined

</td><td>

_(Optional)_

</td></tr>
<tr><td>

["xml:base"?](#svgattributes-_xml_base_)

</td><td>

</td><td>

string \| undefined

</td><td>

_(Optional)_

</td></tr>
<tr><td>

["xml:lang"?](#svgattributes-_xml_lang_)

</td><td>

</td><td>

string \| undefined

</td><td>

_(Optional)_

</td></tr>
<tr><td>

["xml:space"?](#svgattributes-_xml_space_)

</td><td>

</td><td>

string \| undefined

</td><td>

_(Optional)_

</td></tr>
<tr><td>

["xmlns:xlink"?](#svgattributes-_xmlns_xlink_)

</td><td>

</td><td>

string \| undefined

</td><td>

_(Optional)_

</td></tr>
<tr><td>

[accumulate?](#)

</td><td>

</td><td>

'none' \| 'sum' \| undefined

</td><td>

_(Optional)_

</td></tr>
<tr><td>

[additive?](#)

</td><td>

</td><td>

'replace' \| 'sum' \| undefined

</td><td>

_(Optional)_

</td></tr>
<tr><td>

[allowReorder?](#)

</td><td>

</td><td>

'no' \| 'yes' \| undefined

</td><td>

_(Optional)_

</td></tr>
<tr><td>

[alphabetic?](#)

</td><td>

</td><td>

number \| string \| undefined

</td><td>

_(Optional)_

</td></tr>
<tr><td>

[amplitude?](#)

</td><td>

</td><td>

number \| string \| undefined

</td><td>

_(Optional)_

</td></tr>
<tr><td>

[ascent?](#)

</td><td>

</td><td>

number \| string \| undefined

</td><td>

_(Optional)_

</td></tr>
<tr><td>

[attributeName?](#)

</td><td>

</td><td>

string \| undefined

</td><td>

_(Optional)_

</td></tr>
<tr><td>

[attributeType?](#)

</td><td>

</td><td>

string \| undefined

</td><td>

_(Optional)_

</td></tr>
<tr><td>

[autoReverse?](#)

</td><td>

</td><td>

Booleanish \| undefined

</td><td>

_(Optional)_

</td></tr>
<tr><td>

[azimuth?](#)

</td><td>

</td><td>

number \| string \| undefined

</td><td>

_(Optional)_

</td></tr>
<tr><td>

[baseFrequency?](#)

</td><td>

</td><td>

number \| string \| undefined

</td><td>

_(Optional)_

</td></tr>
<tr><td>

[baseProfile?](#)

</td><td>

</td><td>

number \| string \| undefined

</td><td>

_(Optional)_

</td></tr>
<tr><td>

[bbox?](#)

</td><td>

</td><td>

number \| string \| undefined

</td><td>

_(Optional)_

</td></tr>
<tr><td>

[begin?](#)

</td><td>

</td><td>

number \| string \| undefined

</td><td>

_(Optional)_

</td></tr>
<tr><td>

[bias?](#)

</td><td>

</td><td>

number \| string \| undefined

</td><td>

_(Optional)_

</td></tr>
<tr><td>

[by?](#)

</td><td>

</td><td>

number \| string \| undefined

</td><td>

_(Optional)_

</td></tr>
<tr><td>

[calcMode?](#)

</td><td>

</td><td>

number \| string \| undefined

</td><td>

_(Optional)_

</td></tr>
<tr><td>

[clip?](#)

</td><td>

</td><td>

number \| string \| undefined

</td><td>

_(Optional)_

</td></tr>
<tr><td>

[clipPathUnits?](#)

</td><td>

</td><td>

number \| string \| undefined

</td><td>

_(Optional)_

</td></tr>
<tr><td>

[color?](#)

</td><td>

</td><td>

string \| undefined

</td><td>

_(Optional)_

</td></tr>
<tr><td>

[contentScriptType?](#)

</td><td>

</td><td>

number \| string \| undefined

</td><td>

_(Optional)_

</td></tr>
<tr><td>

[contentStyleType?](#)

</td><td>

</td><td>

number \| string \| undefined

</td><td>

_(Optional)_

</td></tr>
<tr><td>

[crossOrigin?](#)

</td><td>

</td><td>

HTMLCrossOriginAttribute

</td><td>

_(Optional)_

</td></tr>
<tr><td>

[cursor?](#)

</td><td>

</td><td>

number \| string

</td><td>

_(Optional)_

</td></tr>
<tr><td>

[cx?](#)

</td><td>

</td><td>

number \| string \| undefined

</td><td>

_(Optional)_

</td></tr>
<tr><td>

[cy?](#)

</td><td>

</td><td>

number \| string \| undefined

</td><td>

_(Optional)_

</td></tr>
<tr><td>

[d?](#)

</td><td>

</td><td>

string \| undefined

</td><td>

_(Optional)_

</td></tr>
<tr><td>

[decelerate?](#)

</td><td>

</td><td>

number \| string \| undefined

</td><td>

_(Optional)_

</td></tr>
<tr><td>

[descent?](#)

</td><td>

</td><td>

number \| string \| undefined

</td><td>

_(Optional)_

</td></tr>
<tr><td>

[diffuseConstant?](#)

</td><td>

</td><td>

number \| string \| undefined

</td><td>

_(Optional)_

</td></tr>
<tr><td>

[direction?](#)

</td><td>

</td><td>

number \| string \| undefined

</td><td>

_(Optional)_

</td></tr>
<tr><td>

[display?](#)

</td><td>

</td><td>

number \| string \| undefined

</td><td>

_(Optional)_

</td></tr>
<tr><td>

[divisor?](#)

</td><td>

</td><td>

number \| string \| undefined

</td><td>

_(Optional)_

</td></tr>
<tr><td>

[dur?](#)

</td><td>

</td><td>

number \| string \| undefined

</td><td>

_(Optional)_

</td></tr>
<tr><td>

[dx?](#)

</td><td>

</td><td>

number \| string \| undefined

</td><td>

_(Optional)_

</td></tr>
<tr><td>

[dy?](#)

</td><td>

</td><td>

number \| string \| undefined

</td><td>

_(Optional)_

</td></tr>
<tr><td>

[elevation?](#)

</td><td>

</td><td>

number \| string \| undefined

</td><td>

_(Optional)_

</td></tr>
<tr><td>

[end?](#)

</td><td>

</td><td>

number \| string \| undefined

</td><td>

_(Optional)_

</td></tr>
<tr><td>

[exponent?](#)

</td><td>

</td><td>

number \| string \| undefined

</td><td>

_(Optional)_

</td></tr>
<tr><td>

[externalResourcesRequired?](#)

</td><td>

</td><td>

number \| string \| undefined

</td><td>

_(Optional)_

</td></tr>
<tr><td>

[fill?](#)

</td><td>

</td><td>

string \| undefined

</td><td>

_(Optional)_

</td></tr>
<tr><td>

[filter?](#)

</td><td>

</td><td>

string \| undefined

</td><td>

_(Optional)_

</td></tr>
<tr><td>

[filterRes?](#)

</td><td>

</td><td>

number \| string \| undefined

</td><td>

_(Optional)_

</td></tr>
<tr><td>

[filterUnits?](#)

</td><td>

</td><td>

number \| string \| undefined

</td><td>

_(Optional)_

</td></tr>
<tr><td>

[focusable?](#)

</td><td>

</td><td>

number \| string \| undefined

</td><td>

_(Optional)_

</td></tr>
<tr><td>

[format?](#)

</td><td>

</td><td>

number \| string \| undefined

</td><td>

_(Optional)_

</td></tr>
<tr><td>

[fr?](#)

</td><td>

</td><td>

number \| string \| undefined

</td><td>

_(Optional)_

</td></tr>
<tr><td>

[from?](#)

</td><td>

</td><td>

number \| string \| undefined

</td><td>

_(Optional)_

</td></tr>
<tr><td>

[fx?](#)

</td><td>

</td><td>

number \| string \| undefined

</td><td>

_(Optional)_

</td></tr>
<tr><td>

[fy?](#)

</td><td>

</td><td>

number \| string \| undefined

</td><td>

_(Optional)_

</td></tr>
<tr><td>

[g1?](#)

</td><td>

</td><td>

number \| string \| undefined

</td><td>

_(Optional)_

</td></tr>
<tr><td>

[g2?](#)

</td><td>

</td><td>

number \| string \| undefined

</td><td>

_(Optional)_

</td></tr>
<tr><td>

[glyphRef?](#)

</td><td>

</td><td>

number \| string \| undefined

</td><td>

_(Optional)_

</td></tr>
<tr><td>

[gradientTransform?](#)

</td><td>

</td><td>

string \| undefined

</td><td>

_(Optional)_

</td></tr>
<tr><td>

[gradientUnits?](#)

</td><td>

</td><td>

string \| undefined

</td><td>

_(Optional)_

</td></tr>
<tr><td>

[hanging?](#)

</td><td>

</td><td>

number \| string \| undefined

</td><td>

_(Optional)_

</td></tr>
<tr><td>

[height?](#)

</td><td>

</td><td>

Size \| undefined

</td><td>

_(Optional)_

</td></tr>
<tr><td>

[href?](#)

</td><td>

</td><td>

string \| undefined

</td><td>

_(Optional)_

</td></tr>
<tr><td>

[id?](#)

</td><td>

</td><td>

string \| undefined

</td><td>

_(Optional)_

</td></tr>
<tr><td>

[ideographic?](#)

</td><td>

</td><td>

number \| string \| undefined

</td><td>

_(Optional)_

</td></tr>
<tr><td>

[in?](#)

</td><td>

</td><td>

string \| undefined

</td><td>

_(Optional)_

</td></tr>
<tr><td>

[in2?](#)

</td><td>

</td><td>

number \| string \| undefined

</td><td>

_(Optional)_

</td></tr>
<tr><td>

[intercept?](#)

</td><td>

</td><td>

number \| string \| undefined

</td><td>

_(Optional)_

</td></tr>
<tr><td>

[k?](#)

</td><td>

</td><td>

number \| string \| undefined

</td><td>

_(Optional)_

</td></tr>
<tr><td>

[k1?](#)

</td><td>

</td><td>

number \| string \| undefined

</td><td>

_(Optional)_

</td></tr>
<tr><td>

[k2?](#)

</td><td>

</td><td>

number \| string \| undefined

</td><td>

_(Optional)_

</td></tr>
<tr><td>

[k3?](#)

</td><td>

</td><td>

number \| string \| undefined

</td><td>

_(Optional)_

</td></tr>
<tr><td>

[k4?](#)

</td><td>

</td><td>

number \| string \| undefined

</td><td>

_(Optional)_

</td></tr>
<tr><td>

[kernelMatrix?](#)

</td><td>

</td><td>

number \| string \| undefined

</td><td>

_(Optional)_

</td></tr>
<tr><td>

[kernelUnitLength?](#)

</td><td>

</td><td>

number \| string \| undefined

</td><td>

_(Optional)_

</td></tr>
<tr><td>

[kerning?](#)

</td><td>

</td><td>

number \| string \| undefined

</td><td>

_(Optional)_

</td></tr>
<tr><td>

[keyPoints?](#)

</td><td>

</td><td>

number \| string \| undefined

</td><td>

_(Optional)_

</td></tr>
<tr><td>

[keySplines?](#)

</td><td>

</td><td>

number \| string \| undefined

</td><td>

_(Optional)_

</td></tr>
<tr><td>

[keyTimes?](#)

</td><td>

</td><td>

number \| string \| undefined

</td><td>

_(Optional)_

</td></tr>
<tr><td>

[lang?](#)

</td><td>

</td><td>

string \| undefined

</td><td>

_(Optional)_

</td></tr>
<tr><td>

[lengthAdjust?](#)

</td><td>

</td><td>

number \| string \| undefined

</td><td>

_(Optional)_

</td></tr>
<tr><td>

[limitingConeAngle?](#)

</td><td>

</td><td>

number \| string \| undefined

</td><td>

_(Optional)_

</td></tr>
<tr><td>

[local?](#)

</td><td>

</td><td>

number \| string \| undefined

</td><td>

_(Optional)_

</td></tr>
<tr><td>

[markerHeight?](#)

</td><td>

</td><td>

number \| string \| undefined

</td><td>

_(Optional)_

</td></tr>
<tr><td>

[markerUnits?](#)

</td><td>

</td><td>

number \| string \| undefined

</td><td>

_(Optional)_

</td></tr>
<tr><td>

[markerWidth?](#)

</td><td>

</td><td>

number \| string \| undefined

</td><td>

_(Optional)_

</td></tr>
<tr><td>

[mask?](#)

</td><td>

</td><td>

string \| undefined

</td><td>

_(Optional)_

</td></tr>
<tr><td>

[maskContentUnits?](#)

</td><td>

</td><td>

number \| string \| undefined

</td><td>

_(Optional)_

</td></tr>
<tr><td>

[maskUnits?](#)

</td><td>

</td><td>

number \| string \| undefined

</td><td>

_(Optional)_

</td></tr>
<tr><td>

[mathematical?](#)

</td><td>

</td><td>

number \| string \| undefined

</td><td>

_(Optional)_

</td></tr>
<tr><td>

[max?](#)

</td><td>

</td><td>

number \| string \| undefined

</td><td>

_(Optional)_

</td></tr>
<tr><td>

[media?](#)

</td><td>

</td><td>

string \| undefined

</td><td>

_(Optional)_

</td></tr>
<tr><td>

[method?](#)

</td><td>

</td><td>

string \| undefined

</td><td>

_(Optional)_

</td></tr>
<tr><td>

[min?](#)

</td><td>

</td><td>

number \| string \| undefined

</td><td>

_(Optional)_

</td></tr>
<tr><td>

[mode?](#)

</td><td>

</td><td>

number \| string \| undefined

</td><td>

_(Optional)_

</td></tr>
<tr><td>

[name?](#)

</td><td>

</td><td>

string \| undefined

</td><td>

_(Optional)_

</td></tr>
<tr><td>

[numOctaves?](#)

</td><td>

</td><td>

number \| string \| undefined

</td><td>

_(Optional)_

</td></tr>
<tr><td>

[offset?](#)

</td><td>

</td><td>

number \| string \| undefined

</td><td>

_(Optional)_

</td></tr>
<tr><td>

[opacity?](#)

</td><td>

</td><td>

number \| string \| undefined

</td><td>

_(Optional)_

</td></tr>
<tr><td>

[operator?](#)

</td><td>

</td><td>

number \| string \| undefined

</td><td>

_(Optional)_

</td></tr>
<tr><td>

[order?](#)

</td><td>

</td><td>

number \| string \| undefined

</td><td>

_(Optional)_

</td></tr>
<tr><td>

[orient?](#)

</td><td>

</td><td>

number \| string \| undefined

</td><td>

_(Optional)_

</td></tr>
<tr><td>

[orientation?](#)

</td><td>

</td><td>

number \| string \| undefined

</td><td>

_(Optional)_

</td></tr>
<tr><td>

[origin?](#)

</td><td>

</td><td>

number \| string \| undefined

</td><td>

_(Optional)_

</td></tr>
<tr><td>

[overflow?](#)

</td><td>

</td><td>

number \| string \| undefined

</td><td>

_(Optional)_

</td></tr>
<tr><td>

[panose1?](#)

</td><td>

</td><td>

number \| string \| undefined

</td><td>

_(Optional)_

</td></tr>
<tr><td>

[path?](#)

</td><td>

</td><td>

string \| undefined

</td><td>

_(Optional)_

</td></tr>
<tr><td>

[pathLength?](#)

</td><td>

</td><td>

number \| string \| undefined

</td><td>

_(Optional)_

</td></tr>
<tr><td>

[patternContentUnits?](#)

</td><td>

</td><td>

string \| undefined

</td><td>

_(Optional)_

</td></tr>
<tr><td>

[patternTransform?](#)

</td><td>

</td><td>

number \| string \| undefined

</td><td>

_(Optional)_

</td></tr>
<tr><td>

[patternUnits?](#)

</td><td>

</td><td>

string \| undefined

</td><td>

_(Optional)_

</td></tr>
<tr><td>

[points?](#)

</td><td>

</td><td>

string \| undefined

</td><td>

_(Optional)_

</td></tr>
<tr><td>

[pointsAtX?](#)

</td><td>

</td><td>

number \| string \| undefined

</td><td>

_(Optional)_

</td></tr>
<tr><td>

[pointsAtY?](#)

</td><td>

</td><td>

number \| string \| undefined

</td><td>

_(Optional)_

</td></tr>
<tr><td>

[pointsAtZ?](#)

</td><td>

</td><td>

number \| string \| undefined

</td><td>

_(Optional)_

</td></tr>
<tr><td>

[preserveAlpha?](#)

</td><td>

</td><td>

number \| string \| undefined

</td><td>

_(Optional)_

</td></tr>
<tr><td>

[preserveAspectRatio?](#)

</td><td>

</td><td>

string \| undefined

</td><td>

_(Optional)_

</td></tr>
<tr><td>

[primitiveUnits?](#)

</td><td>

</td><td>

number \| string \| undefined

</td><td>

_(Optional)_

</td></tr>
<tr><td>

[r?](#)

</td><td>

</td><td>

number \| string \| undefined

</td><td>

_(Optional)_

</td></tr>
<tr><td>

[radius?](#)

</td><td>

</td><td>

number \| string \| undefined

</td><td>

_(Optional)_

</td></tr>
<tr><td>

[refX?](#)

</td><td>

</td><td>

number \| string \| undefined

</td><td>

_(Optional)_

</td></tr>
<tr><td>

[refY?](#)

</td><td>

</td><td>

number \| string \| undefined

</td><td>

_(Optional)_

</td></tr>
<tr><td>

[repeatCount?](#)

</td><td>

</td><td>

number \| string \| undefined

</td><td>

_(Optional)_

</td></tr>
<tr><td>

[repeatDur?](#)

</td><td>

</td><td>

number \| string \| undefined

</td><td>

_(Optional)_

</td></tr>
<tr><td>

[requiredextensions?](#)

</td><td>

</td><td>

number \| string \| undefined

</td><td>

_(Optional)_

</td></tr>
<tr><td>

[requiredFeatures?](#)

</td><td>

</td><td>

number \| string \| undefined

</td><td>

_(Optional)_

</td></tr>
<tr><td>

[restart?](#)

</td><td>

</td><td>

number \| string \| undefined

</td><td>

_(Optional)_

</td></tr>
<tr><td>

[result?](#)

</td><td>

</td><td>

string \| undefined

</td><td>

_(Optional)_

</td></tr>
<tr><td>

[role?](#)

</td><td>

</td><td>

string \| undefined

</td><td>

_(Optional)_

</td></tr>
<tr><td>

[rotate?](#)

</td><td>

</td><td>

number \| string \| undefined

</td><td>

_(Optional)_

</td></tr>
<tr><td>

[rx?](#)

</td><td>

</td><td>

number \| string \| undefined

</td><td>

_(Optional)_

</td></tr>
<tr><td>

[ry?](#)

</td><td>

</td><td>

number \| string \| undefined

</td><td>

_(Optional)_

</td></tr>
<tr><td>

[scale?](#)

</td><td>

</td><td>

number \| string \| undefined

</td><td>

_(Optional)_

</td></tr>
<tr><td>

[seed?](#)

</td><td>

</td><td>

number \| string \| undefined

</td><td>

_(Optional)_

</td></tr>
<tr><td>

[slope?](#)

</td><td>

</td><td>

number \| string \| undefined

</td><td>

_(Optional)_

</td></tr>
<tr><td>

[spacing?](#)

</td><td>

</td><td>

number \| string \| undefined

</td><td>

_(Optional)_

</td></tr>
<tr><td>

[specularConstant?](#)

</td><td>

</td><td>

number \| string \| undefined

</td><td>

_(Optional)_

</td></tr>
<tr><td>

[specularExponent?](#)

</td><td>

</td><td>

number \| string \| undefined

</td><td>

_(Optional)_

</td></tr>
<tr><td>

[speed?](#)

</td><td>

</td><td>

number \| string \| undefined

</td><td>

_(Optional)_

</td></tr>
<tr><td>

[spreadMethod?](#)

</td><td>

</td><td>

string \| undefined

</td><td>

_(Optional)_

</td></tr>
<tr><td>

[startOffset?](#)

</td><td>

</td><td>

number \| string \| undefined

</td><td>

_(Optional)_

</td></tr>
<tr><td>

[stdDeviation?](#)

</td><td>

</td><td>

number \| string \| undefined

</td><td>

_(Optional)_

</td></tr>
<tr><td>

[stemh?](#)

</td><td>

</td><td>

number \| string \| undefined

</td><td>

_(Optional)_

</td></tr>
<tr><td>

[stemv?](#)

</td><td>

</td><td>

number \| string \| undefined

</td><td>

_(Optional)_

</td></tr>
<tr><td>

[stitchTiles?](#)

</td><td>

</td><td>

number \| string \| undefined

</td><td>

_(Optional)_

</td></tr>
<tr><td>

[string?](#)

</td><td>

</td><td>

number \| string \| undefined

</td><td>

_(Optional)_

</td></tr>
<tr><td>

[stroke?](#)

</td><td>

</td><td>

string \| undefined

</td><td>

_(Optional)_

</td></tr>
<tr><td>

[style?](#)

</td><td>

</td><td>

[CSSProperties](#cssproperties) \| string \| undefined

</td><td>

_(Optional)_

</td></tr>
<tr><td>

[surfaceScale?](#)

</td><td>

</td><td>

number \| string \| undefined

</td><td>

_(Optional)_

</td></tr>
<tr><td>

[systemLanguage?](#)

</td><td>

</td><td>

number \| string \| undefined

</td><td>

_(Optional)_

</td></tr>
<tr><td>

[tabindex?](#)

</td><td>

</td><td>

number \| undefined

</td><td>

_(Optional)_

</td></tr>
<tr><td>

[tableValues?](#)

</td><td>

</td><td>

number \| string \| undefined

</td><td>

_(Optional)_

</td></tr>
<tr><td>

[target?](#)

</td><td>

</td><td>

string \| undefined

</td><td>

_(Optional)_

</td></tr>
<tr><td>

[targetX?](#)

</td><td>

</td><td>

number \| string \| undefined

</td><td>

_(Optional)_

</td></tr>
<tr><td>

[targetY?](#)

</td><td>

</td><td>

number \| string \| undefined

</td><td>

_(Optional)_

</td></tr>
<tr><td>

[textLength?](#)

</td><td>

</td><td>

number \| string \| undefined

</td><td>

_(Optional)_

</td></tr>
<tr><td>

[to?](#)

</td><td>

</td><td>

number \| string \| undefined

</td><td>

_(Optional)_

</td></tr>
<tr><td>

[transform?](#)

</td><td>

</td><td>

string \| undefined

</td><td>

_(Optional)_

</td></tr>
<tr><td>

[type?](#)

</td><td>

</td><td>

string \| undefined

</td><td>

_(Optional)_

</td></tr>
<tr><td>

[u1?](#)

</td><td>

</td><td>

number \| string \| undefined

</td><td>

_(Optional)_

</td></tr>
<tr><td>

[u2?](#)

</td><td>

</td><td>

number \| string \| undefined

</td><td>

_(Optional)_

</td></tr>
<tr><td>

[unicode?](#)

</td><td>

<<<<<<< HEAD
</td><td>
=======
```typescript
useErrorBoundary: () => ErrorBoundaryStore;
```
>>>>>>> cffd700e

number \| string \| undefined

<<<<<<< HEAD
</td><td>
=======
[ErrorBoundaryStore](#errorboundarystore)
>>>>>>> cffd700e

_(Optional)_

</td></tr>
<tr><td>

[values?](#)

</td><td>

</td><td>

string \| undefined

</td><td>

_(Optional)_

</td></tr>
<tr><td>

[version?](#)

</td><td>

</td><td>

string \| undefined

</td><td>

_(Optional)_

</td></tr>
<tr><td>

[viewBox?](#)

</td><td>

</td><td>

string \| undefined

</td><td>

_(Optional)_

</td></tr>
<tr><td>

[viewTarget?](#)

</td><td>

</td><td>

number \| string \| undefined

</td><td>

_(Optional)_

</td></tr>
<tr><td>

[visibility?](#)

</td><td>

</td><td>

number \| string \| undefined

</td><td>

_(Optional)_

</td></tr>
<tr><td>

[width?](#)

</td><td>

</td><td>

Size \| undefined

</td><td>

_(Optional)_

</td></tr>
<tr><td>

[widths?](#)

</td><td>

</td><td>

number \| string \| undefined

</td><td>

_(Optional)_

</td></tr>
<tr><td>

[x?](#)

</td><td>

</td><td>

number \| string \| undefined

</td><td>

_(Optional)_

</td></tr>
<tr><td>

[x1?](#)

</td><td>

</td><td>

number \| string \| undefined

</td><td>

_(Optional)_

</td></tr>
<tr><td>

[x2?](#)

</td><td>

</td><td>

number \| string \| undefined

</td><td>

_(Optional)_

</td></tr>
<tr><td>

[xmlns?](#)

</td><td>

</td><td>

string \| undefined

</td><td>

_(Optional)_

</td></tr>
<tr><td>

[y?](#)

</td><td>

</td><td>

number \| string \| undefined

</td><td>

_(Optional)_

</td></tr>
<tr><td>

[y1?](#)

</td><td>

</td><td>

number \| string \| undefined

</td><td>

_(Optional)_

</td></tr>
<tr><td>

[y2?](#)

</td><td>

</td><td>

number \| string \| undefined

</td><td>

_(Optional)_

</td></tr>
<tr><td>

[yChannelSelector?](#)

</td><td>

</td><td>

string \| undefined

</td><td>

_(Optional)_

</td></tr>
<tr><td>

[z?](#)

</td><td>

</td><td>

number \| string \| undefined

</td><td>

_(Optional)_

</td></tr>
<tr><td>

[zoomAndPan?](#)

</td><td>

</td><td>

string \| undefined

</td><td>

_(Optional)_

</td></tr>
</tbody></table>

[Edit this section](https://github.com/QwikDev/qwik/tree/main/packages/qwik/src/core/shared/jsx/types/jsx-generated.ts)

## sync$

Extract function into a synchronously loadable QRL.

NOTE: Synchronous QRLs functions can't close over any variables, including exports.

```typescript
sync$: <T extends Function>(fn: T) => SyncQRL<T>;
```

<table><thead><tr><th>

Parameter

</th><th>

Type

</th><th>

Description

</th></tr></thead>
<tbody><tr><td>

fn

</td><td>

T

</td><td>

Function to extract.

</td></tr>
</tbody></table>
**Returns:**

[SyncQRL](#syncqrl)&lt;T&gt;

[Edit this section](https://github.com/QwikDev/qwik/tree/main/packages/qwik/src/core/shared/qrl/qrl.public.ts)

## SyncQRL

```typescript
export interface SyncQRL<TYPE extends Function = any> extends QRL<TYPE>
```

**Extends:** [QRL](#qrl)&lt;TYPE&gt;

<table><thead><tr><th>

Property

</th><th>

Modifiers

</th><th>

Type

</th><th>

Description

</th></tr></thead>
<tbody><tr><td>

[\_\_brand\_\_SyncQRL\_\_](#)

</td><td>

</td><td>

TYPE

</td><td>

</td></tr>
<tr><td>

[dev](#)

</td><td>

</td><td>

QRLDev \| null

</td><td>

</td></tr>
<tr><td>

[resolved](#)

</td><td>

</td><td>

TYPE

</td><td>

</td></tr>
</tbody></table>

[Edit this section](https://github.com/QwikDev/qwik/tree/main/packages/qwik/src/core/shared/qrl/qrl.public.ts)

## TaskCtx

```typescript
export interface TaskCtx
```

<table><thead><tr><th>

Property

</th><th>

Modifiers

</th><th>

Type

</th><th>

Description

</th></tr></thead>
<tbody><tr><td>

[track](#)

</td><td>

</td><td>

[Tracker](#tracker)

</td><td>

</td></tr>
</tbody></table>

<table><thead><tr><th>

Method

</th><th>

Description

</th></tr></thead>
<tbody><tr><td>

[cleanup(callback)](#)

</td><td>

</td></tr>
</tbody></table>

[Edit this section](https://github.com/QwikDev/qwik/tree/main/packages/qwik/src/core/use/use-task.ts)

## TaskFn

```typescript
export type TaskFn = (ctx: TaskCtx) => ValueOrPromise<void | (() => void)>;
```

**References:** [TaskCtx](#taskctx), [ValueOrPromise](#valueorpromise)

[Edit this section](https://github.com/QwikDev/qwik/tree/main/packages/qwik/src/core/use/use-task.ts)

## Tracker

Used to signal to Qwik which state should be watched for changes.

The `Tracker` is passed into the `taskFn` of `useTask`. It is intended to be used to wrap state objects in a read proxy which signals to Qwik which properties should be watched for changes. A change to any of the properties causes the `taskFn` to rerun.

### Example

The `obs` passed into the `taskFn` is used to mark `state.count` as a property of interest. Any changes to the `state.count` property will cause the `taskFn` to rerun.

```tsx
const Cmp = component$(() => {
  const store = useStore({ count: 0, doubleCount: 0 });
  const signal = useSignal(0);
  useTask$(({ track }) => {
    // Any signals or stores accessed inside the task will be tracked
    const count = track(() => store.count);
    // You can also pass a signal to track() directly
    const signalCount = track(signal);
    store.doubleCount = count + signalCount;
  });
  return (
    <div>
      <span>
        {store.count} / {store.doubleCount}
      </span>
      <button
        onClick$={() => {
          store.count++;
          signal.value++;
        }}
      >
        +
      </button>
    </div>
  );
});
```

```typescript
export interface Tracker
```

[Edit this section](https://github.com/QwikDev/qwik/tree/main/packages/qwik/src/core/use/use-task.ts)

## untrack

Don't track listeners for this callback

```typescript
untrack: <T>(fn: () => T) => T;
```

<table><thead><tr><th>

Parameter

</th><th>

Type

</th><th>

Description

</th></tr></thead>
<tbody><tr><td>

fn

</td><td>

() =&gt; T

</td><td>

</td></tr>
</tbody></table>
**Returns:**

T

[Edit this section](https://github.com/QwikDev/qwik/tree/main/packages/qwik/src/core/use/use-core.ts)

## unwrapStore

Get the original object that was wrapped by the store. Useful if you want to clone a store (structuredClone, IndexedDB,...)

```typescript
unwrapStore: <T>(value: T) => T;
```

<table><thead><tr><th>

Parameter

</th><th>

Type

</th><th>

Description

</th></tr></thead>
<tbody><tr><td>

value

</td><td>

T

</td><td>

</td></tr>
</tbody></table>
**Returns:**

T

[Edit this section](https://github.com/QwikDev/qwik/tree/main/packages/qwik/src/core/signal/store.ts)

## useComputed$

Creates a computed signal which is calculated from the given function. A computed signal is a signal which is calculated from other signals. When the signals change, the computed signal is recalculated, and if the result changed, all tasks which are tracking the signal will be re-run and all components that read the signal will be re-rendered.

The function must be synchronous and must not have any side effects.

```typescript
useComputed$: <T>(qrl: ComputedFn<T>) => T extends Promise<any> ? never : ReadonlySignal<T>
```

<table><thead><tr><th>

Parameter

</th><th>

Type

</th><th>

Description

</th></tr></thead>
<tbody><tr><td>

qrl

</td><td>

[ComputedFn](#computedfn)&lt;T&gt;

</td><td>

</td></tr>
</tbody></table>
**Returns:**

T extends Promise&lt;any&gt; ? never : [ReadonlySignal](#readonlysignal)&lt;T&gt;

[Edit this section](https://github.com/QwikDev/qwik/tree/main/packages/qwik/src/core/use/use-computed.ts)

## useConstant

Stores a value which is retained for the lifetime of the component. Subsequent calls to `useConstant` will always return the first value given.

If the value is a function, the function is invoked once to calculate the actual value.

```typescript
useConstant: <T>(value: (() => T) | T) => T;
```

<table><thead><tr><th>

Parameter

</th><th>

Type

</th><th>

Description

</th></tr></thead>
<tbody><tr><td>

value

</td><td>

(() =&gt; T) \| T

</td><td>

</td></tr>
</tbody></table>
**Returns:**

T

[Edit this section](https://github.com/QwikDev/qwik/tree/main/packages/qwik/src/core/use/use-signal.ts)

## useContext

Retrieve Context value.

Use `useContext()` to retrieve the value of context in a component. To retrieve a value a parent component needs to invoke `useContextProvider()` to assign a value.

### Example

```tsx
// Declare the Context type.
interface TodosStore {
  items: string[];
}
// Create a Context ID (no data is saved here.)
// You will use this ID to both create and retrieve the Context.
export const TodosContext = createContextId<TodosStore>("Todos");

// Example of providing context to child components.
export const App = component$(() => {
  useContextProvider(
    TodosContext,
    useStore<TodosStore>({
      items: ["Learn Qwik", "Build Qwik app", "Profit"],
    }),
  );

  return <Items />;
});

// Example of retrieving the context provided by a parent component.
export const Items = component$(() => {
  const todos = useContext(TodosContext);
  return (
    <ul>
      {todos.items.map((item) => (
        <li>{item}</li>
      ))}
    </ul>
  );
});
```

```typescript
useContext: UseContext;
```

[Edit this section](https://github.com/QwikDev/qwik/tree/main/packages/qwik/src/core/use/use-context.ts)

## useContextProvider

Assign a value to a Context.

Use `useContextProvider()` to assign a value to a context. The assignment happens in the component's function. Once assigned, use `useContext()` in any child component to retrieve the value.

Context is a way to pass stores to the child components without prop-drilling. Note that scalar values are allowed, but for reactivity you need signals or stores.

### Example

```tsx
// Declare the Context type.
interface TodosStore {
  items: string[];
}
// Create a Context ID (no data is saved here.)
// You will use this ID to both create and retrieve the Context.
export const TodosContext = createContextId<TodosStore>("Todos");

// Example of providing context to child components.
export const App = component$(() => {
  useContextProvider(
    TodosContext,
    useStore<TodosStore>({
      items: ["Learn Qwik", "Build Qwik app", "Profit"],
    }),
  );

  return <Items />;
});

// Example of retrieving the context provided by a parent component.
export const Items = component$(() => {
  const todos = useContext(TodosContext);
  return (
    <ul>
      {todos.items.map((item) => (
        <li>{item}</li>
      ))}
    </ul>
  );
});
```

```typescript
useContextProvider: <STATE>(context: ContextId<STATE>, newValue: STATE) => void
```

<table><thead><tr><th>

Parameter

</th><th>

Type

</th><th>

Description

</th></tr></thead>
<tbody><tr><td>

context

</td><td>

[ContextId](#contextid)&lt;STATE&gt;

</td><td>

The context to assign a value to.

</td></tr>
<tr><td>

newValue

</td><td>

STATE

</td><td>

</td></tr>
</tbody></table>
**Returns:**

void

[Edit this section](https://github.com/QwikDev/qwik/tree/main/packages/qwik/src/core/use/use-context.ts)

## useErrorBoundary

```typescript
useErrorBoundary: () => Readonly<ErrorBoundaryStore>;
```

**Returns:**

Readonly&lt;[ErrorBoundaryStore](#errorboundarystore)&gt;

[Edit this section](https://github.com/QwikDev/qwik/tree/main/packages/qwik/src/core/use/use-error-boundary.ts)

## useId

```typescript
useId: () => string;
```

**Returns:**

string

[Edit this section](https://github.com/QwikDev/qwik/tree/main/packages/qwik/src/core/use/use-id.ts)

## useOn

Register a listener on the current component's host element.

Used to programmatically add event listeners. Useful from custom `use*` methods, which do not have access to the JSX. Otherwise, it's adding a JSX listener in the `<div>` is a better idea.

```typescript
useOn: <T extends KnownEventNames>(event: T | T[], eventQrl: EventQRL<T>) => void
```

<table><thead><tr><th>

Parameter

</th><th>

Type

</th><th>

Description

</th></tr></thead>
<tbody><tr><td>

event

</td><td>

T \| T[]

</td><td>

</td></tr>
<tr><td>

eventQrl

</td><td>

EventQRL&lt;T&gt;

</td><td>

</td></tr>
</tbody></table>
**Returns:**

void

[Edit this section](https://github.com/QwikDev/qwik/tree/main/packages/qwik/src/core/use/use-on.ts)

## useOnDocument

Register a listener on `document`.

Used to programmatically add event listeners. Useful from custom `use*` methods, which do not have access to the JSX.

```typescript
useOnDocument: <T extends KnownEventNames>(event: T | T[], eventQrl: EventQRL<T>) => void
```

<table><thead><tr><th>

Parameter

</th><th>

Type

</th><th>

Description

</th></tr></thead>
<tbody><tr><td>

event

</td><td>

T \| T[]

</td><td>

</td></tr>
<tr><td>

eventQrl

</td><td>

EventQRL&lt;T&gt;

</td><td>

</td></tr>
</tbody></table>
**Returns:**

void

[Edit this section](https://github.com/QwikDev/qwik/tree/main/packages/qwik/src/core/use/use-on.ts)

## useOnWindow

Register a listener on `window`.

Used to programmatically add event listeners. Useful from custom `use*` methods, which do not have access to the JSX.

```typescript
useOnWindow: <T extends KnownEventNames>(event: T | T[], eventQrl: EventQRL<T>) => void
```

<table><thead><tr><th>

Parameter

</th><th>

Type

</th><th>

Description

</th></tr></thead>
<tbody><tr><td>

event

</td><td>

T \| T[]

</td><td>

</td></tr>
<tr><td>

eventQrl

</td><td>

EventQRL&lt;T&gt;

</td><td>

</td></tr>
</tbody></table>
**Returns:**

void

[Edit this section](https://github.com/QwikDev/qwik/tree/main/packages/qwik/src/core/use/use-on.ts)

## useResource$

This method works like an async memoized function that runs whenever some tracked value changes and returns some data.

`useResource` however returns immediate a `ResourceReturn` object that contains the data and a state that indicates if the data is available or not.

The status can be one of the following:

- `pending` - the data is not yet available. - `resolved` - the data is available. - `rejected` - the data is not available due to an error or timeout.

Be careful when using a `try/catch` statement in `useResource$`. If you catch the error and don't re-throw it (or a new Error), the resource status will never be `rejected`.

### Example

Example showing how `useResource` to perform a fetch to request the weather, whenever the input city name changes.

```tsx
const Cmp = component$(() => {
  const cityS = useSignal("");

  const weatherResource = useResource$(async ({ track, cleanup }) => {
    const cityName = track(cityS);
    const abortController = new AbortController();
    cleanup(() => abortController.abort("cleanup"));
    const res = await fetch(`http://weatherdata.com?city=${cityName}`, {
      signal: abortController.signal,
    });
    const data = await res.json();
    return data as { temp: number };
  });

  return (
    <div>
      <input name="city" bind:value={cityS} />
      <Resource
        value={weatherResource}
        onResolved={(weather) => {
          return <div>Temperature: {weather.temp}</div>;
        }}
      />
    </div>
  );
});
```

> Warning: This API is now obsolete.
>
> use useVisibleTask$ or useResource$, useTask$ is for running tasks as part of the initial SSR render

```typescript
useResource$: <T>(generatorFn: ResourceFn<T>, opts?: ResourceOptions) =>
  ResourceReturn<T>;
```

<table><thead><tr><th>

Parameter

</th><th>

Type

</th><th>

Description

</th></tr></thead>
<tbody><tr><td>

generatorFn

</td><td>

[ResourceFn](#resourcefn)&lt;T&gt;

</td><td>

</td></tr>
<tr><td>

opts

</td><td>

[ResourceOptions](#resourceoptions)

</td><td>

_(Optional)_

</td></tr>
</tbody></table>
**Returns:**

[ResourceReturn](#resourcereturn)&lt;T&gt;

[Edit this section](https://github.com/QwikDev/qwik/tree/main/packages/qwik/src/core/use/use-resource-dollar.ts)

## useSerializer$

Creates a signal which holds a custom serializable value. It requires that the value implements the `CustomSerializable` type, which means having a function under the `[SerializeSymbol]` property that returns a serializable value when called.

The `fn` you pass is called with the result of the serialization (in the browser, only when the value is needed), or `undefined` when not yet initialized. If you refer to other signals, `fn` will be called when those change just like computed signals, and then the argument will be the previous output, not the serialized result.

This is useful when using third party libraries that use custom objects that are not serializable.

Note that the `fn` is called lazily, so it won't impact container resume.

```typescript
useSerializer$: typeof createSerializer$;
```

```tsx
class MyCustomSerializable {
  constructor(public n: number) {}
  inc() {
    this.n++;
  }
}
const Cmp = component$(() => {
  const custom = useSerializer$({
    deserialize: (data) => new MyCustomSerializable(data),
    serialize: (data) => data.n,
    initial: 2,
  });
  return <div onClick$={() => custom.value.inc()}>{custom.value.n}</div>;
});
```

When using a Signal as the data to create the object, you need to pass the configuration as a function, and you can then also provide the `update` function to update the object when the signal changes.

By returning an object from `update`, you signal that the listeners have to be notified. You can mutate the current object but you should return it so that it will trigger listeners.

```tsx
const Cmp = component$(() => {
  const n = useSignal(2);
  const custom = useSerializer$(() => ({
    deserialize: () => new MyCustomSerializable(n.value),
    update: (current) => {
      current.n = n.value;
      return current;
    },
  }));
  return <div onClick$={() => n.value++}>{custom.value.n}</div>;
});
```

[Edit this section](https://github.com/QwikDev/qwik/tree/main/packages/qwik/src/core/use/use-serializer.ts)

## useServerData

```typescript
export declare function useServerData<T>(key: string): T | undefined;
```

<table><thead><tr><th>

Parameter

</th><th>

Type

</th><th>

Description

</th></tr></thead>
<tbody><tr><td>

key

</td><td>

string

</td><td>

</td></tr>
</tbody></table>
**Returns:**

T \| undefined

[Edit this section](https://github.com/QwikDev/qwik/tree/main/packages/qwik/src/core/use/use-env-data.ts)

## useSignal

```typescript
useSignal: UseSignal;
```

[Edit this section](https://github.com/QwikDev/qwik/tree/main/packages/qwik/src/core/use/use-signal.ts)

## UseSignal

```typescript
useSignal: UseSignal;
```

[Edit this section](https://github.com/QwikDev/qwik/tree/main/packages/qwik/src/core/use/use-signal.ts)

## useStore

Creates an object that Qwik can track across serializations.

Use `useStore` to create a state for your application. The returned object is a proxy that has a unique ID. The ID of the object is used in the `QRL`s to refer to the store.

### Example

Example showing how `useStore` is used in Counter example to keep track of the count.

```tsx
const Stores = component$(() => {
  const counter = useCounter(1);

  // Reactivity happens even for nested objects and arrays
  const userData = useStore({
    name: "Manu",
    address: {
      address: "",
      city: "",
    },
    orgs: [],
  });

  // useStore() can also accept a function to calculate the initial value
  const state = useStore(() => {
    return {
      value: expensiveInitialValue(),
    };
  });

  return (
    <div>
      <div>Counter: {counter.value}</div>
      <Child userData={userData} state={state} />
    </div>
  );
});

function useCounter(step: number) {
  // Multiple stores can be created in custom hooks for convenience and composability
  const counterStore = useStore({
    value: 0,
  });
  useVisibleTask$(() => {
    // Only runs in the client
    const timer = setInterval(() => {
      counterStore.value += step;
    }, 500);
    return () => {
      clearInterval(timer);
    };
  });
  return counterStore;
}
```

```typescript
useStore: <STATE extends object>(
  initialState: STATE | (() => STATE),
  opts?: UseStoreOptions,
) => STATE;
```

<table><thead><tr><th>

Parameter

</th><th>

Type

</th><th>

Description

</th></tr></thead>
<tbody><tr><td>

initialState

</td><td>

STATE \| (() =&gt; STATE)

</td><td>

</td></tr>
<tr><td>

opts

</td><td>

[UseStoreOptions](#usestoreoptions)

</td><td>

_(Optional)_

</td></tr>
</tbody></table>
**Returns:**

STATE

[Edit this section](https://github.com/QwikDev/qwik/tree/main/packages/qwik/src/core/use/use-store.public.ts)

## UseStoreOptions

```typescript
export interface UseStoreOptions
```

<table><thead><tr><th>

Property

</th><th>

Modifiers

</th><th>

Type

</th><th>

Description

</th></tr></thead>
<tbody><tr><td>

[deep?](#)

</td><td>

</td><td>

boolean

</td><td>

_(Optional)_ If `true` then all nested objects and arrays will be tracked as well. Default is `true`.

</td></tr>
<tr><td>

[reactive?](#)

</td><td>

</td><td>

boolean

</td><td>

_(Optional)_ If `false` then the object will not be tracked for changes. Default is `true`.

</td></tr>
</tbody></table>

[Edit this section](https://github.com/QwikDev/qwik/tree/main/packages/qwik/src/core/use/use-store.public.ts)

## useStyles$

A lazy-loadable reference to a component's styles.

Component styles allow Qwik to lazy load the style information for the component only when needed. (And avoid double loading it in case of SSR hydration.)

```tsx
import styles from "./code-block.css?inline";

export const CmpStyles = component$(() => {
  useStyles$(styles);

  return <div>Some text</div>;
});
```

```typescript
useStyles$: (qrl: string) => UseStyles;
```

<table><thead><tr><th>

Parameter

</th><th>

Type

</th><th>

Description

</th></tr></thead>
<tbody><tr><td>

qrl

</td><td>

string

</td><td>

</td></tr>
</tbody></table>
**Returns:**

UseStyles

[Edit this section](https://github.com/QwikDev/qwik/tree/main/packages/qwik/src/core/use/use-styles.ts)

## UseStylesScoped

```typescript
export interface UseStylesScoped
```

<table><thead><tr><th>

Property

</th><th>

Modifiers

</th><th>

Type

</th><th>

Description

</th></tr></thead>
<tbody><tr><td>

[scopeId](#)

</td><td>

</td><td>

string

</td><td>

</td></tr>
</tbody></table>

[Edit this section](https://github.com/QwikDev/qwik/tree/main/packages/qwik/src/core/use/use-styles.ts)

## useStylesScoped$

A lazy-loadable reference to a component's styles, that is scoped to the component.

Component styles allow Qwik to lazy load the style information for the component only when needed. (And avoid double loading it in case of SSR hydration.)

```tsx
import scoped from "./code-block.css?inline";

export const CmpScopedStyles = component$(() => {
  useStylesScoped$(scoped);

  return <div>Some text</div>;
});
```

```typescript
useStylesScoped$: (qrl: string) => UseStylesScoped;
```

<table><thead><tr><th>

Parameter

</th><th>

Type

</th><th>

Description

</th></tr></thead>
<tbody><tr><td>

qrl

</td><td>

string

</td><td>

</td></tr>
</tbody></table>
**Returns:**

[UseStylesScoped](#usestylesscoped)

[Edit this section](https://github.com/QwikDev/qwik/tree/main/packages/qwik/src/core/use/use-styles.ts)

## useTask$

Reruns the `taskFn` when the observed inputs change.

Use `useTask` to observe changes on a set of inputs, and then re-execute the `taskFn` when those inputs change.

The `taskFn` only executes if the observed inputs change. To observe the inputs, use the `obs` function to wrap property reads. This creates subscriptions that will trigger the `taskFn` to rerun.

```typescript
useTask$: (qrl: import("./use-task").TaskFn) => void
```

<table><thead><tr><th>

Parameter

</th><th>

Type

</th><th>

Description

</th></tr></thead>
<tbody><tr><td>

qrl

</td><td>

import("./use-task").[TaskFn](#taskfn)

</td><td>

</td></tr>
</tbody></table>
**Returns:**

void

[Edit this section](https://github.com/QwikDev/qwik/tree/main/packages/qwik/src/core/use/use-task-dollar.ts)

## useVisibleTask$

```tsx
const Timer = component$(() => {
  const store = useStore({
    count: 0,
  });

  useVisibleTask$(() => {
    // Only runs in the client
    const timer = setInterval(() => {
      store.count++;
    }, 500);
    return () => {
      clearInterval(timer);
    };
  });

  return <div>{store.count}</div>;
});
```

```typescript
useVisibleTask$: (qrl: import("./use-task").TaskFn, opts?: import("./use-visible-task").OnVisibleTaskOptions | undefined) => void
```

<table><thead><tr><th>

Parameter

</th><th>

Type

</th><th>

Description

</th></tr></thead>
<tbody><tr><td>

qrl

</td><td>

import("./use-task").[TaskFn](#taskfn)

</td><td>

</td></tr>
<tr><td>

opts

</td><td>

import("./use-visible-task").[OnVisibleTaskOptions](#onvisibletaskoptions) \| undefined

</td><td>

_(Optional)_

</td></tr>
</tbody></table>
**Returns:**

void

[Edit this section](https://github.com/QwikDev/qwik/tree/main/packages/qwik/src/core/use/use-visible-task-dollar.ts)

## ValueOrPromise

Type representing a value which is either resolve or a promise.

```typescript
export type ValueOrPromise<T> = T | Promise<T>;
```

[Edit this section](https://github.com/QwikDev/qwik/tree/main/packages/qwik/src/core/shared/utils/types.ts)

## version

QWIK_VERSION

```typescript
version: string;
```

[Edit this section](https://github.com/QwikDev/qwik/tree/main/packages/qwik/src/core/version.ts)

## VisibleTaskStrategy

```typescript
export type VisibleTaskStrategy =
  | "intersection-observer"
  | "document-ready"
  | "document-idle";
```

[Edit this section](https://github.com/QwikDev/qwik/tree/main/packages/qwik/src/core/use/use-visible-task.ts)

## withLocale

Override the `getLocale` with `lang` within the `fn` execution.

```typescript
export declare function withLocale<T>(locale: string, fn: () => T): T;
```

<table><thead><tr><th>

Parameter

</th><th>

Type

</th><th>

Description

</th></tr></thead>
<tbody><tr><td>

locale

</td><td>

string

</td><td>

</td></tr>
<tr><td>

fn

</td><td>

() =&gt; T

</td><td>

</td></tr>
</tbody></table>
**Returns:**

T

[Edit this section](https://github.com/QwikDev/qwik/tree/main/packages/qwik/src/core/use/use-locale.ts)<|MERGE_RESOLUTION|>--- conflicted
+++ resolved
@@ -2120,17 +2120,7 @@
 
 [JSXOutput](#jsxoutput)
 
-<<<<<<< HEAD
 [Edit this section](https://github.com/QwikDev/qwik/tree/main/packages/qwik/src/core/shared/prefetch-service-worker/prefetch.ts)
-=======
-> Warning: This API is now obsolete.
->
-> use useVisibleTask$ or useResource$, useTask$ is for running tasks as part of the initial SSR render
-
-```typescript
-export type EagernessOptions = "visible" | "load" | "idle";
-```
->>>>>>> cffd700e
 
 ## PropFunction
 
@@ -2398,1618 +2388,6 @@
 The above code needs to be serialized into DOM such as:
 
 ```
-<<<<<<< HEAD
-<div q:base="/build/">
-  <button on:click="./chunk-abc.js#onClick">...</button>
-</div>
-=======
-
-**Extends:** Attrs&lt;'fieldset', T&gt;
-
-[Edit this section](https://github.com/QwikDev/qwik/tree/main/packages/qwik/src/core/render/jsx/types/jsx-generated.ts)
-
-## FormHTMLAttributes
-
-```typescript
-export interface FormHTMLAttributes<T extends Element> extends Attrs<'form', T>
-```
-
-**Extends:** Attrs&lt;'form', T&gt;
-
-[Edit this section](https://github.com/QwikDev/qwik/tree/main/packages/qwik/src/core/render/jsx/types/jsx-generated.ts)
-
-## Fragment
-
-```typescript
-Fragment: FunctionComponent<{
-  children?: any;
-  key?: string | number | null;
-}>;
-```
-
-[Edit this section](https://github.com/QwikDev/qwik/tree/main/packages/qwik/src/core/render/jsx/jsx-runtime.ts)
-
-## FunctionComponent
-
-Any function taking a props object that returns JSXOutput.
-
-The `key`, `flags` and `dev` parameters are for internal use.
-
-```typescript
-export type FunctionComponent<P = unknown> = {
-  renderFn(
-    props: P,
-    key: string | null,
-    flags: number,
-    dev?: DevJSX,
-  ): JSXOutput;
-}["renderFn"];
-```
-
-**References:** [DevJSX](#devjsx), [JSXOutput](#jsxoutput)
-
-[Edit this section](https://github.com/QwikDev/qwik/tree/main/packages/qwik/src/core/render/jsx/types/jsx-node.ts)
-
-## getPlatform
-
-Retrieve the `CorePlatform`.
-
-The `CorePlatform` is also responsible for retrieving the Manifest, that contains mappings from symbols to javascript import chunks. For this reason, `CorePlatform` can't be global, but is specific to the application currently running. On server it is possible that many different applications are running in a single server instance, and for this reason the `CorePlatform` is associated with the application document.
-
-```typescript
-getPlatform: () => CorePlatform;
-```
-
-**Returns:**
-
-[CorePlatform](#coreplatform)
-
-[Edit this section](https://github.com/QwikDev/qwik/tree/main/packages/qwik/src/core/platform/platform.ts)
-
-## h
-
-```typescript
-export declare namespace h
-```
-
-<table><thead><tr><th>
-
-Function
-
-</th><th>
-
-Description
-
-</th></tr></thead>
-<tbody><tr><td>
-
-[h(type)](#)
-
-</td><td>
-
-</td></tr>
-<tr><td>
-
-[h(type, data)](#)
-
-</td><td>
-
-</td></tr>
-<tr><td>
-
-[h(type, text)](#)
-
-</td><td>
-
-</td></tr>
-<tr><td>
-
-[h(type, children)](#)
-
-</td><td>
-
-</td></tr>
-<tr><td>
-
-[h(type, data, text)](#)
-
-</td><td>
-
-</td></tr>
-<tr><td>
-
-[h(type, data, children)](#)
-
-</td><td>
-
-</td></tr>
-<tr><td>
-
-[h(sel, data, children)](#)
-
-</td><td>
-
-</td></tr>
-</tbody></table>
-
-[Edit this section](https://github.com/QwikDev/qwik/tree/main/packages/qwik/src/core/render/jsx/factory.ts)
-
-## h
-
-```typescript
-export declare namespace h
-```
-
-<table><thead><tr><th>
-
-Function
-
-</th><th>
-
-Description
-
-</th></tr></thead>
-<tbody><tr><td>
-
-[h(type)](#)
-
-</td><td>
-
-</td></tr>
-<tr><td>
-
-[h(type, data)](#)
-
-</td><td>
-
-</td></tr>
-<tr><td>
-
-[h(type, text)](#)
-
-</td><td>
-
-</td></tr>
-<tr><td>
-
-[h(type, children)](#)
-
-</td><td>
-
-</td></tr>
-<tr><td>
-
-[h(type, data, text)](#)
-
-</td><td>
-
-</td></tr>
-<tr><td>
-
-[h(type, data, children)](#)
-
-</td><td>
-
-</td></tr>
-<tr><td>
-
-[h(sel, data, children)](#)
-
-</td><td>
-
-</td></tr>
-</tbody></table>
-
-[Edit this section](https://github.com/QwikDev/qwik/tree/main/packages/qwik/src/core/render/jsx/factory.ts)
-
-## HrHTMLAttributes
-
-```typescript
-export interface HrHTMLAttributes<T extends Element> extends Attrs<'hr', T>
-```
-
-**Extends:** Attrs&lt;'hr', T&gt;
-
-[Edit this section](https://github.com/QwikDev/qwik/tree/main/packages/qwik/src/core/render/jsx/types/jsx-generated.ts)
-
-## HTMLAttributeAnchorTarget
-
-```typescript
-export type HTMLAttributeAnchorTarget =
-  | "_self"
-  | "_blank"
-  | "_parent"
-  | "_top"
-  | (string & {});
-```
-
-[Edit this section](https://github.com/QwikDev/qwik/tree/main/packages/qwik/src/core/render/jsx/types/jsx-generated.ts)
-
-## HTMLAttributeReferrerPolicy
-
-```typescript
-export type HTMLAttributeReferrerPolicy = ReferrerPolicy;
-```
-
-[Edit this section](https://github.com/QwikDev/qwik/tree/main/packages/qwik/src/core/render/jsx/types/jsx-generated.ts)
-
-## HTMLAttributes
-
-```typescript
-export interface HTMLAttributes<E extends Element> extends HTMLElementAttrs, DOMAttributes<E>
-```
-
-**Extends:** [HTMLElementAttrs](#htmlelementattrs), [DOMAttributes](#domattributes)&lt;E&gt;
-
-[Edit this section](https://github.com/QwikDev/qwik/tree/main/packages/qwik/src/core/render/jsx/types/jsx-generated.ts)
-
-## HTMLCrossOriginAttribute
-
-```typescript
-export type HTMLCrossOriginAttribute =
-  | "anonymous"
-  | "use-credentials"
-  | ""
-  | undefined;
-```
-
-[Edit this section](https://github.com/QwikDev/qwik/tree/main/packages/qwik/src/core/render/jsx/types/jsx-generated.ts)
-
-## HTMLElementAttrs
-
-```typescript
-export interface HTMLElementAttrs extends HTMLAttributesBase, FilterBase<HTMLElement>
-```
-
-**Extends:** HTMLAttributesBase, FilterBase&lt;HTMLElement&gt;
-
-[Edit this section](https://github.com/QwikDev/qwik/tree/main/packages/qwik/src/core/render/jsx/types/jsx-generated.ts)
-
-## HTMLFragment
-
-```typescript
-HTMLFragment: FunctionComponent<{
-  dangerouslySetInnerHTML: string;
-}>;
-```
-
-[Edit this section](https://github.com/QwikDev/qwik/tree/main/packages/qwik/src/core/render/jsx/jsx-runtime.ts)
-
-## HtmlHTMLAttributes
-
-```typescript
-export interface HtmlHTMLAttributes<T extends Element> extends Attrs<'html', T>
-```
-
-**Extends:** Attrs&lt;'html', T&gt;
-
-[Edit this section](https://github.com/QwikDev/qwik/tree/main/packages/qwik/src/core/render/jsx/types/jsx-generated.ts)
-
-## HTMLInputAutocompleteAttribute
-
-```typescript
-export type HTMLInputAutocompleteAttribute =
-  | "on"
-  | "off"
-  | "billing"
-  | "shipping"
-  | "name"
-  | "honorific-prefix"
-  | "given-name"
-  | "additional-name"
-  | "family-name"
-  | "honorific-suffix"
-  | "nickname"
-  | "username"
-  | "new-password"
-  | "current-password"
-  | "one-time-code"
-  | "organization-title"
-  | "organization"
-  | "street-address"
-  | "address-line1"
-  | "address-line2"
-  | "address-line3"
-  | "address-level4"
-  | "address-level3"
-  | "address-level2"
-  | "address-level1"
-  | "country"
-  | "country-name"
-  | "postal-code"
-  | "cc-name"
-  | "cc-given-name"
-  | "cc-additional-name"
-  | "cc-family-name"
-  | "cc-number"
-  | "cc-exp"
-  | "cc-exp-month"
-  | "cc-exp-year"
-  | "cc-csc"
-  | "cc-type"
-  | "transaction-currency"
-  | "transaction-amount"
-  | "language"
-  | "bday"
-  | "bday-day"
-  | "bday-month"
-  | "bday-year"
-  | "sex"
-  | "url"
-  | "photo";
-```
-
-[Edit this section](https://github.com/QwikDev/qwik/tree/main/packages/qwik/src/core/render/jsx/types/jsx-generated.ts)
-
-## HTMLInputTypeAttribute
-
-```typescript
-export type HTMLInputTypeAttribute =
-  | "button"
-  | "checkbox"
-  | "color"
-  | "date"
-  | "datetime-local"
-  | "email"
-  | "file"
-  | "hidden"
-  | "image"
-  | "month"
-  | "number"
-  | "password"
-  | "radio"
-  | "range"
-  | "reset"
-  | "search"
-  | "submit"
-  | "tel"
-  | "text"
-  | "time"
-  | "url"
-  | "week"
-  | (string & {});
-```
-
-[Edit this section](https://github.com/QwikDev/qwik/tree/main/packages/qwik/src/core/render/jsx/types/jsx-generated.ts)
-
-## IframeHTMLAttributes
-
-```typescript
-export interface IframeHTMLAttributes<T extends Element> extends Attrs<'iframe', T>
-```
-
-**Extends:** Attrs&lt;'iframe', T&gt;
-
-[Edit this section](https://github.com/QwikDev/qwik/tree/main/packages/qwik/src/core/render/jsx/types/jsx-generated.ts)
-
-## ImgHTMLAttributes
-
-```typescript
-export interface ImgHTMLAttributes<T extends Element> extends Attrs<'img', T>
-```
-
-**Extends:** Attrs&lt;'img', T&gt;
-
-[Edit this section](https://github.com/QwikDev/qwik/tree/main/packages/qwik/src/core/render/jsx/types/jsx-generated.ts)
-
-## implicit$FirstArg
-
-Create a `____$(...)` convenience method from `___(...)`.
-
-It is very common for functions to take a lazy-loadable resource as a first argument. For this reason, the Qwik Optimizer automatically extracts the first argument from any function which ends in `$`.
-
-This means that `foo$(arg0)` and `foo($(arg0))` are equivalent with respect to Qwik Optimizer. The former is just a shorthand for the latter.
-
-For example, these function calls are equivalent:
-
-- `component$(() => {...})` is same as `component($(() => {...}))`
-
-```tsx
-export function myApi(callback: QRL<() => void>): void {
-  // ...
-}
-
-export const myApi$ = implicit$FirstArg(myApi);
-// type of myApi$: (callback: () => void): void
-
-// can be used as:
-myApi$(() => console.log("callback"));
-
-// will be transpiled to:
-// FILE: <current file>
-myApi(qrl("./chunk-abc.js", "callback"));
-
-// FILE: chunk-abc.js
-export const callback = () => console.log("callback");
-```
-
-```typescript
-implicit$FirstArg: <FIRST, REST extends any[], RET>(
-    fn: (qrl: QRL<FIRST>, ...rest: REST) => RET,
-  ) =>
-  (qrl: FIRST, ...rest: REST) =>
-    RET;
-```
-
-<table><thead><tr><th>
-
-Parameter
-
-</th><th>
-
-Type
-
-</th><th>
-
-Description
-
-</th></tr></thead>
-<tbody><tr><td>
-
-fn
-
-</td><td>
-
-(qrl: [QRL](#qrl)&lt;FIRST&gt;, ...rest: REST) =&gt; RET
-
-</td><td>
-
-A function that should have its first argument automatically `$`.
-
-</td></tr>
-</tbody></table>
-**Returns:**
-
-((qrl: FIRST, ...rest: REST) =&gt; RET)
-
-[Edit this section](https://github.com/QwikDev/qwik/tree/main/packages/qwik/src/core/util/implicit_dollar.ts)
-
-## InputHTMLAttributes
-
-```typescript
-export type InputHTMLAttributes<T extends Element> = Attrs<
-  "input",
-  T,
-  HTMLInputElement
->;
-```
-
-[Edit this section](https://github.com/QwikDev/qwik/tree/main/packages/qwik/src/core/render/jsx/types/jsx-generated.ts)
-
-## InsHTMLAttributes
-
-```typescript
-export interface InsHTMLAttributes<T extends Element> extends Attrs<'ins', T>
-```
-
-**Extends:** Attrs&lt;'ins', T&gt;
-
-[Edit this section](https://github.com/QwikDev/qwik/tree/main/packages/qwik/src/core/render/jsx/types/jsx-generated.ts)
-
-## IntrinsicAttributes
-
-```typescript
-interface IntrinsicAttributes extends QwikIntrinsicAttributes
-```
-
-**Extends:** QwikIntrinsicAttributes
-
-## IntrinsicElements
-
-```typescript
-export interface IntrinsicElements extends IntrinsicHTMLElements, IntrinsicSVGElements
-```
-
-**Extends:** IntrinsicHTMLElements, IntrinsicSVGElements
-
-[Edit this section](https://github.com/QwikDev/qwik/tree/main/packages/qwik/src/core/render/jsx/types/jsx-generated.ts)
-
-## isSignal
-
-Checks if a given object is a `Signal`.
-
-```typescript
-isSignal: <T = unknown>(obj: any) => obj is Signal<T>
-```
-
-<table><thead><tr><th>
-
-Parameter
-
-</th><th>
-
-Type
-
-</th><th>
-
-Description
-
-</th></tr></thead>
-<tbody><tr><td>
-
-obj
-
-</td><td>
-
-any
-
-</td><td>
-
-The object to check if `Signal`.
-
-</td></tr>
-</tbody></table>
-**Returns:**
-
-obj is [Signal](#signal)&lt;T&gt;
-
-Boolean - True if the object is a `Signal`.
-
-[Edit this section](https://github.com/QwikDev/qwik/tree/main/packages/qwik/src/core/state/signal.ts)
-
-## jsx
-
-Used by the JSX transpilers to create a JSXNode. Note that the optimizer will not use this, instead using \_jsxQ, \_jsxS, and \_jsxC directly.
-
-```typescript
-jsx: <T extends string | FunctionComponent<any>>(
-  type: T,
-  props: T extends FunctionComponent<infer PROPS>
-    ? PROPS
-    : Record<any, unknown>,
-  key?: string | number | null,
-) => JSXNode<T>;
-```
-
-<table><thead><tr><th>
-
-Parameter
-
-</th><th>
-
-Type
-
-</th><th>
-
-Description
-
-</th></tr></thead>
-<tbody><tr><td>
-
-type
-
-</td><td>
-
-T
-
-</td><td>
-
-</td></tr>
-<tr><td>
-
-props
-
-</td><td>
-
-T extends [FunctionComponent](#functioncomponent)&lt;infer PROPS&gt; ? PROPS : Record&lt;any, unknown&gt;
-
-</td><td>
-
-</td></tr>
-<tr><td>
-
-key
-
-</td><td>
-
-string \| number \| null
-
-</td><td>
-
-_(Optional)_
-
-</td></tr>
-</tbody></table>
-**Returns:**
-
-[JSXNode](#jsxnode)&lt;T&gt;
-
-[Edit this section](https://github.com/QwikDev/qwik/tree/main/packages/qwik/src/core/render/jsx/jsx-runtime.ts)
-
-## JSXChildren
-
-```typescript
-export type JSXChildren =
-  | string
-  | number
-  | boolean
-  | null
-  | undefined
-  | Function
-  | RegExp
-  | JSXChildren[]
-  | Promise<JSXChildren>
-  | Signal<JSXChildren>
-  | JSXNode;
-```
-
-**References:** [JSXChildren](#jsxchildren), [Signal](#signal), [JSXNode](#jsxnode)
-
-[Edit this section](https://github.com/QwikDev/qwik/tree/main/packages/qwik/src/core/render/jsx/types/jsx-qwik-attributes.ts)
-
-## jsxDEV
-
-```typescript
-jsxDEV: <T extends string | FunctionComponent<Record<any, unknown>>>(
-  type: T,
-  props: T extends FunctionComponent<infer PROPS>
-    ? PROPS
-    : Record<any, unknown>,
-  key: string | number | null | undefined,
-  _isStatic: boolean,
-  opts: JsxDevOpts,
-  _ctx: unknown,
-) => JSXNode<T>;
-```
-
-<table><thead><tr><th>
-
-Parameter
-
-</th><th>
-
-Type
-
-</th><th>
-
-Description
-
-</th></tr></thead>
-<tbody><tr><td>
-
-type
-
-</td><td>
-
-T
-
-</td><td>
-
-</td></tr>
-<tr><td>
-
-props
-
-</td><td>
-
-T extends [FunctionComponent](#functioncomponent)&lt;infer PROPS&gt; ? PROPS : Record&lt;any, unknown&gt;
-
-</td><td>
-
-</td></tr>
-<tr><td>
-
-key
-
-</td><td>
-
-string \| number \| null \| undefined
-
-</td><td>
-
-</td></tr>
-<tr><td>
-
-\_isStatic
-
-</td><td>
-
-boolean
-
-</td><td>
-
-</td></tr>
-<tr><td>
-
-opts
-
-</td><td>
-
-JsxDevOpts
-
-</td><td>
-
-</td></tr>
-<tr><td>
-
-\_ctx
-
-</td><td>
-
-unknown
-
-</td><td>
-
-</td></tr>
-</tbody></table>
-**Returns:**
-
-[JSXNode](#jsxnode)&lt;T&gt;
-
-[Edit this section](https://github.com/QwikDev/qwik/tree/main/packages/qwik/src/core/render/jsx/jsx-runtime.ts)
-
-## JSXNode
-
-A JSX Node, an internal structure. You probably want to use `JSXOutput` instead.
-
-```typescript
-export interface JSXNode<T extends string | FunctionComponent | unknown = unknown>
-```
-
-<table><thead><tr><th>
-
-Property
-
-</th><th>
-
-Modifiers
-
-</th><th>
-
-Type
-
-</th><th>
-
-Description
-
-</th></tr></thead>
-<tbody><tr><td>
-
-[children](#)
-
-</td><td>
-
-</td><td>
-
-[JSXChildren](#jsxchildren) \| null
-
-</td><td>
-
-</td></tr>
-<tr><td>
-
-[dev?](#)
-
-</td><td>
-
-</td><td>
-
-[DevJSX](#devjsx)
-
-</td><td>
-
-_(Optional)_
-
-</td></tr>
-<tr><td>
-
-[key](#)
-
-</td><td>
-
-</td><td>
-
-string \| null
-
-</td><td>
-
-</td></tr>
-<tr><td>
-
-[props](#)
-
-</td><td>
-
-</td><td>
-
-T extends [FunctionComponent](#functioncomponent)&lt;infer P&gt; ? P : Record&lt;any, unknown&gt;
-
-</td><td>
-
-</td></tr>
-<tr><td>
-
-[type](#)
-
-</td><td>
-
-</td><td>
-
-T
-
-</td><td>
-
-</td></tr>
-</tbody></table>
-
-[Edit this section](https://github.com/QwikDev/qwik/tree/main/packages/qwik/src/core/render/jsx/types/jsx-node.ts)
-
-## JSXOutput
-
-Any valid output for a component
-
-```typescript
-export type JSXOutput =
-  | JSXNode
-  | string
-  | number
-  | boolean
-  | null
-  | undefined
-  | JSXOutput[];
-```
-
-**References:** [JSXNode](#jsxnode), [JSXOutput](#jsxoutput)
-
-[Edit this section](https://github.com/QwikDev/qwik/tree/main/packages/qwik/src/core/render/jsx/types/jsx-node.ts)
-
-## JSXTagName
-
-```typescript
-export type JSXTagName =
-  | keyof HTMLElementTagNameMap
-  | Omit<string, keyof HTMLElementTagNameMap>;
-```
-
-[Edit this section](https://github.com/QwikDev/qwik/tree/main/packages/qwik/src/core/render/jsx/types/jsx-qwik-attributes.ts)
-
-## KeygenHTMLAttributes
-
-> Warning: This API is now obsolete.
->
-> in html5
-
-```typescript
-export interface KeygenHTMLAttributes<T extends Element> extends Attrs<'base', T>
-```
-
-**Extends:** Attrs&lt;'base', T&gt;
-
-[Edit this section](https://github.com/QwikDev/qwik/tree/main/packages/qwik/src/core/render/jsx/types/jsx-generated.ts)
-
-## KnownEventNames
-
-The names of events that Qwik knows about. They are all lowercase, but on the JSX side, they are PascalCase for nicer DX. (`onAuxClick$` vs `onauxclick$`)
-
-```typescript
-export type KnownEventNames = LiteralUnion<AllEventKeys, string>;
-```
-
-[Edit this section](https://github.com/QwikDev/qwik/tree/main/packages/qwik/src/core/render/jsx/types/jsx-qwik-events.ts)
-
-## LabelHTMLAttributes
-
-```typescript
-export interface LabelHTMLAttributes<T extends Element> extends Attrs<'label', T>
-```
-
-**Extends:** Attrs&lt;'label', T&gt;
-
-[Edit this section](https://github.com/QwikDev/qwik/tree/main/packages/qwik/src/core/render/jsx/types/jsx-generated.ts)
-
-## LiHTMLAttributes
-
-```typescript
-export interface LiHTMLAttributes<T extends Element> extends Attrs<'li', T>
-```
-
-**Extends:** Attrs&lt;'li', T&gt;
-
-[Edit this section](https://github.com/QwikDev/qwik/tree/main/packages/qwik/src/core/render/jsx/types/jsx-generated.ts)
-
-## LinkHTMLAttributes
-
-```typescript
-export interface LinkHTMLAttributes<T extends Element> extends Attrs<'link', T>
-```
-
-**Extends:** Attrs&lt;'link', T&gt;
-
-[Edit this section](https://github.com/QwikDev/qwik/tree/main/packages/qwik/src/core/render/jsx/types/jsx-generated.ts)
-
-## MapHTMLAttributes
-
-```typescript
-export interface MapHTMLAttributes<T extends Element> extends Attrs<'map', T>
-```
-
-**Extends:** Attrs&lt;'map', T&gt;
-
-[Edit this section](https://github.com/QwikDev/qwik/tree/main/packages/qwik/src/core/render/jsx/types/jsx-generated.ts)
-
-## MediaHTMLAttributes
-
-```typescript
-export interface MediaHTMLAttributes<T extends Element> extends HTMLAttributes<T>, Augmented<HTMLMediaElement, {
-    crossOrigin?: HTMLCrossOriginAttribute;
-}>
-```
-
-**Extends:** [HTMLAttributes](#htmlattributes)&lt;T&gt;, Augmented&lt;HTMLMediaElement, { crossOrigin?: [HTMLCrossOriginAttribute](#htmlcrossoriginattribute); }&gt;
-
-<table><thead><tr><th>
-
-Property
-
-</th><th>
-
-Modifiers
-
-</th><th>
-
-Type
-
-</th><th>
-
-Description
-
-</th></tr></thead>
-<tbody><tr><td>
-
-[crossOrigin?](#)
-
-</td><td>
-
-</td><td>
-
-[HTMLCrossOriginAttribute](#htmlcrossoriginattribute)
-
-</td><td>
-
-_(Optional)_
-
-</td></tr>
-</tbody></table>
-
-[Edit this section](https://github.com/QwikDev/qwik/tree/main/packages/qwik/src/core/render/jsx/types/jsx-generated.ts)
-
-## MenuHTMLAttributes
-
-```typescript
-export interface MenuHTMLAttributes<T extends Element> extends Attrs<'menu', T>
-```
-
-**Extends:** Attrs&lt;'menu', T&gt;
-
-[Edit this section](https://github.com/QwikDev/qwik/tree/main/packages/qwik/src/core/render/jsx/types/jsx-generated.ts)
-
-## MetaHTMLAttributes
-
-```typescript
-export interface MetaHTMLAttributes<T extends Element> extends Attrs<'meta', T>
-```
-
-**Extends:** Attrs&lt;'meta', T&gt;
-
-[Edit this section](https://github.com/QwikDev/qwik/tree/main/packages/qwik/src/core/render/jsx/types/jsx-generated.ts)
-
-## MeterHTMLAttributes
-
-```typescript
-export interface MeterHTMLAttributes<T extends Element> extends Attrs<'meter', T>
-```
-
-**Extends:** Attrs&lt;'meter', T&gt;
-
-[Edit this section](https://github.com/QwikDev/qwik/tree/main/packages/qwik/src/core/render/jsx/types/jsx-generated.ts)
-
-## NativeAnimationEvent
-
-> Warning: This API is now obsolete.
->
-> Use `AnimationEvent` and use the second argument to the handler function for the current event target
-
-```typescript
-export type NativeAnimationEvent = AnimationEvent;
-```
-
-[Edit this section](https://github.com/QwikDev/qwik/tree/main/packages/qwik/src/core/render/jsx/types/jsx-qwik-events.ts)
-
-## NativeClipboardEvent
-
-> Warning: This API is now obsolete.
->
-> Use `ClipboardEvent` and use the second argument to the handler function for the current event target
-
-```typescript
-export type NativeClipboardEvent = ClipboardEvent;
-```
-
-[Edit this section](https://github.com/QwikDev/qwik/tree/main/packages/qwik/src/core/render/jsx/types/jsx-qwik-events.ts)
-
-## NativeCompositionEvent
-
-> Warning: This API is now obsolete.
->
-> Use `CompositionEvent` and use the second argument to the handler function for the current event target
-
-```typescript
-export type NativeCompositionEvent = CompositionEvent;
-```
-
-[Edit this section](https://github.com/QwikDev/qwik/tree/main/packages/qwik/src/core/render/jsx/types/jsx-qwik-events.ts)
-
-## NativeDragEvent
-
-> Warning: This API is now obsolete.
->
-> Use `DragEvent` and use the second argument to the handler function for the current event target
-
-```typescript
-export type NativeDragEvent = DragEvent;
-```
-
-[Edit this section](https://github.com/QwikDev/qwik/tree/main/packages/qwik/src/core/render/jsx/types/jsx-qwik-events.ts)
-
-## NativeFocusEvent
-
-> Warning: This API is now obsolete.
->
-> Use `FocusEvent` and use the second argument to the handler function for the current event target
-
-```typescript
-export type NativeFocusEvent = FocusEvent;
-```
-
-[Edit this section](https://github.com/QwikDev/qwik/tree/main/packages/qwik/src/core/render/jsx/types/jsx-qwik-events.ts)
-
-## NativeKeyboardEvent
-
-> Warning: This API is now obsolete.
->
-> Use `KeyboardEvent` and use the second argument to the handler function for the current event target
-
-```typescript
-export type NativeKeyboardEvent = KeyboardEvent;
-```
-
-[Edit this section](https://github.com/QwikDev/qwik/tree/main/packages/qwik/src/core/render/jsx/types/jsx-qwik-events.ts)
-
-## NativeMouseEvent
-
-> Warning: This API is now obsolete.
->
-> Use `MouseEvent` and use the second argument to the handler function for the current event target
-
-```typescript
-export type NativeMouseEvent = MouseEvent;
-```
-
-[Edit this section](https://github.com/QwikDev/qwik/tree/main/packages/qwik/src/core/render/jsx/types/jsx-qwik-events.ts)
-
-## NativePointerEvent
-
-> Warning: This API is now obsolete.
->
-> Use `PointerEvent` and use the second argument to the handler function for the current event target
-
-```typescript
-export type NativePointerEvent = PointerEvent;
-```
-
-[Edit this section](https://github.com/QwikDev/qwik/tree/main/packages/qwik/src/core/render/jsx/types/jsx-qwik-events.ts)
-
-## NativeTouchEvent
-
-> Warning: This API is now obsolete.
->
-> Use `TouchEvent` and use the second argument to the handler function for the current event target
-
-```typescript
-export type NativeTouchEvent = TouchEvent;
-```
-
-[Edit this section](https://github.com/QwikDev/qwik/tree/main/packages/qwik/src/core/render/jsx/types/jsx-qwik-events.ts)
-
-## NativeTransitionEvent
-
-> Warning: This API is now obsolete.
->
-> Use `TransitionEvent` and use the second argument to the handler function for the current event target
-
-```typescript
-export type NativeTransitionEvent = TransitionEvent;
-```
-
-[Edit this section](https://github.com/QwikDev/qwik/tree/main/packages/qwik/src/core/render/jsx/types/jsx-qwik-events.ts)
-
-## NativeUIEvent
-
-> Warning: This API is now obsolete.
->
-> Use `UIEvent` and use the second argument to the handler function for the current event target
-
-```typescript
-export type NativeUIEvent = UIEvent;
-```
-
-[Edit this section](https://github.com/QwikDev/qwik/tree/main/packages/qwik/src/core/render/jsx/types/jsx-qwik-events.ts)
-
-## NativeWheelEvent
-
-> Warning: This API is now obsolete.
->
-> Use `WheelEvent` and use the second argument to the handler function for the current event target
-
-```typescript
-export type NativeWheelEvent = WheelEvent;
-```
-
-[Edit this section](https://github.com/QwikDev/qwik/tree/main/packages/qwik/src/core/render/jsx/types/jsx-qwik-events.ts)
-
-## noSerialize
-
-Returned type of the `noSerialize()` function. It will be TYPE or undefined.
-
-```typescript
-export type NoSerialize<T> =
-  | (T & {
-      __no_serialize__: true;
-    })
-  | undefined;
-```
-
-[Edit this section](https://github.com/QwikDev/qwik/tree/main/packages/qwik/src/core/state/common.ts)
-
-## NoSerialize
-
-Returned type of the `noSerialize()` function. It will be TYPE or undefined.
-
-```typescript
-export type NoSerialize<T> =
-  | (T & {
-      __no_serialize__: true;
-    })
-  | undefined;
-```
-
-[Edit this section](https://github.com/QwikDev/qwik/tree/main/packages/qwik/src/core/state/common.ts)
-
-## Numberish
-
-```typescript
-export type Numberish = number | `${number}`;
-```
-
-[Edit this section](https://github.com/QwikDev/qwik/tree/main/packages/qwik/src/core/render/jsx/types/jsx-generated.ts)
-
-## ObjectHTMLAttributes
-
-```typescript
-export interface ObjectHTMLAttributes<T extends Element> extends Attrs<'object', T>
-```
-
-**Extends:** Attrs&lt;'object', T&gt;
-
-[Edit this section](https://github.com/QwikDev/qwik/tree/main/packages/qwik/src/core/render/jsx/types/jsx-generated.ts)
-
-## OlHTMLAttributes
-
-```typescript
-export interface OlHTMLAttributes<T extends Element> extends Attrs<'ol', T>
-```
-
-**Extends:** Attrs&lt;'ol', T&gt;
-
-[Edit this section](https://github.com/QwikDev/qwik/tree/main/packages/qwik/src/core/render/jsx/types/jsx-generated.ts)
-
-## OnRenderFn
-
-```typescript
-export type OnRenderFn<PROPS> = (props: PROPS) => JSXOutput;
-```
-
-**References:** [JSXOutput](#jsxoutput)
-
-[Edit this section](https://github.com/QwikDev/qwik/tree/main/packages/qwik/src/core/component/component.public.ts)
-
-## OnVisibleTaskOptions
-
-```typescript
-export interface OnVisibleTaskOptions
-```
-
-<table><thead><tr><th>
-
-Property
-
-</th><th>
-
-Modifiers
-
-</th><th>
-
-Type
-
-</th><th>
-
-Description
-
-</th></tr></thead>
-<tbody><tr><td>
-
-[strategy?](#)
-
-</td><td>
-
-</td><td>
-
-[VisibleTaskStrategy](#visibletaskstrategy)
-
-</td><td>
-
-_(Optional)_ The strategy to use to determine when the "VisibleTask" should first execute.
-
-- `intersection-observer`: the task will first execute when the element is visible in the viewport, under the hood it uses the IntersectionObserver API. - `document-ready`: the task will first execute when the document is ready, under the hood it uses the document `load` event. - `document-idle`: the task will first execute when the document is idle, under the hood it uses the requestIdleCallback API.
-
-</td></tr>
-</tbody></table>
-
-[Edit this section](https://github.com/QwikDev/qwik/tree/main/packages/qwik/src/core/use/use-task.ts)
-
-## OptgroupHTMLAttributes
-
-```typescript
-export interface OptgroupHTMLAttributes<T extends Element> extends Attrs<'optgroup', T>
-```
-
-**Extends:** Attrs&lt;'optgroup', T&gt;
-
-[Edit this section](https://github.com/QwikDev/qwik/tree/main/packages/qwik/src/core/render/jsx/types/jsx-generated.ts)
-
-## OptionHTMLAttributes
-
-```typescript
-export interface OptionHTMLAttributes<T extends Element> extends Attrs<'option', T>
-```
-
-**Extends:** Attrs&lt;'option', T&gt;
-
-[Edit this section](https://github.com/QwikDev/qwik/tree/main/packages/qwik/src/core/render/jsx/types/jsx-generated.ts)
-
-## OutputHTMLAttributes
-
-```typescript
-export interface OutputHTMLAttributes<T extends Element> extends Attrs<'output', T>
-```
-
-**Extends:** Attrs&lt;'output', T&gt;
-
-[Edit this section](https://github.com/QwikDev/qwik/tree/main/packages/qwik/src/core/render/jsx/types/jsx-generated.ts)
-
-## ParamHTMLAttributes
-
-> Warning: This API is now obsolete.
->
-> Old DOM API
-
-```typescript
-export interface ParamHTMLAttributes<T extends Element> extends Attrs<'base', T, HTMLParamElement>
-```
-
-**Extends:** Attrs&lt;'base', T, HTMLParamElement&gt;
-
-[Edit this section](https://github.com/QwikDev/qwik/tree/main/packages/qwik/src/core/render/jsx/types/jsx-generated.ts)
-
-## PrefetchGraph
-
-> This API is provided as an alpha preview for developers and may change based on feedback that we receive. Do not use this API in a production environment.
-
-Load the prefetch graph for the container.
-
-Each Qwik container needs to include its own prefetch graph.
-
-```typescript
-PrefetchGraph: (opts?: {
-  base?: string;
-  manifestHash?: string;
-  manifestURL?: string;
-  nonce?: string;
-}) => JSXOutput;
-```
-
-<table><thead><tr><th>
-
-Parameter
-
-</th><th>
-
-Type
-
-</th><th>
-
-Description
-
-</th></tr></thead>
-<tbody><tr><td>
-
-opts
-
-</td><td>
-
-{ base?: string; manifestHash?: string; manifestURL?: string; nonce?: string; }
-
-</td><td>
-
-_(Optional)_ Options for the loading prefetch graph.
-
-- `base` - Base of the graph. For a default installation this will default to the q:base value `/build/`. But if more than one MFE is installed on the page, then each MFE needs to have its own base. - `manifestHash` - Hash of the manifest file to load. If not provided the hash will be extracted from the container attribute `q:manifest-hash` and assume the default build file `${base}/q-bundle-graph-${manifestHash}.json`. - `manifestURL` - URL of the manifest file to load if non-standard bundle graph location name.
-
-</td></tr>
-</tbody></table>
-**Returns:**
-
-[JSXOutput](#jsxoutput)
-
-[Edit this section](https://github.com/QwikDev/qwik/tree/main/packages/qwik/src/core/components/prefetch.ts)
-
-## PrefetchServiceWorker
-
-> This API is provided as an alpha preview for developers and may change based on feedback that we receive. Do not use this API in a production environment.
-
-Install a service worker which will prefetch the bundles.
-
-There can only be one service worker per page. Because there can be many separate Qwik Containers on the page each container needs to load its prefetch graph using `PrefetchGraph` component.
-
-```typescript
-PrefetchServiceWorker: (opts: {
-  base?: string;
-  scope?: string;
-  path?: string;
-  verbose?: boolean;
-  fetchBundleGraph?: boolean;
-  nonce?: string;
-}) => JSXNode<"script">;
-```
-
-<table><thead><tr><th>
-
-Parameter
-
-</th><th>
-
-Type
-
-</th><th>
-
-Description
-
-</th></tr></thead>
-<tbody><tr><td>
-
-opts
-
-</td><td>
-
-{ base?: string; scope?: string; path?: string; verbose?: boolean; fetchBundleGraph?: boolean; nonce?: string; }
-
-</td><td>
-
-Options for the prefetch service worker.
-
-- `base` - Base URL for the service worker `import.meta.env.BASE_URL` or `/`. Default is `import.meta.env.BASE_URL` - `scope` - Base URL for when the service-worker will activate. Default is `/` - `path` - Path to the service worker. Default is `qwik-prefetch-service-worker.js` unless you pass a path that starts with a `/` then the base is ignored. Default is `qwik-prefetch-service-worker.js` - `verbose` - Verbose logging for the service worker installation. Default is `false` - `nonce` - Optional nonce value for security purposes, defaults to `undefined`.
-
-</td></tr>
-</tbody></table>
-**Returns:**
-
-[JSXNode](#jsxnode)&lt;'script'&gt;
-
-[Edit this section](https://github.com/QwikDev/qwik/tree/main/packages/qwik/src/core/components/prefetch.ts)
-
-## ProgressHTMLAttributes
-
-```typescript
-export interface ProgressHTMLAttributes<T extends Element> extends Attrs<'progress', T>
-```
-
-**Extends:** Attrs&lt;'progress', T&gt;
-
-[Edit this section](https://github.com/QwikDev/qwik/tree/main/packages/qwik/src/core/render/jsx/types/jsx-generated.ts)
-
-## PropFnInterface
-
-> Warning: This API is now obsolete.
->
-> Use `QRL<>` instead
-
-```typescript
-export type PropFnInterface<ARGS extends any[], RET> = {
-  __qwik_serializable__?: any;
-  (...args: ARGS): Promise<RET>;
-};
-```
-
-[Edit this section](https://github.com/QwikDev/qwik/tree/main/packages/qwik/src/core/qrl/qrl.public.ts)
-
-## PropFunction
-
-Alias for `QRL<T>`. Of historic relevance only.
-
-```typescript
-export type PropFunction<T> = QRL<T>;
-```
-
-**References:** [QRL](#qrl)
-
-[Edit this section](https://github.com/QwikDev/qwik/tree/main/packages/qwik/src/core/qrl/qrl.public.ts)
-
-## PropFunctionProps
-
-> Warning: This API is now obsolete.
->
-> Use `QRL<>` on your function props instead
-
-```typescript
-export type PropFunctionProps<PROPS extends Record<any, any>> = {
-  [K in keyof PROPS]: PROPS[K] extends undefined
-    ? PROPS[K]
-    : PROPS[K] extends ((...args: infer ARGS) => infer RET) | undefined
-      ? PropFnInterface<ARGS, Awaited<RET>>
-      : PROPS[K];
-};
-```
-
-**References:** [PropFnInterface](#propfninterface)
-
-[Edit this section](https://github.com/QwikDev/qwik/tree/main/packages/qwik/src/core/component/component.public.ts)
-
-## PropsOf
-
-Infers `Props` from the component or tag.
-
-```typescript
-export type PropsOf<COMP> = COMP extends string
-  ? COMP extends keyof QwikIntrinsicElements
-    ? QwikIntrinsicElements[COMP]
-    : QwikIntrinsicElements["span"]
-  : NonNullable<COMP> extends never
-    ? never
-    : COMP extends FunctionComponent<infer PROPS>
-      ? PROPS extends Record<any, infer V>
-        ? IsAny<V> extends true
-          ? never
-          : ObjectProps<PROPS>
-        : COMP extends Component<infer OrigProps>
-          ? ObjectProps<OrigProps>
-          : PROPS
-      : never;
-```
-
-**References:** [QwikIntrinsicElements](#qwikintrinsicelements), [FunctionComponent](#functioncomponent), [Component](#component)
-
-```tsx
-const Desc = component$(
-  ({ desc, ...props }: { desc: string } & PropsOf<"div">) => {
-    return <div {...props}>{desc}</div>;
-  },
-);
-
-const TitleBox = component$(
-  ({ title, ...props }: { title: string } & PropsOf<Box>) => {
-    return (
-      <Box {...props}>
-        <h1>{title}</h1>
-      </Box>
-    );
-  },
-);
-```
-
-[Edit this section](https://github.com/QwikDev/qwik/tree/main/packages/qwik/src/core/component/component.public.ts)
-
-## PublicProps
-
-Extends the defined component PROPS, adding the default ones (children and q:slot) and allowing plain functions to QRL arguments.
-
-```typescript
-export type PublicProps<PROPS> = (PROPS extends Record<any, any>
-  ? Omit<PROPS, `${string}$`> & _Only$<PROPS>
-  : unknown extends PROPS
-    ? {}
-    : PROPS) &
-  ComponentBaseProps &
-  ComponentChildren<PROPS>;
-```
-
-**References:** [ComponentBaseProps](#componentbaseprops)
-
-[Edit this section](https://github.com/QwikDev/qwik/tree/main/packages/qwik/src/core/component/component.public.ts)
-
-## qrl
-
-The `QRL` type represents a lazy-loadable AND serializable resource.
-
-QRL stands for Qwik URL.
-
-Use `QRL` when you want to refer to a lazy-loaded resource. `QRL`s are most often used for code (functions) but can also be used for other resources such as `string`s in the case of styles.
-
-`QRL` is an opaque token that is generated by the Qwik Optimizer. (Do not rely on any properties in `QRL` as it may change between versions.)
-
-\#\# Creating `QRL` references
-
-Creating `QRL` is done using `$(...)` function. `$(...)` is a special marker for the Qwik Optimizer that marks that the code should be extracted into a lazy-loaded symbol.
-
-```tsx
-useOnDocument(
-  "mousemove",
-  $((event) => console.log("mousemove", event)),
-);
-```
-
-In the above code, the Qwik Optimizer detects `$(...)` and transforms the code as shown below:
-
-```tsx
-// FILE: <current file>
-useOnDocument("mousemove", qrl("./chunk-abc.js", "onMousemove"));
-
-// FILE: chunk-abc.js
-export const onMousemove = () => console.log("mousemove");
-```
-
-NOTE: `qrl(...)` is a result of Qwik Optimizer transformation. You should never have to invoke this function directly in your application. The `qrl(...)` function should be invoked only after the Qwik Optimizer transformation.
-
-\#\# Using `QRL`s
-
-Use `QRL` type in your application when you want to get a lazy-loadable reference to a resource (most likely a function).
-
-```tsx
-// Example of declaring a custom functions which takes callback as QRL.
-export function useMyFunction(callback: QRL<() => void>) {
-  doExtraStuff();
-  // The callback passed to `onDocument` requires `QRL`.
-  useOnDocument("mousemove", callback);
-}
-```
-
-In the above example, the way to think about the code is that you are not asking for a callback function but rather a reference to a lazy-loadable callback function. Specifically, the function loading should be delayed until it is actually needed. In the above example, the function would not load until after a `mousemove` event on `document` fires.
-
-\#\# Resolving `QRL` references
-
-At times it may be necessary to resolve a `QRL` reference to the actual value. This can be performed using `QRL.resolve(..)` function.
-
-```tsx
-// Assume you have QRL reference to a greet function
-const lazyGreet: QRL<() => void> = $(() => console.log("Hello World!"));
-
-// Use `qrlImport` to load / resolve the reference.
-const greet: () => void = await lazyGreet.resolve();
-
-//  Invoke it
-greet();
-```
-
-NOTE: `element` is needed because `QRL`s are relative and need a base location to resolve against. The base location is encoded in the HTML in the form of `<div q:base="/url">`.
-
-\#\# `QRL.resolved`
-
-Once `QRL.resolve()` returns, the value is stored under `QRL.resolved`. This allows the value to be used without having to await `QRL.resolve()` again.
-
-\#\# Question: Why not just use `import()`?
-
-At first glance, `QRL` serves the same purpose as `import()`. However, there are three subtle differences that need to be taken into account.
-
-1. `QRL`s must be serializable into HTML. 2. `QRL`s must be resolved by framework relative to `q:base`. 3. `QRL`s must be able to capture lexically scoped variables. 4. `QRL`s encapsulate the difference between running with and without Qwik Optimizer. 5. `QRL`s allow expressing lazy-loaded boundaries without thinking about chunk and symbol names.
-
-Let's assume that you intend to write code such as this:
-
-```tsx
-return <button onClick={() => (await import('./chunk-abc.js')).onClick}>
-```
-
-The above code needs to be serialized into DOM such as:
-
-```
 <div q:base="/build/">
   <button on:click="./chunk-abc.js#onClick">...</button>
 </div>
@@ -4032,119 +2410,9 @@
 } & BivariantQrlFn<QrlArgs<TYPE>, QrlReturn<TYPE>>;
 ```
 
-[Edit this section](https://github.com/QwikDev/qwik/tree/main/packages/qwik/src/core/qrl/qrl.ts)
-
-## QRL
-
-The `QRL` type represents a lazy-loadable AND serializable resource.
-
-QRL stands for Qwik URL.
-
-Use `QRL` when you want to refer to a lazy-loaded resource. `QRL`s are most often used for code (functions) but can also be used for other resources such as `string`s in the case of styles.
-
-`QRL` is an opaque token that is generated by the Qwik Optimizer. (Do not rely on any properties in `QRL` as it may change between versions.)
-
-\#\# Creating `QRL` references
-
-Creating `QRL` is done using `$(...)` function. `$(...)` is a special marker for the Qwik Optimizer that marks that the code should be extracted into a lazy-loaded symbol.
-
-```tsx
-useOnDocument(
-  "mousemove",
-  $((event) => console.log("mousemove", event)),
-);
-```
-
-In the above code, the Qwik Optimizer detects `$(...)` and transforms the code as shown below:
-
-```tsx
-// FILE: <current file>
-useOnDocument("mousemove", qrl("./chunk-abc.js", "onMousemove"));
-
-// FILE: chunk-abc.js
-export const onMousemove = () => console.log("mousemove");
-```
-
-NOTE: `qrl(...)` is a result of Qwik Optimizer transformation. You should never have to invoke this function directly in your application. The `qrl(...)` function should be invoked only after the Qwik Optimizer transformation.
-
-\#\# Using `QRL`s
-
-Use `QRL` type in your application when you want to get a lazy-loadable reference to a resource (most likely a function).
-
-```tsx
-// Example of declaring a custom functions which takes callback as QRL.
-export function useMyFunction(callback: QRL<() => void>) {
-  doExtraStuff();
-  // The callback passed to `onDocument` requires `QRL`.
-  useOnDocument("mousemove", callback);
-}
-```
-
-In the above example, the way to think about the code is that you are not asking for a callback function but rather a reference to a lazy-loadable callback function. Specifically, the function loading should be delayed until it is actually needed. In the above example, the function would not load until after a `mousemove` event on `document` fires.
-
-\#\# Resolving `QRL` references
-
-At times it may be necessary to resolve a `QRL` reference to the actual value. This can be performed using `QRL.resolve(..)` function.
-
-```tsx
-// Assume you have QRL reference to a greet function
-const lazyGreet: QRL<() => void> = $(() => console.log("Hello World!"));
-
-// Use `qrlImport` to load / resolve the reference.
-const greet: () => void = await lazyGreet.resolve();
-
-//  Invoke it
-greet();
-```
-
-NOTE: `element` is needed because `QRL`s are relative and need a base location to resolve against. The base location is encoded in the HTML in the form of `<div q:base="/url">`.
-
-\#\# `QRL.resolved`
-
-Once `QRL.resolve()` returns, the value is stored under `QRL.resolved`. This allows the value to be used without having to await `QRL.resolve()` again.
-
-\#\# Question: Why not just use `import()`?
-
-At first glance, `QRL` serves the same purpose as `import()`. However, there are three subtle differences that need to be taken into account.
-
-1. `QRL`s must be serializable into HTML. 2. `QRL`s must be resolved by framework relative to `q:base`. 3. `QRL`s must be able to capture lexically scoped variables. 4. `QRL`s encapsulate the difference between running with and without Qwik Optimizer. 5. `QRL`s allow expressing lazy-loaded boundaries without thinking about chunk and symbol names.
-
-Let's assume that you intend to write code such as this:
-
-```tsx
-return <button onClick={() => (await import('./chunk-abc.js')).onClick}>
-```
-
-The above code needs to be serialized into DOM such as:
-
-```
-<div q:base="/build/">
-  <button on:click="./chunk-abc.js#onClick">...</button>
-</div>
-```
-
-1. Notice there is no easy way to extract chunk (`./chunk-abc.js`) and symbol (`onClick`) into HTML. 2. Notice that even if you could extract it, the `import('./chunk-abc.js')` would become relative to where the `import()` file is declared. Because it is our framework doing the load, the `./chunk-abc.js` would become relative to the framework file. This is not correct, as it should be relative to the original file generated by the bundler. 3. Next, the framework needs to resolve the `./chunk-abc.js` and needs a base location that is encoded in the HTML. 4. The QRL needs to be able to capture lexically scoped variables. (`import()` only allows loading top-level symbols which don't capture variables.) 5. As a developer, you don't want to think about `import` and naming the chunks and symbols. You just want to say: "this should be lazy."
-
-These are the main reasons why Qwik introduces its own concept of `QRL`.
-
-```typescript
-export type QRL<TYPE = unknown> = {
-  __qwik_serializable__?: any;
-  __brand__QRL__: TYPE;
-  resolve(): Promise<TYPE>;
-  resolved: undefined | TYPE;
-  getCaptured(): unknown[] | null;
-  getSymbol(): string;
-  getHash(): string;
-  dev: QRLDev | null;
-} & BivariantQrlFn<QrlArgs<TYPE>, QrlReturn<TYPE>>;
-```
-
-[Edit this section](https://github.com/QwikDev/qwik/tree/main/packages/qwik/src/core/qrl/qrl.public.ts)
+[Edit this section](https://github.com/QwikDev/qwik/tree/main/packages/qwik/src/core/shared/qrl/qrl.public.ts)
 
 ## QRLEventHandlerMulti
-
-> This API is provided as a beta preview for developers and may change based on feedback that we receive. Do not use this API in a production environment.
 
 An event handler for Qwik events, can be a handler QRL or an array of handler QRLs.
 
@@ -4159,17 +2427,7 @@
 
 **References:** [QRL](#qrl), [EventHandler](#eventhandler), [QRLEventHandlerMulti](#qrleventhandlermulti)
 
-[Edit this section](https://github.com/QwikDev/qwik/tree/main/packages/qwik/src/core/render/jsx/types/jsx-qwik-attributes.ts)
-
-## QuoteHTMLAttributes
-
-```typescript
-export interface QuoteHTMLAttributes<T extends Element> extends Attrs<'q', T>
-```
-
-**Extends:** Attrs&lt;'q', T&gt;
-
-[Edit this section](https://github.com/QwikDev/qwik/tree/main/packages/qwik/src/core/render/jsx/types/jsx-generated.ts)
+[Edit this section](https://github.com/QwikDev/qwik/tree/main/packages/qwik/src/core/shared/jsx/types/jsx-qwik-attributes.ts)
 
 ## QwikAnimationEvent
 
@@ -4183,7 +2441,7 @@
 
 **References:** [NativeAnimationEvent](#nativeanimationevent)
 
-[Edit this section](https://github.com/QwikDev/qwik/tree/main/packages/qwik/src/core/render/jsx/types/jsx-qwik-events.ts)
+[Edit this section](https://github.com/QwikDev/qwik/tree/main/packages/qwik/src/core/shared/jsx/types/jsx-qwik-events.ts)
 
 ## QwikAttributes
 
@@ -4229,7 +2487,7 @@
 </td></tr>
 </tbody></table>
 
-[Edit this section](https://github.com/QwikDev/qwik/tree/main/packages/qwik/src/core/render/jsx/types/jsx-qwik-attributes.ts)
+[Edit this section](https://github.com/QwikDev/qwik/tree/main/packages/qwik/src/core/shared/jsx/types/jsx-qwik-attributes.ts)
 
 ## QwikChangeEvent
 
@@ -4241,7 +2499,7 @@
 export type QwikChangeEvent<T = Element> = Event;
 ```
 
-[Edit this section](https://github.com/QwikDev/qwik/tree/main/packages/qwik/src/core/render/jsx/types/jsx-qwik-events.ts)
+[Edit this section](https://github.com/QwikDev/qwik/tree/main/packages/qwik/src/core/shared/jsx/types/jsx-qwik-events.ts)
 
 ## QwikClipboardEvent
 
@@ -4255,7 +2513,7 @@
 
 **References:** [NativeClipboardEvent](#nativeclipboardevent)
 
-[Edit this section](https://github.com/QwikDev/qwik/tree/main/packages/qwik/src/core/render/jsx/types/jsx-qwik-events.ts)
+[Edit this section](https://github.com/QwikDev/qwik/tree/main/packages/qwik/src/core/shared/jsx/types/jsx-qwik-events.ts)
 
 ## QwikCompositionEvent
 
@@ -4269,7 +2527,7 @@
 
 **References:** [NativeCompositionEvent](#nativecompositionevent)
 
-[Edit this section](https://github.com/QwikDev/qwik/tree/main/packages/qwik/src/core/render/jsx/types/jsx-qwik-events.ts)
+[Edit this section](https://github.com/QwikDev/qwik/tree/main/packages/qwik/src/core/shared/jsx/types/jsx-qwik-events.ts)
 
 ## QwikDOMAttributes
 
@@ -4279,7 +2537,7 @@
 
 **Extends:** [DOMAttributes](#domattributes)&lt;Element&gt;
 
-[Edit this section](https://github.com/QwikDev/qwik/tree/main/packages/qwik/src/core/render/jsx/types/jsx-qwik.ts)
+[Edit this section](https://github.com/QwikDev/qwik/tree/main/packages/qwik/src/core/shared/jsx/types/jsx-qwik.ts)
 
 ## QwikDragEvent
 
@@ -4293,7 +2551,7 @@
 
 **References:** [NativeDragEvent](#nativedragevent)
 
-[Edit this section](https://github.com/QwikDev/qwik/tree/main/packages/qwik/src/core/render/jsx/types/jsx-qwik-events.ts)
+[Edit this section](https://github.com/QwikDev/qwik/tree/main/packages/qwik/src/core/shared/jsx/types/jsx-qwik-events.ts)
 
 ## QwikFocusEvent
 
@@ -4307,7 +2565,7 @@
 
 **References:** [NativeFocusEvent](#nativefocusevent)
 
-[Edit this section](https://github.com/QwikDev/qwik/tree/main/packages/qwik/src/core/render/jsx/types/jsx-qwik-events.ts)
+[Edit this section](https://github.com/QwikDev/qwik/tree/main/packages/qwik/src/core/shared/jsx/types/jsx-qwik-events.ts)
 
 ## QwikHTMLElements
 
@@ -4324,9 +2582,9 @@
 };
 ```
 
-**References:** [HTMLElementAttrs](#htmlelementattrs), [QwikAttributes](#qwikattributes)
-
-[Edit this section](https://github.com/QwikDev/qwik/tree/main/packages/qwik/src/core/render/jsx/types/jsx-generated.ts)
+**References:** [QwikAttributes](#qwikattributes)
+
+[Edit this section](https://github.com/QwikDev/qwik/tree/main/packages/qwik/src/core/shared/jsx/types/jsx-generated.ts)
 
 ## QwikIdleEvent
 
@@ -4336,7 +2594,7 @@
 export type QwikIdleEvent = CustomEvent<{}>;
 ```
 
-[Edit this section](https://github.com/QwikDev/qwik/tree/main/packages/qwik/src/core/render/jsx/types/jsx-qwik-events.ts)
+[Edit this section](https://github.com/QwikDev/qwik/tree/main/packages/qwik/src/core/shared/jsx/types/jsx-qwik-events.ts)
 
 ## QwikInitEvent
 
@@ -4346,14 +2604,14 @@
 export type QwikInitEvent = CustomEvent<{}>;
 ```
 
-[Edit this section](https://github.com/QwikDev/qwik/tree/main/packages/qwik/src/core/render/jsx/types/jsx-qwik-events.ts)
+[Edit this section](https://github.com/QwikDev/qwik/tree/main/packages/qwik/src/core/shared/jsx/types/jsx-qwik-events.ts)
 
 ## QwikIntrinsicElements
 
 The interface holds available attributes of both native DOM elements and custom Qwik elements. An example showing how to define a customizable wrapper component:
 
 ```tsx
-import { component$, Slot, type QwikIntrinsicElements } from "@builder.io/qwik";
+import { component$, Slot, type QwikIntrinsicElements } from "@qwik.dev/core";
 
 type WrapperProps = {
   attributes?: QwikIntrinsicElements["div"];
@@ -4376,7 +2634,7 @@
 
 **Extends:** [QwikHTMLElements](#qwikhtmlelements), [QwikSVGElements](#qwiksvgelements)
 
-[Edit this section](https://github.com/QwikDev/qwik/tree/main/packages/qwik/src/core/render/jsx/types/jsx-qwik-elements.ts)
+[Edit this section](https://github.com/QwikDev/qwik/tree/main/packages/qwik/src/core/shared/jsx/types/jsx-qwik-elements.ts)
 
 ## QwikInvalidEvent
 
@@ -4388,7 +2646,7 @@
 export type QwikInvalidEvent<T = Element> = Event;
 ```
 
-[Edit this section](https://github.com/QwikDev/qwik/tree/main/packages/qwik/src/core/render/jsx/types/jsx-qwik-events.ts)
+[Edit this section](https://github.com/QwikDev/qwik/tree/main/packages/qwik/src/core/shared/jsx/types/jsx-qwik-events.ts)
 
 ## QwikJSX
 
@@ -4421,7 +2679,7 @@
 </td></tr>
 <tr><td>
 
-[IntrinsicElements](#)
+[IntrinsicElements](#qwikjsx-intrinsicelements)
 
 </td><td>
 
@@ -4453,7 +2711,7 @@
 </td></tr>
 </tbody></table>
 
-[Edit this section](https://github.com/QwikDev/qwik/tree/main/packages/qwik/src/core/render/jsx/types/jsx-qwik.ts)
+[Edit this section](https://github.com/QwikDev/qwik/tree/main/packages/qwik/src/core/shared/jsx/types/jsx-qwik.ts)
 
 ## QwikKeyboardEvent
 
@@ -4467,7 +2725,7 @@
 
 **References:** [NativeKeyboardEvent](#nativekeyboardevent)
 
-[Edit this section](https://github.com/QwikDev/qwik/tree/main/packages/qwik/src/core/render/jsx/types/jsx-qwik-events.ts)
+[Edit this section](https://github.com/QwikDev/qwik/tree/main/packages/qwik/src/core/shared/jsx/types/jsx-qwik-events.ts)
 
 ## QwikMouseEvent
 
@@ -4481,7 +2739,7 @@
 
 **References:** [NativeMouseEvent](#nativemouseevent)
 
-[Edit this section](https://github.com/QwikDev/qwik/tree/main/packages/qwik/src/core/render/jsx/types/jsx-qwik-events.ts)
+[Edit this section](https://github.com/QwikDev/qwik/tree/main/packages/qwik/src/core/shared/jsx/types/jsx-qwik-events.ts)
 
 ## QwikPointerEvent
 
@@ -4495,7 +2753,7 @@
 
 **References:** [NativePointerEvent](#nativepointerevent)
 
-[Edit this section](https://github.com/QwikDev/qwik/tree/main/packages/qwik/src/core/render/jsx/types/jsx-qwik-events.ts)
+[Edit this section](https://github.com/QwikDev/qwik/tree/main/packages/qwik/src/core/shared/jsx/types/jsx-qwik-events.ts)
 
 ## QwikSubmitEvent
 
@@ -4507,7 +2765,7 @@
 export type QwikSubmitEvent<T = Element> = SubmitEvent;
 ```
 
-[Edit this section](https://github.com/QwikDev/qwik/tree/main/packages/qwik/src/core/render/jsx/types/jsx-qwik-events.ts)
+[Edit this section](https://github.com/QwikDev/qwik/tree/main/packages/qwik/src/core/shared/jsx/types/jsx-qwik-events.ts)
 
 ## QwikSVGElements
 
@@ -4522,9 +2780,7 @@
 };
 ```
 
-**References:** [SVGProps](#svgprops)
-
-[Edit this section](https://github.com/QwikDev/qwik/tree/main/packages/qwik/src/core/render/jsx/types/jsx-generated.ts)
+[Edit this section](https://github.com/QwikDev/qwik/tree/main/packages/qwik/src/core/shared/jsx/types/jsx-generated.ts)
 
 ## QwikSymbolEvent
 
@@ -4532,13 +2788,17 @@
 
 ```typescript
 export type QwikSymbolEvent = CustomEvent<{
+  qBase: string;
+  qManifest: string;
+  qVersion: string;
+  href: string;
   symbol: string;
   element: Element;
   reqTime: number;
 }>;
 ```
 
-[Edit this section](https://github.com/QwikDev/qwik/tree/main/packages/qwik/src/core/render/jsx/types/jsx-qwik-events.ts)
+[Edit this section](https://github.com/QwikDev/qwik/tree/main/packages/qwik/src/core/shared/jsx/types/jsx-qwik-events.ts)
 
 ## QwikTouchEvent
 
@@ -4552,7 +2812,7 @@
 
 **References:** [NativeTouchEvent](#nativetouchevent)
 
-[Edit this section](https://github.com/QwikDev/qwik/tree/main/packages/qwik/src/core/render/jsx/types/jsx-qwik-events.ts)
+[Edit this section](https://github.com/QwikDev/qwik/tree/main/packages/qwik/src/core/shared/jsx/types/jsx-qwik-events.ts)
 
 ## QwikTransitionEvent
 
@@ -4566,7 +2826,7 @@
 
 **References:** [NativeTransitionEvent](#nativetransitionevent)
 
-[Edit this section](https://github.com/QwikDev/qwik/tree/main/packages/qwik/src/core/render/jsx/types/jsx-qwik-events.ts)
+[Edit this section](https://github.com/QwikDev/qwik/tree/main/packages/qwik/src/core/shared/jsx/types/jsx-qwik-events.ts)
 
 ## QwikUIEvent
 
@@ -4580,7 +2840,7 @@
 
 **References:** [NativeUIEvent](#nativeuievent)
 
-[Edit this section](https://github.com/QwikDev/qwik/tree/main/packages/qwik/src/core/render/jsx/types/jsx-qwik-events.ts)
+[Edit this section](https://github.com/QwikDev/qwik/tree/main/packages/qwik/src/core/shared/jsx/types/jsx-qwik-events.ts)
 
 ## QwikVisibleEvent
 
@@ -4590,7 +2850,7 @@
 export type QwikVisibleEvent = CustomEvent<IntersectionObserverEntry>;
 ```
 
-[Edit this section](https://github.com/QwikDev/qwik/tree/main/packages/qwik/src/core/render/jsx/types/jsx-qwik-events.ts)
+[Edit this section](https://github.com/QwikDev/qwik/tree/main/packages/qwik/src/core/shared/jsx/types/jsx-qwik-events.ts)
 
 ## QwikWheelEvent
 
@@ -4604,17 +2864,49 @@
 
 **References:** [NativeWheelEvent](#nativewheelevent)
 
-[Edit this section](https://github.com/QwikDev/qwik/tree/main/packages/qwik/src/core/render/jsx/types/jsx-qwik-events.ts)
+[Edit this section](https://github.com/QwikDev/qwik/tree/main/packages/qwik/src/core/shared/jsx/types/jsx-qwik-events.ts)
 
 ## ReadonlySignal
 
 ```typescript
-export type ReadonlySignal<T = unknown> = Readonly<Signal<T>>;
-```
-
-**References:** [Signal](#signal)
-
-[Edit this section](https://github.com/QwikDev/qwik/tree/main/packages/qwik/src/core/state/signal.ts)
+export interface ReadonlySignal<T = unknown>
+```
+
+<table><thead><tr><th>
+
+Property
+
+</th><th>
+
+Modifiers
+
+</th><th>
+
+Type
+
+</th><th>
+
+Description
+
+</th></tr></thead>
+<tbody><tr><td>
+
+[value](#)
+
+</td><td>
+
+`readonly`
+
+</td><td>
+
+T
+
+</td><td>
+
+</td></tr>
+</tbody></table>
+
+[Edit this section](https://github.com/QwikDev/qwik/tree/main/packages/qwik/src/core/signal/signal.public.ts)
 
 ## render
 
@@ -4625,7 +2917,7 @@
 ```typescript
 render: (
   parent: Element | Document,
-  jsxOutput: JSXOutput | FunctionComponent<any>,
+  jsxNode: JSXOutput | FunctionComponent<any>,
   opts?: RenderOptions,
 ) => Promise<RenderResult>;
 ```
@@ -4658,7 +2950,7 @@
 </td></tr>
 <tr><td>
 
-jsxOutput
+jsxNode
 
 </td><td>
 
@@ -4689,7 +2981,7 @@
 
 An object containing a cleanup function.
 
-[Edit this section](https://github.com/QwikDev/qwik/tree/main/packages/qwik/src/core/render/dom/render.public.ts)
+[Edit this section](https://github.com/QwikDev/qwik/tree/main/packages/qwik/src/core/client/dom-render.ts)
 
 ## RenderOnce
 
@@ -4700,7 +2992,7 @@
 }>;
 ```
 
-[Edit this section](https://github.com/QwikDev/qwik/tree/main/packages/qwik/src/core/render/jsx/jsx-runtime.ts)
+[Edit this section](https://github.com/QwikDev/qwik/tree/main/packages/qwik/src/core/shared/jsx/jsx-runtime.ts)
 
 ## RenderOptions
 
@@ -4742,7 +3034,7 @@
 </td></tr>
 </tbody></table>
 
-[Edit this section](https://github.com/QwikDev/qwik/tree/main/packages/qwik/src/core/render/dom/render.public.ts)
+[Edit this section](https://github.com/QwikDev/qwik/tree/main/packages/qwik/src/core/client/types.ts)
 
 ## RenderResult
 
@@ -4768,7 +3060,7 @@
 </td></tr>
 </tbody></table>
 
-[Edit this section](https://github.com/QwikDev/qwik/tree/main/packages/qwik/src/core/render/dom/render.public.ts)
+[Edit this section](https://github.com/QwikDev/qwik/tree/main/packages/qwik/src/core/client/types.ts)
 
 ## RenderSSROptions
 
@@ -4810,36 +3102,6 @@
 </td></tr>
 <tr><td>
 
-[beforeClose?](#)
-
-</td><td>
-
-</td><td>
-
-(contexts: QContext[], containerState: ContainerState, containsDynamic: boolean, textNodes: Map&lt;string, string&gt;) =&gt; Promise&lt;[JSXNode](#jsxnode)&gt;
-
-</td><td>
-
-_(Optional)_
-
-</td></tr>
-<tr><td>
-
-[beforeContent?](#)
-
-</td><td>
-
-</td><td>
-
-[JSXNode](#jsxnode)&lt;string&gt;[]
-
-</td><td>
-
-_(Optional)_
-
-</td></tr>
-<tr><td>
-
 [containerAttributes](#)
 
 </td><td>
@@ -4900,14 +3162,14 @@
 
 </td><td>
 
-[StreamWriter](#streamwriter)
+StreamWriter
 
 </td><td>
 
 </td></tr>
 </tbody></table>
 
-[Edit this section](https://github.com/QwikDev/qwik/tree/main/packages/qwik/src/core/render/ssr/render-ssr.ts)
+[Edit this section](https://github.com/QwikDev/qwik/tree/main/packages/qwik/src/core/ssr/ssr-types.ts)
 
 ## Resource
 
@@ -4917,7 +3179,9 @@
 
 The status can be one of the following:
 
-- 'pending' - the data is not yet available. - 'resolved' - the data is available. - 'rejected' - the data is not available due to an error or timeout.
+- `pending` - the data is not yet available. - `resolved` - the data is available. - `rejected` - the data is not available due to an error or timeout.
+
+Be careful when using a `try/catch` statement in `useResource$`. If you catch the error and don't re-throw it (or a new Error), the resource status will never be `rejected`.
 
 ### Example
 
@@ -4954,834 +3218,6 @@
 
 ```typescript
 Resource: <T>(props: ResourceProps<T>) => JSXOutput;
->>>>>>> cffd700e
-```
-
-1. Notice there is no easy way to extract chunk (`./chunk-abc.js`) and symbol (`onClick`) into HTML. 2. Notice that even if you could extract it, the `import('./chunk-abc.js')` would become relative to where the `import()` file is declared. Because it is our framework doing the load, the `./chunk-abc.js` would become relative to the framework file. This is not correct, as it should be relative to the original file generated by the bundler. 3. Next, the framework needs to resolve the `./chunk-abc.js` and needs a base location that is encoded in the HTML. 4. The QRL needs to be able to capture lexically scoped variables. (`import()` only allows loading top-level symbols which don't capture variables.) 5. As a developer, you don't want to think about `import` and naming the chunks and symbols. You just want to say: "this should be lazy."
-
-These are the main reasons why Qwik introduces its own concept of `QRL`.
-
-```typescript
-export type QRL<TYPE = unknown> = {
-  __qwik_serializable__?: any;
-  __brand__QRL__: TYPE;
-  resolve(): Promise<TYPE>;
-  resolved: undefined | TYPE;
-  getCaptured(): unknown[] | null;
-  getSymbol(): string;
-  getHash(): string;
-  dev: QRLDev | null;
-} & BivariantQrlFn<QrlArgs<TYPE>, QrlReturn<TYPE>>;
-```
-
-[Edit this section](https://github.com/QwikDev/qwik/tree/main/packages/qwik/src/core/shared/qrl/qrl.public.ts)
-
-## QRLEventHandlerMulti
-
-An event handler for Qwik events, can be a handler QRL or an array of handler QRLs.
-
-```typescript
-export type QRLEventHandlerMulti<EV extends Event, EL> =
-  | QRL<EventHandler<EV, EL>>
-  | undefined
-  | null
-  | QRLEventHandlerMulti<EV, EL>[]
-  | EventHandler<EV, EL>;
-```
-
-**References:** [QRL](#qrl), [EventHandler](#eventhandler), [QRLEventHandlerMulti](#qrleventhandlermulti)
-
-[Edit this section](https://github.com/QwikDev/qwik/tree/main/packages/qwik/src/core/shared/jsx/types/jsx-qwik-attributes.ts)
-
-## QwikAnimationEvent
-
-> Warning: This API is now obsolete.
->
-> Use `AnimationEvent` and use the second argument to the handler function for the current event target
-
-```typescript
-export type QwikAnimationEvent<T = Element> = NativeAnimationEvent;
-```
-
-**References:** [NativeAnimationEvent](#nativeanimationevent)
-
-[Edit this section](https://github.com/QwikDev/qwik/tree/main/packages/qwik/src/core/shared/jsx/types/jsx-qwik-events.ts)
-
-## QwikAttributes
-
-The Qwik DOM attributes without plain handlers, for use as function parameters
-
-```typescript
-export interface QwikAttributes<EL extends Element> extends DOMAttributesBase<EL>, QwikEvents<EL, false>
-```
-
-**Extends:** DOMAttributesBase&lt;EL&gt;, QwikEvents&lt;EL, false&gt;
-
-<table><thead><tr><th>
-
-Property
-
-</th><th>
-
-Modifiers
-
-</th><th>
-
-Type
-
-</th><th>
-
-Description
-
-</th></tr></thead>
-<tbody><tr><td>
-
-[class?](#)
-
-</td><td>
-
-</td><td>
-
-[ClassList](#classlist) \| undefined
-
-</td><td>
-
-_(Optional)_
-
-</td></tr>
-</tbody></table>
-
-[Edit this section](https://github.com/QwikDev/qwik/tree/main/packages/qwik/src/core/shared/jsx/types/jsx-qwik-attributes.ts)
-
-## QwikChangeEvent
-
-> Warning: This API is now obsolete.
->
-> Use `Event` and use the second argument to the handler function for the current event target. Also note that in Qwik, onInput$ with the InputEvent is the event that behaves like onChange in React.
-
-```typescript
-export type QwikChangeEvent<T = Element> = Event;
-```
-
-[Edit this section](https://github.com/QwikDev/qwik/tree/main/packages/qwik/src/core/shared/jsx/types/jsx-qwik-events.ts)
-
-## QwikClipboardEvent
-
-> Warning: This API is now obsolete.
->
-> Use `ClipboardEvent` and use the second argument to the handler function for the current event target
-
-```typescript
-export type QwikClipboardEvent<T = Element> = NativeClipboardEvent;
-```
-
-**References:** [NativeClipboardEvent](#nativeclipboardevent)
-
-[Edit this section](https://github.com/QwikDev/qwik/tree/main/packages/qwik/src/core/shared/jsx/types/jsx-qwik-events.ts)
-
-## QwikCompositionEvent
-
-> Warning: This API is now obsolete.
->
-> Use `CompositionEvent` and use the second argument to the handler function for the current event target
-
-```typescript
-export type QwikCompositionEvent<T = Element> = NativeCompositionEvent;
-```
-
-**References:** [NativeCompositionEvent](#nativecompositionevent)
-
-[Edit this section](https://github.com/QwikDev/qwik/tree/main/packages/qwik/src/core/shared/jsx/types/jsx-qwik-events.ts)
-
-## QwikDOMAttributes
-
-```typescript
-export interface QwikDOMAttributes extends DOMAttributes<Element>
-```
-
-**Extends:** [DOMAttributes](#domattributes)&lt;Element&gt;
-
-[Edit this section](https://github.com/QwikDev/qwik/tree/main/packages/qwik/src/core/shared/jsx/types/jsx-qwik.ts)
-
-## QwikDragEvent
-
-> Warning: This API is now obsolete.
->
-> Use `DragEvent` and use the second argument to the handler function for the current event target
-
-```typescript
-export type QwikDragEvent<T = Element> = NativeDragEvent;
-```
-
-**References:** [NativeDragEvent](#nativedragevent)
-
-[Edit this section](https://github.com/QwikDev/qwik/tree/main/packages/qwik/src/core/shared/jsx/types/jsx-qwik-events.ts)
-
-## QwikFocusEvent
-
-> Warning: This API is now obsolete.
->
-> Use `FocusEvent` and use the second argument to the handler function for the current event target
-
-```typescript
-export type QwikFocusEvent<T = Element> = NativeFocusEvent;
-```
-
-**References:** [NativeFocusEvent](#nativefocusevent)
-
-[Edit this section](https://github.com/QwikDev/qwik/tree/main/packages/qwik/src/core/shared/jsx/types/jsx-qwik-events.ts)
-
-## QwikHTMLElements
-
-The DOM props without plain handlers, for use inside functions
-
-```typescript
-export type QwikHTMLElements = {
-  [tag in keyof HTMLElementTagNameMap]: Augmented<
-    HTMLElementTagNameMap[tag],
-    SpecialAttrs[tag]
-  > &
-    HTMLElementAttrs &
-    QwikAttributes<HTMLElementTagNameMap[tag]>;
-};
-```
-
-**References:** [QwikAttributes](#qwikattributes)
-
-[Edit this section](https://github.com/QwikDev/qwik/tree/main/packages/qwik/src/core/shared/jsx/types/jsx-generated.ts)
-
-## QwikIdleEvent
-
-Emitted by qwik-loader on document when the document first becomes idle
-
-```typescript
-export type QwikIdleEvent = CustomEvent<{}>;
-```
-
-[Edit this section](https://github.com/QwikDev/qwik/tree/main/packages/qwik/src/core/shared/jsx/types/jsx-qwik-events.ts)
-
-## QwikInitEvent
-
-Emitted by qwik-loader on document when the document first becomes interactive
-
-```typescript
-export type QwikInitEvent = CustomEvent<{}>;
-```
-
-[Edit this section](https://github.com/QwikDev/qwik/tree/main/packages/qwik/src/core/shared/jsx/types/jsx-qwik-events.ts)
-
-## QwikIntrinsicElements
-
-The interface holds available attributes of both native DOM elements and custom Qwik elements. An example showing how to define a customizable wrapper component:
-
-```tsx
-import { component$, Slot, type QwikIntrinsicElements } from "@qwik.dev/core";
-
-type WrapperProps = {
-  attributes?: QwikIntrinsicElements["div"];
-};
-
-export default component$<WrapperProps>(({ attributes }) => {
-  return (
-    <div {...attributes} class="p-2">
-      <Slot />
-    </div>
-  );
-});
-```
-
-Note: It is shorter to use `PropsOf<'div'>`
-
-```typescript
-export interface QwikIntrinsicElements extends QwikHTMLElements, QwikSVGElements
-```
-
-**Extends:** [QwikHTMLElements](#qwikhtmlelements), [QwikSVGElements](#qwiksvgelements)
-
-[Edit this section](https://github.com/QwikDev/qwik/tree/main/packages/qwik/src/core/shared/jsx/types/jsx-qwik-elements.ts)
-
-## QwikInvalidEvent
-
-> Warning: This API is now obsolete.
->
-> Use `Event` and use the second argument to the handler function for the current event target
-
-```typescript
-export type QwikInvalidEvent<T = Element> = Event;
-```
-
-[Edit this section](https://github.com/QwikDev/qwik/tree/main/packages/qwik/src/core/shared/jsx/types/jsx-qwik-events.ts)
-
-## QwikJSX
-
-```typescript
-export declare namespace QwikJSX
-```
-
-<table><thead><tr><th>
-
-Interface
-
-</th><th>
-
-Description
-
-</th></tr></thead>
-<tbody><tr><td>
-
-[ElementChildrenAttribute](#qwikjsx-elementchildrenattribute)
-
-</td><td>
-
-</td></tr>
-<tr><td>
-
-[IntrinsicAttributes](#qwikjsx-intrinsicattributes)
-
-</td><td>
-
-</td></tr>
-<tr><td>
-
-[IntrinsicElements](#qwikjsx-intrinsicelements)
-
-</td><td>
-
-</td></tr>
-</tbody></table>
-
-<table><thead><tr><th>
-
-Type Alias
-
-</th><th>
-
-Description
-
-</th></tr></thead>
-<tbody><tr><td>
-
-[Element](#qwikjsx-element)
-
-</td><td>
-
-</td></tr>
-<tr><td>
-
-[ElementType](#qwikjsx-elementtype)
-
-</td><td>
-
-</td></tr>
-</tbody></table>
-
-[Edit this section](https://github.com/QwikDev/qwik/tree/main/packages/qwik/src/core/shared/jsx/types/jsx-qwik.ts)
-
-## QwikKeyboardEvent
-
-> Warning: This API is now obsolete.
->
-> Use `KeyboardEvent` and use the second argument to the handler function for the current event target
-
-```typescript
-export type QwikKeyboardEvent<T = Element> = NativeKeyboardEvent;
-```
-
-**References:** [NativeKeyboardEvent](#nativekeyboardevent)
-
-[Edit this section](https://github.com/QwikDev/qwik/tree/main/packages/qwik/src/core/shared/jsx/types/jsx-qwik-events.ts)
-
-## QwikMouseEvent
-
-> Warning: This API is now obsolete.
->
-> Use `MouseEvent` and use the second argument to the handler function for the current event target
-
-```typescript
-export type QwikMouseEvent<T = Element, E = NativeMouseEvent> = E;
-```
-
-**References:** [NativeMouseEvent](#nativemouseevent)
-
-[Edit this section](https://github.com/QwikDev/qwik/tree/main/packages/qwik/src/core/shared/jsx/types/jsx-qwik-events.ts)
-
-## QwikPointerEvent
-
-> Warning: This API is now obsolete.
->
-> Use `PointerEvent` and use the second argument to the handler function for the current event target
-
-```typescript
-export type QwikPointerEvent<T = Element> = NativePointerEvent;
-```
-
-**References:** [NativePointerEvent](#nativepointerevent)
-
-[Edit this section](https://github.com/QwikDev/qwik/tree/main/packages/qwik/src/core/shared/jsx/types/jsx-qwik-events.ts)
-
-## QwikSubmitEvent
-
-> Warning: This API is now obsolete.
->
-> Use `SubmitEvent` and use the second argument to the handler function for the current event target
-
-```typescript
-export type QwikSubmitEvent<T = Element> = SubmitEvent;
-```
-
-[Edit this section](https://github.com/QwikDev/qwik/tree/main/packages/qwik/src/core/shared/jsx/types/jsx-qwik-events.ts)
-
-## QwikSVGElements
-
-The SVG props without plain handlers, for use inside functions
-
-```typescript
-export type QwikSVGElements = {
-  [K in keyof Omit<
-    SVGElementTagNameMap,
-    keyof HTMLElementTagNameMap
-  >]: SVGProps<SVGElementTagNameMap[K]>;
-};
-```
-
-[Edit this section](https://github.com/QwikDev/qwik/tree/main/packages/qwik/src/core/shared/jsx/types/jsx-generated.ts)
-
-## QwikSymbolEvent
-
-Emitted by qwik-loader when a module was lazily loaded
-
-```typescript
-export type QwikSymbolEvent = CustomEvent<{
-  qBase: string;
-  qManifest: string;
-  qVersion: string;
-  href: string;
-  symbol: string;
-  element: Element;
-  reqTime: number;
-}>;
-```
-
-[Edit this section](https://github.com/QwikDev/qwik/tree/main/packages/qwik/src/core/shared/jsx/types/jsx-qwik-events.ts)
-
-## QwikTouchEvent
-
-> Warning: This API is now obsolete.
->
-> Use `TouchEvent` and use the second argument to the handler function for the current event target
-
-```typescript
-export type QwikTouchEvent<T = Element> = NativeTouchEvent;
-```
-
-**References:** [NativeTouchEvent](#nativetouchevent)
-
-[Edit this section](https://github.com/QwikDev/qwik/tree/main/packages/qwik/src/core/shared/jsx/types/jsx-qwik-events.ts)
-
-## QwikTransitionEvent
-
-> Warning: This API is now obsolete.
->
-> Use `TransitionEvent` and use the second argument to the handler function for the current event target
-
-```typescript
-export type QwikTransitionEvent<T = Element> = NativeTransitionEvent;
-```
-
-**References:** [NativeTransitionEvent](#nativetransitionevent)
-
-[Edit this section](https://github.com/QwikDev/qwik/tree/main/packages/qwik/src/core/shared/jsx/types/jsx-qwik-events.ts)
-
-## QwikUIEvent
-
-> Warning: This API is now obsolete.
->
-> Use `UIEvent` and use the second argument to the handler function for the current event target
-
-```typescript
-export type QwikUIEvent<T = Element> = NativeUIEvent;
-```
-
-**References:** [NativeUIEvent](#nativeuievent)
-
-[Edit this section](https://github.com/QwikDev/qwik/tree/main/packages/qwik/src/core/shared/jsx/types/jsx-qwik-events.ts)
-
-## QwikVisibleEvent
-
-Emitted by qwik-loader when an element becomes visible. Used by `useVisibleTask$`
-
-```typescript
-export type QwikVisibleEvent = CustomEvent<IntersectionObserverEntry>;
-```
-
-[Edit this section](https://github.com/QwikDev/qwik/tree/main/packages/qwik/src/core/shared/jsx/types/jsx-qwik-events.ts)
-
-## QwikWheelEvent
-
-> Warning: This API is now obsolete.
->
-> Use `WheelEvent` and use the second argument to the handler function for the current event target
-
-```typescript
-export type QwikWheelEvent<T = Element> = NativeWheelEvent;
-```
-
-**References:** [NativeWheelEvent](#nativewheelevent)
-
-[Edit this section](https://github.com/QwikDev/qwik/tree/main/packages/qwik/src/core/shared/jsx/types/jsx-qwik-events.ts)
-
-## ReadonlySignal
-
-```typescript
-export interface ReadonlySignal<T = unknown>
-```
-
-<table><thead><tr><th>
-
-Property
-
-</th><th>
-
-Modifiers
-
-</th><th>
-
-Type
-
-</th><th>
-
-Description
-
-</th></tr></thead>
-<tbody><tr><td>
-
-[value](#)
-
-</td><td>
-
-`readonly`
-
-</td><td>
-
-T
-
-</td><td>
-
-</td></tr>
-</tbody></table>
-
-[Edit this section](https://github.com/QwikDev/qwik/tree/main/packages/qwik/src/core/signal/signal.public.ts)
-
-## render
-
-Render JSX.
-
-Use this method to render JSX. This function does reconciling which means it always tries to reuse what is already in the DOM (rather then destroy and recreate content.) It returns a cleanup function you could use for cleaning up subscriptions.
-
-```typescript
-render: (
-  parent: Element | Document,
-  jsxNode: JSXOutput | FunctionComponent<any>,
-  opts?: RenderOptions,
-) => Promise<RenderResult>;
-```
-
-<table><thead><tr><th>
-
-Parameter
-
-</th><th>
-
-Type
-
-</th><th>
-
-Description
-
-</th></tr></thead>
-<tbody><tr><td>
-
-parent
-
-</td><td>
-
-Element \| Document
-
-</td><td>
-
-Element which will act as a parent to `jsxNode`. When possible the rendering will try to reuse existing nodes.
-
-</td></tr>
-<tr><td>
-
-jsxNode
-
-</td><td>
-
-[JSXOutput](#jsxoutput) \| [FunctionComponent](#functioncomponent)&lt;any&gt;
-
-</td><td>
-
-JSX to render
-
-</td></tr>
-<tr><td>
-
-opts
-
-</td><td>
-
-[RenderOptions](#renderoptions)
-
-</td><td>
-
-_(Optional)_
-
-</td></tr>
-</tbody></table>
-**Returns:**
-
-Promise&lt;[RenderResult](#renderresult)&gt;
-
-An object containing a cleanup function.
-
-[Edit this section](https://github.com/QwikDev/qwik/tree/main/packages/qwik/src/core/client/dom-render.ts)
-
-## RenderOnce
-
-```typescript
-RenderOnce: FunctionComponent<{
-  children?: unknown;
-  key?: string | number | null | undefined;
-}>;
-```
-
-[Edit this section](https://github.com/QwikDev/qwik/tree/main/packages/qwik/src/core/shared/jsx/jsx-runtime.ts)
-
-## RenderOptions
-
-```typescript
-export interface RenderOptions
-```
-
-<table><thead><tr><th>
-
-Property
-
-</th><th>
-
-Modifiers
-
-</th><th>
-
-Type
-
-</th><th>
-
-Description
-
-</th></tr></thead>
-<tbody><tr><td>
-
-[serverData?](#)
-
-</td><td>
-
-</td><td>
-
-Record&lt;string, any&gt;
-
-</td><td>
-
-_(Optional)_
-
-</td></tr>
-</tbody></table>
-
-[Edit this section](https://github.com/QwikDev/qwik/tree/main/packages/qwik/src/core/client/types.ts)
-
-## RenderResult
-
-```typescript
-export interface RenderResult
-```
-
-<table><thead><tr><th>
-
-Method
-
-</th><th>
-
-Description
-
-</th></tr></thead>
-<tbody><tr><td>
-
-[cleanup()](#renderresult-cleanup)
-
-</td><td>
-
-</td></tr>
-</tbody></table>
-
-[Edit this section](https://github.com/QwikDev/qwik/tree/main/packages/qwik/src/core/client/types.ts)
-
-## RenderSSROptions
-
-```typescript
-export interface RenderSSROptions
-```
-
-<table><thead><tr><th>
-
-Property
-
-</th><th>
-
-Modifiers
-
-</th><th>
-
-Type
-
-</th><th>
-
-Description
-
-</th></tr></thead>
-<tbody><tr><td>
-
-[base?](#)
-
-</td><td>
-
-</td><td>
-
-string
-
-</td><td>
-
-_(Optional)_
-
-</td></tr>
-<tr><td>
-
-[containerAttributes](#)
-
-</td><td>
-
-</td><td>
-
-Record&lt;string, string&gt;
-
-</td><td>
-
-</td></tr>
-<tr><td>
-
-[containerTagName](#)
-
-</td><td>
-
-</td><td>
-
-string
-
-</td><td>
-
-</td></tr>
-<tr><td>
-
-[manifestHash](#)
-
-</td><td>
-
-</td><td>
-
-string
-
-</td><td>
-
-</td></tr>
-<tr><td>
-
-[serverData?](#)
-
-</td><td>
-
-</td><td>
-
-Record&lt;string, any&gt;
-
-</td><td>
-
-_(Optional)_
-
-</td></tr>
-<tr><td>
-
-[stream](#)
-
-</td><td>
-
-</td><td>
-
-StreamWriter
-
-</td><td>
-
-</td></tr>
-</tbody></table>
-
-[Edit this section](https://github.com/QwikDev/qwik/tree/main/packages/qwik/src/core/ssr/ssr-types.ts)
-
-## Resource
-
-This method works like an async memoized function that runs whenever some tracked value changes and returns some data.
-
-`useResource` however returns immediate a `ResourceReturn` object that contains the data and a state that indicates if the data is available or not.
-
-The status can be one of the following:
-
-- `pending` - the data is not yet available. - `resolved` - the data is available. - `rejected` - the data is not available due to an error or timeout.
-
-Be careful when using a `try/catch` statement in `useResource$`. If you catch the error and don't re-throw it (or a new Error), the resource status will never be `rejected`.
-
-### Example
-
-Example showing how `useResource` to perform a fetch to request the weather, whenever the input city name changes.
-
-```tsx
-const Cmp = component$(() => {
-  const cityS = useSignal("");
-
-  const weatherResource = useResource$(async ({ track, cleanup }) => {
-    const cityName = track(cityS);
-    const abortController = new AbortController();
-    cleanup(() => abortController.abort("cleanup"));
-    const res = await fetch(`http://weatherdata.com?city=${cityName}`, {
-      signal: abortController.signal,
-    });
-    const data = await res.json();
-    return data as { temp: number };
-  });
-
-  return (
-    <div>
-      <input name="city" bind:value={cityS} />
-      <Resource
-        value={weatherResource}
-        onResolved={(weather) => {
-          return <div>Temperature: {weather.temp}</div>;
-        }}
-      />
-    </div>
-  );
-});
-```
-
-```typescript
-Resource: <T>(props: ResourceProps<T>) => JSXOutput;
 ```
 
 <table><thead><tr><th>
@@ -10411,21 +7847,11 @@
 
 </td><td>
 
-<<<<<<< HEAD
-</td><td>
-=======
-```typescript
-useErrorBoundary: () => ErrorBoundaryStore;
-```
->>>>>>> cffd700e
-
-number \| string \| undefined
-
-<<<<<<< HEAD
-</td><td>
-=======
-[ErrorBoundaryStore](#errorboundarystore)
->>>>>>> cffd700e
+</td><td>
+
+number \| string \| undefined
+
+</td><td>
 
 _(Optional)_
 
@@ -11216,12 +8642,12 @@
 ## useErrorBoundary
 
 ```typescript
-useErrorBoundary: () => Readonly<ErrorBoundaryStore>;
+useErrorBoundary: () => ErrorBoundaryStore;
 ```
 
 **Returns:**
 
-Readonly&lt;[ErrorBoundaryStore](#errorboundarystore)&gt;
+[ErrorBoundaryStore](#errorboundarystore)
 
 [Edit this section](https://github.com/QwikDev/qwik/tree/main/packages/qwik/src/core/use/use-error-boundary.ts)
 
@@ -11437,10 +8863,6 @@
   );
 });
 ```
-
-> Warning: This API is now obsolete.
->
-> use useVisibleTask$ or useResource$, useTask$ is for running tasks as part of the initial SSR render
 
 ```typescript
 useResource$: <T>(generatorFn: ResourceFn<T>, opts?: ResourceOptions) =>
@@ -11911,7 +9333,7 @@
 The `taskFn` only executes if the observed inputs change. To observe the inputs, use the `obs` function to wrap property reads. This creates subscriptions that will trigger the `taskFn` to rerun.
 
 ```typescript
-useTask$: (qrl: import("./use-task").TaskFn) => void
+useTask$: (fn: TaskFn) => void
 ```
 
 <table><thead><tr><th>
@@ -11929,11 +9351,11 @@
 </th></tr></thead>
 <tbody><tr><td>
 
-qrl
-
-</td><td>
-
-import("./use-task").[TaskFn](#taskfn)
+fn
+
+</td><td>
+
+[TaskFn](#taskfn)
 
 </td><td>
 
@@ -11968,7 +9390,7 @@
 ```
 
 ```typescript
-useVisibleTask$: (qrl: import("./use-task").TaskFn, opts?: import("./use-visible-task").OnVisibleTaskOptions | undefined) => void
+useVisibleTask$: (fn: TaskFn, opts?: OnVisibleTaskOptions) => void
 ```
 
 <table><thead><tr><th>
@@ -11986,11 +9408,11 @@
 </th></tr></thead>
 <tbody><tr><td>
 
-qrl
-
-</td><td>
-
-import("./use-task").[TaskFn](#taskfn)
+fn
+
+</td><td>
+
+[TaskFn](#taskfn)
 
 </td><td>
 
@@ -12001,7 +9423,7 @@
 
 </td><td>
 
-import("./use-visible-task").[OnVisibleTaskOptions](#onvisibletaskoptions) \| undefined
+[OnVisibleTaskOptions](#onvisibletaskoptions)
 
 </td><td>
 
