---
title: \@qwik.dev/qwik/optimizer API Reference
---

# [API](/api) &rsaquo; @qwik.dev/qwik/optimizer

## basename

```typescript
basename(path: string, ext?: string): string;
```

<table><thead><tr><th>

Parameter

</th><th>

Type

</th><th>

Description

</th></tr></thead>
<tbody><tr><td>

path

</td><td>

string

</td><td>

</td></tr>
<tr><td>

ext

</td><td>

string

</td><td>

_(Optional)_

</td></tr>
</tbody></table>
**Returns:**

string

## BundleGraphAdder

A function that returns a map of bundle names to their dependencies.

```typescript
export type BundleGraphAdder = (manifest: QwikManifest) => Record<
  string,
  {
    imports?: string[];
    dynamicImports?: string[];
  }
>;
```

**References:** [QwikManifest](#qwikmanifest)

[Edit this section](https://github.com/QwikDev/qwik/tree/main/packages/qwik/src/optimizer/src/plugins/bundle-graph.ts)

## ComponentEntryStrategy

```typescript
export interface ComponentEntryStrategy
```

<table><thead><tr><th>

Property

</th><th>

Modifiers

</th><th>

Type

</th><th>

Description

</th></tr></thead>
<tbody><tr><td>

[manual?](#)

</td><td>

</td><td>

Record&lt;string, string&gt;

</td><td>

_(Optional)_

</td></tr>
<tr><td>

[type](#)

</td><td>

</td><td>

'component'

</td><td>

</td></tr>
</tbody></table>

[Edit this section](https://github.com/QwikDev/qwik/tree/main/packages/qwik/src/optimizer/src/types.ts)

## createOptimizer

```typescript
createOptimizer: (optimizerOptions?: OptimizerOptions) => Promise<Optimizer>;
```

<table><thead><tr><th>

Parameter

</th><th>

Type

</th><th>

Description

</th></tr></thead>
<tbody><tr><td>

optimizerOptions

</td><td>

[OptimizerOptions](#optimizeroptions)

</td><td>

_(Optional)_

</td></tr>
</tbody></table>
**Returns:**

Promise&lt;[Optimizer](#optimizer)&gt;

[Edit this section](https://github.com/QwikDev/qwik/tree/main/packages/qwik/src/optimizer/src/optimizer.ts)

## Diagnostic

```typescript
export interface Diagnostic
```

<table><thead><tr><th>

Property

</th><th>

Modifiers

</th><th>

Type

</th><th>

Description

</th></tr></thead>
<tbody><tr><td>

[category](#)

</td><td>

</td><td>

[DiagnosticCategory](#diagnosticcategory)

</td><td>

</td></tr>
<tr><td>

[code](#)

</td><td>

</td><td>

string \| null

</td><td>

</td></tr>
<tr><td>

[file](#)

</td><td>

</td><td>

string

</td><td>

</td></tr>
<tr><td>

[highlights](#)

</td><td>

</td><td>

[SourceLocation](#sourcelocation)[] \| null

</td><td>

</td></tr>
<tr><td>

[message](#)

</td><td>

</td><td>

string

</td><td>

</td></tr>
<tr><td>

[scope](#)

</td><td>

</td><td>

string

</td><td>

</td></tr>
<tr><td>

[suggestions](#)

</td><td>

</td><td>

string[] \| null

</td><td>

</td></tr>
</tbody></table>

[Edit this section](https://github.com/QwikDev/qwik/tree/main/packages/qwik/src/optimizer/src/types.ts)

## DiagnosticCategory

```typescript
export type DiagnosticCategory = "error" | "warning" | "sourceError";
```

[Edit this section](https://github.com/QwikDev/qwik/tree/main/packages/qwik/src/optimizer/src/types.ts)

## dirname

```typescript
dirname(path: string): string;
```

<table><thead><tr><th>

Parameter

</th><th>

Type

</th><th>

Description

</th></tr></thead>
<tbody><tr><td>

path

</td><td>

string

</td><td>

</td></tr>
</tbody></table>
**Returns:**

string

## EntryStrategy

```typescript
export type EntryStrategy =
  | InlineEntryStrategy
  | HoistEntryStrategy
  | SingleEntryStrategy
  | HookEntryStrategy
  | SegmentEntryStrategy
  | ComponentEntryStrategy
  | SmartEntryStrategy;
```

**References:** [InlineEntryStrategy](#inlineentrystrategy), [SingleEntryStrategy](#singleentrystrategy), [SegmentEntryStrategy](#segmententrystrategy), [ComponentEntryStrategy](#componententrystrategy), [SmartEntryStrategy](#smartentrystrategy)

[Edit this section](https://github.com/QwikDev/qwik/tree/main/packages/qwik/src/optimizer/src/types.ts)

## ExperimentalFeatures

Use `__EXPERIMENTAL__.x` to check if feature `x` is enabled. It will be replaced with `true` or `false` via an exact string replacement.

Add experimental features to this enum definition.

```typescript
export declare enum ExperimentalFeatures
```

<table><thead><tr><th>

Member

</th><th>

Value

</th><th>

Description

</th></tr></thead>
<tbody><tr><td>

insights

</td><td>

`"insights"`

</td><td>

Enable the ability to use the Qwik Insights vite plugin and <Insights/> component

</td></tr>
<tr><td>

noSPA

</td><td>

`"noSPA"`

</td><td>

Disable SPA navigation handler in Qwik Router

</td></tr>
<tr><td>

preventNavigate

</td><td>

`"preventNavigate"`

</td><td>

Enable the usePreventNavigate hook

</td></tr>
<tr><td>

valibot

</td><td>

`"valibot"`

</td><td>

Enable the Valibot form validation

</td></tr>
<tr><td>

webWorker

</td><td>

`"webWorker"`

</td><td>

Enable worker$

</td></tr>
</tbody></table>

[Edit this section](https://github.com/QwikDev/qwik/tree/main/packages/qwik/src/optimizer/src/plugins/plugin.ts)

## extname

```typescript
extname(path: string): string;
```

<table><thead><tr><th>

Parameter

</th><th>

Type

</th><th>

Description

</th></tr></thead>
<tbody><tr><td>

path

</td><td>

string

</td><td>

</td></tr>
</tbody></table>
**Returns:**

string

## format

```typescript
format(pathObject: {
        root: string;
        dir: string;
        base: string;
        ext: string;
        name: string;
    }): string;
```

<table><thead><tr><th>

Parameter

</th><th>

Type

</th><th>

Description

</th></tr></thead>
<tbody><tr><td>

pathObject

</td><td>

{ root: string; dir: string; base: string; ext: string; name: string; }

</td><td>

</td></tr>
</tbody></table>
**Returns:**

string

## GlobalInjections

```typescript
export interface GlobalInjections
```

<table><thead><tr><th>

Property

</th><th>

Modifiers

</th><th>

Type

</th><th>

Description

</th></tr></thead>
<tbody><tr><td>

[attributes?](#)

</td><td>

</td><td>

{ [key: string]: string; }

</td><td>

_(Optional)_

</td></tr>
<tr><td>

[location](#)

</td><td>

</td><td>

'head' \| 'body'

</td><td>

</td></tr>
<tr><td>

[tag](#)

</td><td>

</td><td>

string

</td><td>

</td></tr>
</tbody></table>

[Edit this section](https://github.com/QwikDev/qwik/tree/main/packages/qwik/src/optimizer/src/types.ts)

## InlineEntryStrategy

```typescript
export interface InlineEntryStrategy
```

<table><thead><tr><th>

Property

</th><th>

Modifiers

</th><th>

Type

</th><th>

Description

</th></tr></thead>
<tbody><tr><td>

[type](#)

</td><td>

</td><td>

'inline'

</td><td>

</td></tr>
</tbody></table>

[Edit this section](https://github.com/QwikDev/qwik/tree/main/packages/qwik/src/optimizer/src/types.ts)

<<<<<<< HEAD
## InsightManifest

```typescript
export interface InsightManifest
```

<table><thead><tr><th>

Property

</th><th>

Modifiers

</th><th>

Type

</th><th>

Description

</th></tr></thead>
<tbody><tr><td>

[manual](#)

</td><td>

</td><td>

Record&lt;string, string&gt;

</td><td>

</td></tr>
<tr><td>

[prefetch](#)

</td><td>

</td><td>

{ route: string; symbols: string[]; }[]

</td><td>

</td></tr>
<tr><td>

[type](#)

</td><td>

</td><td>

'smart'

</td><td>

</td></tr>
</tbody></table>

[Edit this section](https://github.com/QwikDev/qwik/tree/main/packages/qwik/src/optimizer/src/types.ts)

## insights

=======
>>>>>>> 23ed7db9
## isAbsolute

```typescript
isAbsolute(path: string): boolean;
```

<table><thead><tr><th>

Parameter

</th><th>

Type

</th><th>

Description

</th></tr></thead>
<tbody><tr><td>

path

</td><td>

string

</td><td>

</td></tr>
</tbody></table>
**Returns:**

boolean

## join

```typescript
join(...paths: string[]): string;
```

<table><thead><tr><th>

Parameter

</th><th>

Type

</th><th>

Description

</th></tr></thead>
<tbody><tr><td>

paths

</td><td>

string[]

</td><td>

</td></tr>
</tbody></table>
**Returns:**

string

## MinifyMode

```typescript
export type MinifyMode = "simplify" | "none";
```

[Edit this section](https://github.com/QwikDev/qwik/tree/main/packages/qwik/src/optimizer/src/types.ts)

## normalize

```typescript
normalize(path: string): string;
```

<table><thead><tr><th>

Parameter

</th><th>

Type

</th><th>

Description

</th></tr></thead>
<tbody><tr><td>

path

</td><td>

string

</td><td>

</td></tr>
</tbody></table>
**Returns:**

string

## noSPA

## Optimizer

```typescript
export interface Optimizer
```

<table><thead><tr><th>

Property

</th><th>

Modifiers

</th><th>

Type

</th><th>

Description

</th></tr></thead>
<tbody><tr><td>

[sys](#)

</td><td>

</td><td>

[OptimizerSystem](#optimizersystem)

</td><td>

Optimizer system use. This can be updated with a custom file system.

</td></tr>
</tbody></table>

<table><thead><tr><th>

Method

</th><th>

Description

</th></tr></thead>
<tbody><tr><td>

[transformModules(opts)](#optimizer-transformmodules)

</td><td>

Transforms the input code string, does not access the file system.

</td></tr>
</tbody></table>

[Edit this section](https://github.com/QwikDev/qwik/tree/main/packages/qwik/src/optimizer/src/types.ts)

## OptimizerOptions

```typescript
export interface OptimizerOptions
```

<table><thead><tr><th>

Property

</th><th>

Modifiers

</th><th>

Type

</th><th>

Description

</th></tr></thead>
<tbody><tr><td>

[binding?](#)

</td><td>

</td><td>

any

</td><td>

_(Optional)_

</td></tr>
<tr><td>

[inlineStylesUpToBytes?](#)

</td><td>

</td><td>

number

</td><td>

_(Optional)_ Inline the global styles if they're smaller than this

</td></tr>
<tr><td>

[sourcemap?](#)

</td><td>

</td><td>

boolean

</td><td>

_(Optional)_ Enable sourcemaps

</td></tr>
<tr><td>

[sys?](#)

</td><td>

</td><td>

[OptimizerSystem](#optimizersystem)

</td><td>

_(Optional)_

</td></tr>
</tbody></table>

[Edit this section](https://github.com/QwikDev/qwik/tree/main/packages/qwik/src/optimizer/src/types.ts)

## OptimizerSystem

```typescript
export interface OptimizerSystem
```

<table><thead><tr><th>

Property

</th><th>

Modifiers

</th><th>

Type

</th><th>

Description

</th></tr></thead>
<tbody><tr><td>

[cwd](#)

</td><td>

</td><td>

() =&gt; string

</td><td>

</td></tr>
<tr><td>

[dynamicImport](#)

</td><td>

</td><td>

(path: string) =&gt; Promise&lt;any&gt;

</td><td>

</td></tr>
<tr><td>

[env](#)

</td><td>

</td><td>

[SystemEnvironment](#systemenvironment)

</td><td>

</td></tr>
<tr><td>

[getInputFiles?](#)

</td><td>

</td><td>

(rootDir: string) =&gt; Promise&lt;[TransformModuleInput](#transformmoduleinput)[]&gt;

</td><td>

_(Optional)_

</td></tr>
<tr><td>

[os](#)

</td><td>

</td><td>

string

</td><td>

</td></tr>
<tr><td>

[path](#)

</td><td>

</td><td>

[Path](#path)

</td><td>

</td></tr>
<tr><td>

[strictDynamicImport](#)

</td><td>

</td><td>

(path: string) =&gt; Promise&lt;any&gt;

</td><td>

</td></tr>
</tbody></table>

[Edit this section](https://github.com/QwikDev/qwik/tree/main/packages/qwik/src/optimizer/src/types.ts)

## parse

```typescript
parse(path: string): {
        root: string;
        dir: string;
        base: string;
        ext: string;
        name: string;
    };
```

<table><thead><tr><th>

Parameter

</th><th>

Type

</th><th>

Description

</th></tr></thead>
<tbody><tr><td>

path

</td><td>

string

</td><td>

</td></tr>
</tbody></table>
**Returns:**

{ root: string; dir: string; base: string; ext: string; name: string; }

## Path

```typescript
export interface Path
```

<table><thead><tr><th>

Property

</th><th>

Modifiers

</th><th>

Type

</th><th>

Description

</th></tr></thead>
<tbody><tr><td>

[delimiter](#)

</td><td>

`readonly`

</td><td>

string

</td><td>

</td></tr>
<tr><td>

[posix](#)

</td><td>

`readonly`

</td><td>

[Path](#path)

</td><td>

</td></tr>
<tr><td>

[sep](#)

</td><td>

`readonly`

</td><td>

string

</td><td>

</td></tr>
<tr><td>

[win32](#)

</td><td>

`readonly`

</td><td>

null

</td><td>

</td></tr>
</tbody></table>

<table><thead><tr><th>

Method

</th><th>

Description

</th></tr></thead>
<tbody><tr><td>

[basename(path, ext)](#path-basename)

</td><td>

</td></tr>
<tr><td>

[dirname(path)](#path-dirname)

</td><td>

</td></tr>
<tr><td>

[extname(path)](#path-extname)

</td><td>

</td></tr>
<tr><td>

[format(pathObject)](#path-format)

</td><td>

</td></tr>
<tr><td>

[isAbsolute(path)](#path-isabsolute)

</td><td>

</td></tr>
<tr><td>

[join(paths)](#path-join)

</td><td>

</td></tr>
<tr><td>

[normalize(path)](#path-normalize)

</td><td>

</td></tr>
<tr><td>

[parse(path)](#path-parse)

</td><td>

</td></tr>
<tr><td>

[relative(from, to)](#path-relative)

</td><td>

</td></tr>
<tr><td>

[resolve(paths)](#path-resolve)

</td><td>

</td></tr>
</tbody></table>

[Edit this section](https://github.com/QwikDev/qwik/tree/main/packages/qwik/src/optimizer/src/types.ts)

## preventNavigate

## QwikBuildMode

```typescript
export type QwikBuildMode = "production" | "development";
```

[Edit this section](https://github.com/QwikDev/qwik/tree/main/packages/qwik/src/optimizer/src/plugins/plugin.ts)

## QwikBuildTarget

```typescript
export type QwikBuildTarget = "client" | "ssr" | "lib" | "test";
```

[Edit this section](https://github.com/QwikDev/qwik/tree/main/packages/qwik/src/optimizer/src/plugins/plugin.ts)

## QwikBundle

```typescript
export interface QwikBundle
```

<table><thead><tr><th>

Property

</th><th>

Modifiers

</th><th>

Type

</th><th>

Description

</th></tr></thead>
<tbody><tr><td>

[dynamicImports?](#)

</td><td>

</td><td>

string[]

</td><td>

_(Optional)_ Dynamic imports

</td></tr>
<tr><td>

[imports?](#)

</td><td>

</td><td>

string[]

</td><td>

_(Optional)_ Direct imports

</td></tr>
<tr><td>

[interactivity?](#)

</td><td>

</td><td>

number

</td><td>

_(Optional)_ Interactivity score of the bundle

</td></tr>
<tr><td>

[origins?](#)

</td><td>

</td><td>

string[]

</td><td>

_(Optional)_ Source files of the bundle

</td></tr>
<tr><td>

[size](#)

</td><td>

</td><td>

number

</td><td>

Size of the bundle

</td></tr>
<tr><td>

[symbols?](#)

</td><td>

</td><td>

string[]

</td><td>

_(Optional)_ Symbols in the bundle

</td></tr>
<tr><td>

[total](#)

</td><td>

</td><td>

number

</td><td>

Total size of this bundle's static import graph

</td></tr>
</tbody></table>

[Edit this section](https://github.com/QwikDev/qwik/tree/main/packages/qwik/src/optimizer/src/types.ts)

## QwikBundleGraph

Bundle graph.

Format: [ 'bundle-a.js', 3, 5 // Depends on 'bundle-b.js' and 'bundle-c.js' 'bundle-b.js', 5, // Depends on 'bundle-c.js' 'bundle-c.js', ]

```typescript
export type QwikBundleGraph = Array<string | number>;
```

[Edit this section](https://github.com/QwikDev/qwik/tree/main/packages/qwik/src/optimizer/src/types.ts)

## QwikManifest

The metadata of the build. One of its uses is storing where QRL symbols are located.

```typescript
export interface QwikManifest
```

<table><thead><tr><th>

Property

</th><th>

Modifiers

</th><th>

Type

</th><th>

Description

</th></tr></thead>
<tbody><tr><td>

[bundleGraph?](#)

</td><td>

</td><td>

[QwikBundleGraph](#qwikbundlegraph)

</td><td>

_(Optional)_ All bundles in a compact graph format with probabilities

</td></tr>
<tr><td>

[bundles](#)

</td><td>

</td><td>

{ [fileName: string]: [QwikBundle](#qwikbundle); }

</td><td>

All code bundles, used to know the import graph

</td></tr>
<tr><td>

[injections?](#)

</td><td>

</td><td>

[GlobalInjections](#globalinjections)[]

</td><td>

_(Optional)_ CSS etc to inject in the document head

</td></tr>
<tr><td>

[manifestHash](#)

</td><td>

</td><td>

string

</td><td>

Content hash of the manifest, if this changes, the code changed

</td></tr>
<tr><td>

[mapping](#)

</td><td>

</td><td>

{ [symbolName: string]: string; }

</td><td>

Where QRLs are located

</td></tr>
<tr><td>

[options?](#)

</td><td>

</td><td>

{ target?: string; buildMode?: string; entryStrategy?: { type: [EntryStrategy](#entrystrategy)['type']; }; }

</td><td>

_(Optional)_ The options used to build the manifest

</td></tr>
<tr><td>

[platform?](#)

</td><td>

</td><td>

{ [name: string]: string; }

</td><td>

_(Optional)_ The platform used to build the manifest

</td></tr>
<tr><td>

[preloader?](#)

</td><td>

</td><td>

string

</td><td>

_(Optional)_ The preloader bundle fileName

</td></tr>
<tr><td>

[symbols](#)

</td><td>

</td><td>

{ [symbolName: string]: [QwikSymbol](#qwiksymbol); }

</td><td>

QRL symbols

</td></tr>
<tr><td>

[version](#)

</td><td>

</td><td>

string

</td><td>

The version of the manifest

</td></tr>
</tbody></table>

[Edit this section](https://github.com/QwikDev/qwik/tree/main/packages/qwik/src/optimizer/src/types.ts)

## qwikRollup

```typescript
export declare function qwikRollup(
  qwikRollupOpts?: QwikRollupPluginOptions,
): any;
```

<table><thead><tr><th>

Parameter

</th><th>

Type

</th><th>

Description

</th></tr></thead>
<tbody><tr><td>

qwikRollupOpts

</td><td>

[QwikRollupPluginOptions](#qwikrolluppluginoptions)

</td><td>

_(Optional)_

</td></tr>
</tbody></table>
**Returns:**

any

[Edit this section](https://github.com/QwikDev/qwik/tree/main/packages/qwik/src/optimizer/src/plugins/rollup.ts)

## QwikRollupPluginOptions

```typescript
export interface QwikRollupPluginOptions
```

<table><thead><tr><th>

Property

</th><th>

Modifiers

</th><th>

Type

</th><th>

Description

</th></tr></thead>
<tbody><tr><td>

[buildMode?](#)

</td><td>

</td><td>

[QwikBuildMode](#qwikbuildmode)

</td><td>

_(Optional)_ Build `production` or `development`.

Default `development`

</td></tr>
<tr><td>

[csr?](#)

</td><td>

</td><td>

boolean

</td><td>

_(Optional)_

</td></tr>
<tr><td>

[debug?](#)

</td><td>

</td><td>

boolean

</td><td>

_(Optional)_ Prints verbose Qwik plugin debug logs.

Default `false`

</td></tr>
<tr><td>

[entryStrategy?](#)

</td><td>

</td><td>

[EntryStrategy](#entrystrategy)

</td><td>

_(Optional)_ The Qwik entry strategy to use while building for production. During development the type is always `segment`.

Default `{ type: "smart" }`)

</td></tr>
<tr><td>

[experimental?](#)

</td><td>

</td><td>

(keyof typeof [ExperimentalFeatures](#experimentalfeatures))[]

</td><td>

_(Optional)_ Experimental features. These can come and go in patch releases, and their API is not guaranteed to be stable between releases.

</td></tr>
<tr><td>

[lint?](#)

</td><td>

</td><td>

boolean

</td><td>

_(Optional)_ Run eslint on the source files for the ssr build or dev server. This can slow down startup on large projects. Defaults to `true`

</td></tr>
<tr><td>

[manifestInput?](#)

</td><td>

</td><td>

[QwikManifest](#qwikmanifest)

</td><td>

_(Optional)_ The SSR build requires the manifest generated during the client build. The `manifestInput` option can be used to manually provide a manifest.

Default `undefined`

</td></tr>
<tr><td>

[manifestOutput?](#)

</td><td>

</td><td>

(manifest: [QwikManifest](#qwikmanifest)) =&gt; Promise&lt;void&gt; \| void

</td><td>

_(Optional)_ The client build will create a manifest and this hook is called with the generated build data.

Default `undefined`

</td></tr>
<tr><td>

[optimizerOptions?](#)

</td><td>

</td><td>

[OptimizerOptions](#optimizeroptions)

</td><td>

_(Optional)_

</td></tr>
<tr><td>

[rootDir?](#)

</td><td>

</td><td>

string

</td><td>

_(Optional)_ The root of the application, which is commonly the same directory as `package.json` and `rollup.config.js`.

Default `process.cwd()`

</td></tr>
<tr><td>

[srcDir?](#)

</td><td>

</td><td>

string

</td><td>

_(Optional)_ The source directory to find all the Qwik components. Since Qwik does not have a single input, the `srcDir` is used to recursively find Qwik files.

Default `src`

</td></tr>
<tr><td>

[srcInputs?](#)

</td><td>

</td><td>

[TransformModuleInput](#transformmoduleinput)[] \| null

</td><td>

_(Optional)_ Alternative to `srcDir`, where `srcInputs` is able to provide the files manually. This option is useful for an environment without a file system, such as a webworker.

Default: `null`

</td></tr>
<tr><td>

[target?](#)

</td><td>

</td><td>

[QwikBuildTarget](#qwikbuildtarget)

</td><td>

_(Optional)_ Target `client` or `ssr`.

Default `client`

</td></tr>
<tr><td>

[transformedModuleOutput?](#)

</td><td>

</td><td>

((transformedModules: [TransformModule](#transformmodule)[]) =&gt; Promise&lt;void&gt; \| void) \| null

</td><td>

_(Optional)_ Hook that's called after the build and provides all of the transformed modules that were used before bundling.

</td></tr>
</tbody></table>

[Edit this section](https://github.com/QwikDev/qwik/tree/main/packages/qwik/src/optimizer/src/plugins/rollup.ts)

## QwikSymbol

```typescript
export interface QwikSymbol
```

<table><thead><tr><th>

Property

</th><th>

Modifiers

</th><th>

Type

</th><th>

Description

</th></tr></thead>
<tbody><tr><td>

[canonicalFilename](#)

</td><td>

</td><td>

string

</td><td>

</td></tr>
<tr><td>

[captures](#)

</td><td>

</td><td>

boolean

</td><td>

</td></tr>
<tr><td>

[ctxKind](#)

</td><td>

</td><td>

'function' \| 'eventHandler'

</td><td>

</td></tr>
<tr><td>

[ctxName](#)

</td><td>

</td><td>

string

</td><td>

</td></tr>
<tr><td>

[displayName](#)

</td><td>

</td><td>

string

</td><td>

</td></tr>
<tr><td>

[hash](#)

</td><td>

</td><td>

string

</td><td>

</td></tr>
<tr><td>

[loc](#)

</td><td>

</td><td>

[number, number]

</td><td>

</td></tr>
<tr><td>

[origin](#)

</td><td>

</td><td>

string

</td><td>

</td></tr>
<tr><td>

[parent](#)

</td><td>

</td><td>

string \| null

</td><td>

</td></tr>
</tbody></table>

[Edit this section](https://github.com/QwikDev/qwik/tree/main/packages/qwik/src/optimizer/src/types.ts)

## qwikVite

The types for Vite/Rollup don't allow us to be too specific about the return type. The correct return type is `[QwikVitePlugin, VitePlugin<never>]`, and if you search the plugin by name you'll get the `QwikVitePlugin`.

```typescript
export declare function qwikVite(qwikViteOpts?: QwikVitePluginOptions): any;
```

<table><thead><tr><th>

Parameter

</th><th>

Type

</th><th>

Description

</th></tr></thead>
<tbody><tr><td>

qwikViteOpts

</td><td>

[QwikVitePluginOptions](#qwikvitepluginoptions)

</td><td>

_(Optional)_

</td></tr>
</tbody></table>
**Returns:**

any

[Edit this section](https://github.com/QwikDev/qwik/tree/main/packages/qwik/src/optimizer/src/plugins/vite.ts)

## QwikViteDevResponse

```typescript
export interface QwikViteDevResponse
```

<table><thead><tr><th>

Property

</th><th>

Modifiers

</th><th>

Type

</th><th>

Description

</th></tr></thead>
<tbody><tr><td>

[\_qwikEnvData?](#)

</td><td>

</td><td>

Record&lt;string, any&gt;

</td><td>

_(Optional)_

</td></tr>
<tr><td>

[\_qwikRenderResolve?](#)

</td><td>

</td><td>

() =&gt; void

</td><td>

_(Optional)_

</td></tr>
</tbody></table>

[Edit this section](https://github.com/QwikDev/qwik/tree/main/packages/qwik/src/optimizer/src/plugins/vite.ts)

## QwikVitePlugin

This is the type of the "pre" Qwik Vite plugin. `qwikVite` actually returns a tuple of two plugins, but after Vite flattens them, you can find the plugin by name.

```typescript
export type QwikVitePlugin = P<QwikVitePluginApi> & {
  name: "vite-plugin-qwik";
};
```

**References:** [QwikVitePluginApi](#qwikvitepluginapi)

[Edit this section](https://github.com/QwikDev/qwik/tree/main/packages/qwik/src/optimizer/src/plugins/vite.ts)

## QwikVitePluginApi

```typescript
export interface QwikVitePluginApi
```

<table><thead><tr><th>

Property

</th><th>

Modifiers

</th><th>

Type

</th><th>

Description

</th></tr></thead>
<tbody><tr><td>

[getAssetsDir](#)

</td><td>

</td><td>

() =&gt; string \| undefined

</td><td>

</td></tr>
<tr><td>

[getClientOutDir](#)

</td><td>

</td><td>

() =&gt; string \| null

</td><td>

</td></tr>
<tr><td>

[getClientPublicOutDir](#)

</td><td>

</td><td>

() =&gt; string \| null

</td><td>

</td></tr>
<tr><td>

[getManifest](#)

</td><td>

</td><td>

() =&gt; [QwikManifest](#qwikmanifest) \| null

</td><td>

</td></tr>
<tr><td>

[getOptimizer](#)

</td><td>

</td><td>

() =&gt; [Optimizer](#optimizer) \| null

</td><td>

</td></tr>
<tr><td>

[getOptions](#)

</td><td>

</td><td>

() =&gt; NormalizedQwikPluginOptions

</td><td>

</td></tr>
<tr><td>

[getRootDir](#)

</td><td>

</td><td>

() =&gt; string \| null

</td><td>

</td></tr>
<tr><td>

[registerBundleGraphAdder](#)

</td><td>

</td><td>

(adder: [BundleGraphAdder](#bundlegraphadder)) =&gt; void

</td><td>

</td></tr>
</tbody></table>

[Edit this section](https://github.com/QwikDev/qwik/tree/main/packages/qwik/src/optimizer/src/plugins/vite.ts)

## QwikVitePluginOptions

```typescript
export type QwikVitePluginOptions =
  | QwikVitePluginCSROptions
  | QwikVitePluginSSROptions;
```

[Edit this section](https://github.com/QwikDev/qwik/tree/main/packages/qwik/src/optimizer/src/plugins/vite.ts)

## relative

```typescript
relative(from: string, to: string): string;
```

<table><thead><tr><th>

Parameter

</th><th>

Type

</th><th>

Description

</th></tr></thead>
<tbody><tr><td>

from

</td><td>

string

</td><td>

</td></tr>
<tr><td>

to

</td><td>

string

</td><td>

</td></tr>
</tbody></table>
**Returns:**

string

## resolve

```typescript
resolve(...paths: string[]): string;
```

<table><thead><tr><th>

Parameter

</th><th>

Type

</th><th>

Description

</th></tr></thead>
<tbody><tr><td>

paths

</td><td>

string[]

</td><td>

</td></tr>
</tbody></table>
**Returns:**

string

## ResolvedManifest

```typescript
export interface ResolvedManifest
```

<table><thead><tr><th>

Property

</th><th>

Modifiers

</th><th>

Type

</th><th>

Description

</th></tr></thead>
<tbody><tr><td>

[injections](#)

</td><td>

</td><td>

[GlobalInjections](#globalinjections)[]

</td><td>

</td></tr>
<tr><td>

[manifest](#)

</td><td>

</td><td>

[QwikManifest](#qwikmanifest)

</td><td>

</td></tr>
<tr><td>

[mapper](#)

</td><td>

</td><td>

[SymbolMapper](#symbolmapper)

</td><td>

</td></tr>
</tbody></table>

[Edit this section](https://github.com/QwikDev/qwik/tree/main/packages/qwik/src/optimizer/src/types.ts)

## SegmentAnalysis

```typescript
export interface SegmentAnalysis
```

<table><thead><tr><th>

Property

</th><th>

Modifiers

</th><th>

Type

</th><th>

Description

</th></tr></thead>
<tbody><tr><td>

[canonicalFilename](#)

</td><td>

</td><td>

string

</td><td>

</td></tr>
<tr><td>

[captures](#)

</td><td>

</td><td>

boolean

</td><td>

</td></tr>
<tr><td>

[ctxKind](#)

</td><td>

</td><td>

'eventHandler' \| 'function'

</td><td>

</td></tr>
<tr><td>

[ctxName](#)

</td><td>

</td><td>

string

</td><td>

</td></tr>
<tr><td>

[displayName](#)

</td><td>

</td><td>

string

</td><td>

</td></tr>
<tr><td>

[entry](#)

</td><td>

</td><td>

string \| null

</td><td>

</td></tr>
<tr><td>

[extension](#)

</td><td>

</td><td>

string

</td><td>

</td></tr>
<tr><td>

[hash](#)

</td><td>

</td><td>

string

</td><td>

</td></tr>
<tr><td>

[loc](#)

</td><td>

</td><td>

[number, number]

</td><td>

</td></tr>
<tr><td>

[name](#)

</td><td>

</td><td>

string

</td><td>

</td></tr>
<tr><td>

[origin](#)

</td><td>

</td><td>

string

</td><td>

</td></tr>
<tr><td>

[parent](#)

</td><td>

</td><td>

string \| null

</td><td>

</td></tr>
</tbody></table>

[Edit this section](https://github.com/QwikDev/qwik/tree/main/packages/qwik/src/optimizer/src/types.ts)

## SegmentEntryStrategy

```typescript
export interface SegmentEntryStrategy
```

<table><thead><tr><th>

Property

</th><th>

Modifiers

</th><th>

Type

</th><th>

Description

</th></tr></thead>
<tbody><tr><td>

[manual?](#)

</td><td>

</td><td>

Record&lt;string, string&gt;

</td><td>

_(Optional)_

</td></tr>
<tr><td>

[type](#)

</td><td>

</td><td>

'segment'

</td><td>

</td></tr>
</tbody></table>

[Edit this section](https://github.com/QwikDev/qwik/tree/main/packages/qwik/src/optimizer/src/types.ts)

## SingleEntryStrategy

```typescript
export interface SingleEntryStrategy
```

<table><thead><tr><th>

Property

</th><th>

Modifiers

</th><th>

Type

</th><th>

Description

</th></tr></thead>
<tbody><tr><td>

[manual?](#)

</td><td>

</td><td>

Record&lt;string, string&gt;

</td><td>

_(Optional)_

</td></tr>
<tr><td>

[type](#)

</td><td>

</td><td>

'single'

</td><td>

</td></tr>
</tbody></table>

[Edit this section](https://github.com/QwikDev/qwik/tree/main/packages/qwik/src/optimizer/src/types.ts)

## SmartEntryStrategy

```typescript
export interface SmartEntryStrategy
```

<table><thead><tr><th>

Property

</th><th>

Modifiers

</th><th>

Type

</th><th>

Description

</th></tr></thead>
<tbody><tr><td>

[manual?](#)

</td><td>

</td><td>

Record&lt;string, string&gt;

</td><td>

_(Optional)_

</td></tr>
<tr><td>

[type](#)

</td><td>

</td><td>

'smart'

</td><td>

</td></tr>
</tbody></table>

[Edit this section](https://github.com/QwikDev/qwik/tree/main/packages/qwik/src/optimizer/src/types.ts)

## SourceLocation

```typescript
export interface SourceLocation
```

<table><thead><tr><th>

Property

</th><th>

Modifiers

</th><th>

Type

</th><th>

Description

</th></tr></thead>
<tbody><tr><td>

[endCol](#)

</td><td>

</td><td>

number

</td><td>

</td></tr>
<tr><td>

[endLine](#)

</td><td>

</td><td>

number

</td><td>

</td></tr>
<tr><td>

[hi](#)

</td><td>

</td><td>

number

</td><td>

</td></tr>
<tr><td>

[lo](#)

</td><td>

</td><td>

number

</td><td>

</td></tr>
<tr><td>

[startCol](#)

</td><td>

</td><td>

number

</td><td>

</td></tr>
<tr><td>

[startLine](#)

</td><td>

</td><td>

number

</td><td>

</td></tr>
</tbody></table>

[Edit this section](https://github.com/QwikDev/qwik/tree/main/packages/qwik/src/optimizer/src/types.ts)

## SourceMapsOption

```typescript
export type SourceMapsOption = "external" | "inline" | undefined | null;
```

[Edit this section](https://github.com/QwikDev/qwik/tree/main/packages/qwik/src/optimizer/src/types.ts)

## symbolMapper

> This API is provided as a beta preview for developers and may change based on feedback that we receive. Do not use this API in a production environment.

For a given symbol (QRL such as `onKeydown$`) the server needs to know which bundle the symbol is in.

Normally this is provided by Qwik's `q-manifest` . But `q-manifest` only exists after a full client build.

This would be a problem in dev mode. So in dev mode the symbol is mapped to the expected URL using the symbolMapper function below. For Vite the given path is fixed for a given symbol.

```typescript
symbolMapper: ReturnType<typeof createSymbolMapper>;
```

[Edit this section](https://github.com/QwikDev/qwik/tree/main/packages/qwik/src/optimizer/src/plugins/vite-dev-server.ts)

## SymbolMapper

> This API is provided as a beta preview for developers and may change based on feedback that we receive. Do not use this API in a production environment.

For a given symbol (QRL such as `onKeydown$`) the server needs to know which bundle the symbol is in.

Normally this is provided by Qwik's `q-manifest` . But `q-manifest` only exists after a full client build.

This would be a problem in dev mode. So in dev mode the symbol is mapped to the expected URL using the symbolMapper function below. For Vite the given path is fixed for a given symbol.

```typescript
symbolMapper: ReturnType<typeof createSymbolMapper>;
```

[Edit this section](https://github.com/QwikDev/qwik/tree/main/packages/qwik/src/optimizer/src/types.ts)

## SymbolMapperFn

```typescript
export type SymbolMapperFn = (
  symbolName: string,
  mapper: SymbolMapper | undefined,
  parent?: string,
) => readonly [symbol: string, chunk: string] | undefined;
```

**References:** [SymbolMapper](#symbolmapper)

[Edit this section](https://github.com/QwikDev/qwik/tree/main/packages/qwik/src/optimizer/src/types.ts)

## SystemEnvironment

```typescript
export type SystemEnvironment =
  | "node"
  | "deno"
  | "bun"
  | "webworker"
  | "browsermain"
  | "unknown";
```

[Edit this section](https://github.com/QwikDev/qwik/tree/main/packages/qwik/src/optimizer/src/types.ts)

## TransformModule

```typescript
export interface TransformModule
```

<table><thead><tr><th>

Property

</th><th>

Modifiers

</th><th>

Type

</th><th>

Description

</th></tr></thead>
<tbody><tr><td>

[code](#)

</td><td>

</td><td>

string

</td><td>

</td></tr>
<tr><td>

[isEntry](#)

</td><td>

</td><td>

boolean

</td><td>

</td></tr>
<tr><td>

[map](#)

</td><td>

</td><td>

string \| null

</td><td>

</td></tr>
<tr><td>

[origPath](#)

</td><td>

</td><td>

string \| null

</td><td>

</td></tr>
<tr><td>

[path](#)

</td><td>

</td><td>

string

</td><td>

</td></tr>
<tr><td>

[segment](#)

</td><td>

</td><td>

[SegmentAnalysis](#segmentanalysis) \| null

</td><td>

</td></tr>
</tbody></table>

[Edit this section](https://github.com/QwikDev/qwik/tree/main/packages/qwik/src/optimizer/src/types.ts)

## TransformModuleInput

```typescript
export interface TransformModuleInput
```

<table><thead><tr><th>

Property

</th><th>

Modifiers

</th><th>

Type

</th><th>

Description

</th></tr></thead>
<tbody><tr><td>

[code](#)

</td><td>

</td><td>

string

</td><td>

</td></tr>
<tr><td>

[devPath?](#)

</td><td>

</td><td>

string

</td><td>

_(Optional)_

</td></tr>
<tr><td>

[path](#)

</td><td>

</td><td>

string

</td><td>

</td></tr>
</tbody></table>

[Edit this section](https://github.com/QwikDev/qwik/tree/main/packages/qwik/src/optimizer/src/types.ts)

## transformModules

Transforms the input code string, does not access the file system.

```typescript
transformModules(opts: TransformModulesOptions): Promise<TransformOutput>;
```

<table><thead><tr><th>

Parameter

</th><th>

Type

</th><th>

Description

</th></tr></thead>
<tbody><tr><td>

opts

</td><td>

[TransformModulesOptions](#transformmodulesoptions)

</td><td>

</td></tr>
</tbody></table>
**Returns:**

Promise&lt;[TransformOutput](#transformoutput)&gt;

## TransformModulesOptions

```typescript
export interface TransformModulesOptions extends TransformOptions
```

**Extends:** [TransformOptions](#transformoptions)

<table><thead><tr><th>

Property

</th><th>

Modifiers

</th><th>

Type

</th><th>

Description

</th></tr></thead>
<tbody><tr><td>

[input](#)

</td><td>

</td><td>

[TransformModuleInput](#transformmoduleinput)[]

</td><td>

</td></tr>
</tbody></table>

[Edit this section](https://github.com/QwikDev/qwik/tree/main/packages/qwik/src/optimizer/src/types.ts)

## TransformOptions

```typescript
export interface TransformOptions
```

<table><thead><tr><th>

Property

</th><th>

Modifiers

</th><th>

Type

</th><th>

Description

</th></tr></thead>
<tbody><tr><td>

[entryStrategy?](#)

</td><td>

</td><td>

[EntryStrategy](#entrystrategy)

</td><td>

_(Optional)_

</td></tr>
<tr><td>

[explicitExtensions?](#)

</td><td>

</td><td>

boolean

</td><td>

_(Optional)_

</td></tr>
<tr><td>

[isServer?](#)

</td><td>

</td><td>

boolean

</td><td>

_(Optional)_

</td></tr>
<tr><td>

[minify?](#)

</td><td>

</td><td>

[MinifyMode](#minifymode)

</td><td>

_(Optional)_

</td></tr>
<tr><td>

[mode?](#)

</td><td>

</td><td>

EmitMode

</td><td>

_(Optional)_

</td></tr>
<tr><td>

[preserveFilenames?](#)

</td><td>

</td><td>

boolean

</td><td>

_(Optional)_

</td></tr>
<tr><td>

[regCtxName?](#)

</td><td>

</td><td>

string[]

</td><td>

_(Optional)_

</td></tr>
<tr><td>

[rootDir?](#)

</td><td>

</td><td>

string

</td><td>

_(Optional)_

</td></tr>
<tr><td>

[scope?](#)

</td><td>

</td><td>

string

</td><td>

_(Optional)_

</td></tr>
<tr><td>

[sourceMaps?](#)

</td><td>

</td><td>

boolean

</td><td>

_(Optional)_

</td></tr>
<tr><td>

[srcDir](#)

</td><td>

</td><td>

string

</td><td>

</td></tr>
<tr><td>

[stripCtxName?](#)

</td><td>

</td><td>

string[]

</td><td>

_(Optional)_

</td></tr>
<tr><td>

[stripEventHandlers?](#)

</td><td>

</td><td>

boolean

</td><td>

_(Optional)_

</td></tr>
<tr><td>

[stripExports?](#)

</td><td>

</td><td>

string[]

</td><td>

_(Optional)_

</td></tr>
<tr><td>

[transpileJsx?](#)

</td><td>

</td><td>

boolean

</td><td>

_(Optional)_

</td></tr>
<tr><td>

[transpileTs?](#)

</td><td>

</td><td>

boolean

</td><td>

_(Optional)_

</td></tr>
</tbody></table>

[Edit this section](https://github.com/QwikDev/qwik/tree/main/packages/qwik/src/optimizer/src/types.ts)

## TransformOutput

```typescript
export interface TransformOutput
```

<table><thead><tr><th>

Property

</th><th>

Modifiers

</th><th>

Type

</th><th>

Description

</th></tr></thead>
<tbody><tr><td>

[diagnostics](#)

</td><td>

</td><td>

[Diagnostic](#diagnostic)[]

</td><td>

</td></tr>
<tr><td>

[isJsx](#)

</td><td>

</td><td>

boolean

</td><td>

</td></tr>
<tr><td>

[isTypeScript](#)

</td><td>

</td><td>

boolean

</td><td>

</td></tr>
<tr><td>

[modules](#)

</td><td>

</td><td>

[TransformModule](#transformmodule)[]

</td><td>

</td></tr>
</tbody></table>

[Edit this section](https://github.com/QwikDev/qwik/tree/main/packages/qwik/src/optimizer/src/types.ts)

## TranspileOption

```typescript
export type TranspileOption = boolean | undefined | null;
```

[Edit this section](https://github.com/QwikDev/qwik/tree/main/packages/qwik/src/optimizer/src/types.ts)

## valibot

## versions

```typescript
versions: {
  qwik: string;
}
```

[Edit this section](https://github.com/QwikDev/qwik/tree/main/packages/qwik/src/optimizer/src/versions.ts)

## webWorker<|MERGE_RESOLUTION|>--- conflicted
+++ resolved
@@ -618,77 +618,8 @@
 
 [Edit this section](https://github.com/QwikDev/qwik/tree/main/packages/qwik/src/optimizer/src/types.ts)
 
-<<<<<<< HEAD
-## InsightManifest
-
-```typescript
-export interface InsightManifest
-```
-
-<table><thead><tr><th>
-
-Property
-
-</th><th>
-
-Modifiers
-
-</th><th>
-
-Type
-
-</th><th>
-
-Description
-
-</th></tr></thead>
-<tbody><tr><td>
-
-[manual](#)
-
-</td><td>
-
-</td><td>
-
-Record&lt;string, string&gt;
-
-</td><td>
-
-</td></tr>
-<tr><td>
-
-[prefetch](#)
-
-</td><td>
-
-</td><td>
-
-{ route: string; symbols: string[]; }[]
-
-</td><td>
-
-</td></tr>
-<tr><td>
-
-[type](#)
-
-</td><td>
-
-</td><td>
-
-'smart'
-
-</td><td>
-
-</td></tr>
-</tbody></table>
-
-[Edit this section](https://github.com/QwikDev/qwik/tree/main/packages/qwik/src/optimizer/src/types.ts)
-
 ## insights
 
-=======
->>>>>>> 23ed7db9
 ## isAbsolute
 
 ```typescript
@@ -2422,7 +2353,22 @@
 </th></tr></thead>
 <tbody><tr><td>
 
-[injections](#)
+[bundleGraph?](#)
+
+</td><td>
+
+</td><td>
+
+[QwikBundleGraph](#qwikbundlegraph)
+
+</td><td>
+
+_(Optional)_
+
+</td></tr>
+<tr><td>
+
+[injections?](#)
 
 </td><td>
 
@@ -2431,6 +2377,8 @@
 [GlobalInjections](#globalinjections)[]
 
 </td><td>
+
+_(Optional)_
 
 </td></tr>
 <tr><td>
