---
title: Vite | Advanced
contributors:
  - zanettin
  - manucorporat
  - cunzaizhuyi
  - cayter
  - the-r3aper7
  - ilteoood
  - mhevery
  - jessezhang91
  - mrhoodz
  - adamdbradley
  - s-voloshynenko
updated_at: '2024-05-31T15:31:17Z'
created_at: '2023-03-20T23:45:13Z'
---

# Vite

Qwik leverages [Vite](https://vitejs.dev/) to provide a fast development experience. Vite is a build tool that serves your code via native ES Modules during development.
This means that it doesn't need to bundle your code or transpile it to work in the browser. It also comes with lightning fast hot module replacement (HMR) that updates your browser instantly when you make changes to your code.

## Configuration

After scaffolding a new Qwik project, you'll find a `vite.config.js` file in the root of your project. This is where you can configure Vite.

## Vite Plugins

Qwik comes with two plugins that make it easy to use Vite with Qwik and Qwik Router.

```ts title="vite.config.mts"
import { defineConfig } from 'vite';
import { qwikRouter } from '@qwik.dev/router/vite';
import { qwikVite } from '@qwik.dev/core/optimizer';
import tsconfigPaths from 'vite-tsconfig-paths';

export default defineConfig(() => {
  return {
<<<<<<< HEAD
    plugins: [qwikRouter(), qwikVite(), tsconfigPaths()],
=======
    plugins: [qwikCity(), qwikVite(), tsconfigPaths({ root: '.' })],
>>>>>>> cf3a8aaf
  };
});
```

### `qwikVite()`

To modify the configuration, you can pass an object to the `qwikVite` function. Possible options are:

#### `debug`

```js
/**
 * Prints verbose Qwik plugin debug logs and shows chunk file names ouput in preview/production environments.
 * Default `false`
 */
debug?: boolean;
```

#### `entryStrategy`

```js
/**
 * The Qwik entry strategy to use while bundling for production.
 * During development the type is always `hook`.
 * Default `{ type: "smart" }`)
 */
entryStrategy?: EntryStrategy;
```

#### `srcDir`

```js
/**
 * The source directory to find all the Qwik components. Since Qwik
 * does not have a single input, the `srcDir` is use to recursively
 * find Qwik files.
 * Default `src`
 */
srcDir?: string;
```

#### `tsconfigFileNames`

```js
/**
 * List of tsconfig.json files to use for ESLint warnings during development.
 * Default `['tsconfig.json']`
 */
tsconfigFileNames?: string[];
```

#### `vendorRoots`

```js
/**
 * List of directories to recursively search for Qwik components or Vendors.
 * Default `[]`
 */
vendorRoots?: string[];
```

#### `client`

```js
client?: {
    /**
     * The entry point for the client builds. Typically this would be
     * the application's main component.
     * Default `src/components/app/app.tsx`
     */
    input?: string[] | string;
    /**
     * Entry input for client-side only development with hot-module reloading.
     * This is for Vite development only and does not use SSR.
     * Default `src/entry.dev.tsx`
     */
    devInput?: string;
    /**
     * Output directory for the client build.
     * Default `dist`
     */
    outDir?: string;
    /**
     * The client build will create a manifest and this hook
     * is called with the generated build data.
     * Default `undefined`
     */
    manifestOutput?: (manifest: QwikManifest) => Promise<void> | void;
};
```

#### `ssr`

```js
ssr?: {
    /**
     * The entry point for the SSR renderer. This file should export
     * a `render()` function. This entry point and `render()` export
     * function is also used for Vite's SSR development and Node.js
     * debug mode.
     * Default `src/entry.ssr.tsx`
     */
    input?: string;
    /**
     * Output directory for the server build.
     * Default `dist`
     */
    outDir?: string;
    /**
     * The SSR build requires the manifest generated during the client build.
     * By default, this plugin will wire the client manifest to the ssr build.
     * However, the `manifestInput` option can be used to manually provide a manifest.
     * Default `undefined`
     */
    manifestInput?: QwikManifest;
};
```

#### `optimizerOptions`

```js
/**
 * Options for the Qwik optimizer.
 * Default `undefined`
 */
optimizerOptions?: OptimizerOptions;
```

#### `transformedModuleOutput`

```js
/**
 * Hook that's called after the build and provides all of the transformed
 * modules that were used before bundling.
 */
transformedModuleOutput?:
    | ((transformedModules: TransformModule[]) => Promise<void> | void)
    | null;
```

#### `devTools`

```js
devTools?: {
    /**
     * Validates image sizes for CLS issues during development.
     * In case of issues, provides you with a correct image size resolutions.
     * If set to `false`, image dev tool will be disabled.
     */
    imageDevTools?: boolean | true;
    /**
     * Press-hold the defined keys to enable qwik dev inspector.
     * By default the behavior is activated by pressing the left or right `Alt` key.
     * If set to `false`, qwik dev inspector will be disabled.
     * Valid values are `KeyboardEvent.code` values.
     * Please note that the 'Left' and 'Right' suffixes are ignored.
     */
    clickToSource?: string[] | false;
};
```

### `qwikRouter()`

To modify the configuration, you can pass an object to the `qwikRouter` function. Possible options are:

#### `routesDir`

```js
/**
 * Directory of the `routes`. Defaults to `src/routes`.
 */
routesDir?: string;
```

#### `serverPluginsDir`

```js
/**
 * Directory of the `server plugins`. Defaults to `src/server-plugins`.
 */
serverPluginsDir?: string;
```

#### `basePathname`

```js
/**
 * The base pathname is used to create absolute URL paths up to
 * the `hostname`, and must always start and end with a
 * `/`.  Defaults to `/`.
 */
basePathname?: string;
```

#### `trailingSlash`

```js
/**
 * Ensure a trailing slash ends page urls. Defaults to `true`.
 * (Note: Previous versions defaulted to `false`).
 */
trailingSlash?: boolean;
```

#### `mdxPlugins`

```js
/**
 * Enable or disable MDX plugins included by default in qwik-router.
 */
mdxPlugins?: MdxPlugins;
```

#### `mdx`

```js
/**
* MDX Options https://mdxjs.com/
*/
mdx?: any;
```

#### `platform`

```js
/**
* The platform object which can be used to mock the Cloudflare bindings.
*/
platform?: Record<string, unknown>;
```

## Troubleshooting

Before creating an issue on the Qwik repository please check the `Troubleshooting` section of the [Vite documentation](https://vitejs.dev/guide/troubleshooting.html) and make sure you're using the recommended version.<|MERGE_RESOLUTION|>--- conflicted
+++ resolved
@@ -37,11 +37,7 @@
 
 export default defineConfig(() => {
   return {
-<<<<<<< HEAD
-    plugins: [qwikRouter(), qwikVite(), tsconfigPaths()],
-=======
-    plugins: [qwikCity(), qwikVite(), tsconfigPaths({ root: '.' })],
->>>>>>> cf3a8aaf
+    plugins: [qwikRouter(), qwikVite(), tsconfigPaths({ root: '.' })],
   };
 });
 ```
