--- conflicted
+++ resolved
@@ -173,22 +173,6 @@
     build: {
       sourcemap: true,
       rollupOptions: {
-<<<<<<< HEAD
-        // For some unknown reason, types don't work from tsc
-        // Try removing these any casts and see if it works
-        onLog(level: any, log: any, defaultHandler: any) {
-          if (level == 'warn' && log.code === 'MODULE_LEVEL_DIRECTIVE') {
-            // Suppress errors like these:
-            // FILE Module level directives cause errors when bundled, "use client" in FILE was ignored.
-            return;
-          } else if (level == 'warn' && log.code === 'SOURCEMAP_ERROR') {
-            // https://github.com/vitejs/vite/issues/15012
-            return;
-          }
-          defaultHandler(level, log);
-        },
-=======
->>>>>>> 1583bb56
         output: {
           assetFileNames: 'assets/[hash]-[name].[ext]',
         },
