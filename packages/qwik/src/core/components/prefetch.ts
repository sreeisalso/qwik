--- conflicted
+++ resolved
@@ -1,12 +1,7 @@
 import { isDev } from '@builder.io/qwik/build';
-<<<<<<< HEAD
+import type { JSXNode } from '@builder.io/qwik';
 import { _jsxSorted } from '../internal';
-import type { JSXNode } from '../render/jsx/types/jsx-node';
-=======
-import { _jsxC } from '../internal';
-import type { JSXNode } from '@builder.io/qwik/jsx-runtime';
 import { useServerData } from '../use/use-env-data';
->>>>>>> 1583bb56
 
 /**
  * Install a service worker which will prefetch the bundles.
@@ -16,13 +11,8 @@
  *
  * @param opts - Options for the prefetch service worker.
  *
-<<<<<<< HEAD
  *   - `base` - Base URL for the service worker. Default is `import.meta.env.BASE_URL`, which is defined
  *       by Vite's `config.base` and defaults to `/`.
-=======
- *   - `base` - Base URL for the service worker `import.meta.env.BASE_URL` or `/`. Default is
- *       `import.meta.env.BASE_URL`
->>>>>>> 1583bb56
  *   - `scope` - Base URL for when the service-worker will activate. Default is `/`
  *   - `path` - Path to the service worker. Default is `qwik-prefetch-service-worker.js` unless you pass
  *       a path that starts with a `/` then the base is ignored. Default is
@@ -40,16 +30,12 @@
   fetchBundleGraph?: boolean;
   nonce?: string;
 }): JSXNode<'script'> => {
-<<<<<<< HEAD
-  const resolvedOpts = {
-    base: import.meta.env.BASE_URL || '/',
-=======
   const isTest = import.meta.env.TEST;
   if (isDev && !isTest) {
     const props = {
       dangerouslySetInnerHTML: '<!-- PrefetchServiceWorker is disabled in dev mode. -->',
     };
-    return _jsxC('script', props, 0, 'prefetch-service-worker');
+    return _jsxSorted('script', null, props, null, 0, 'prefetch-service-worker');
   }
 
   const serverData = useServerData<Record<string, string>>('containerAttributes', {});
@@ -59,7 +45,6 @@
   const resolvedOpts = {
     base: serverData['q:base'],
     manifestHash: serverData['q:manifest-hash'],
->>>>>>> 1583bb56
     scope: '/',
     verbose: false,
     path: 'qwik-prefetch-service-worker.js',
@@ -69,42 +54,10 @@
     // allow different path and base
     resolvedOpts.path = opts.path;
   } else {
-<<<<<<< HEAD
-    // base: '/'
-    // path: 'qwik-prefetch-service-worker.js
-    resolvedOpts.path = resolvedOpts.base + resolvedOpts.path;
-  }
-  // dev only errors
-  if (isDev) {
-    // Check if base ends with a '/'
-    if (!resolvedOpts.base.endsWith('/')) {
-      throw new Error(
-        `The 'base' option should always end with a '/'. Received: ${resolvedOpts.base}`
-      );
-    }
-    // Check if path does not start with a '/' and ends with '.js'
-    if (!resolvedOpts.path.endsWith('.js')) {
-      throw new Error(`The 'path' option must end with '.js'. Received: ${resolvedOpts.path}`);
-    }
-    // Validate service worker scope (must start with a '/' and not contain spaces)
-    if (!resolvedOpts.scope.startsWith('/') || /\s/.test(resolvedOpts.scope)) {
-      throw new Error(
-        `Invalid 'scope' option for service worker. It must start with '/' and contain no spaces. Received: ${resolvedOpts.scope}`
-      );
-    }
-    if (resolvedOpts.verbose) {
-      // eslint-disable-next-line no-console
-      console.log(
-        'Installing <PrefetchServiceWorker /> service-worker with options:',
-        resolvedOpts
-      );
-    }
-=======
     // baseUrl: '/'
     // path: 'qwik-prefetch-service-worker.js'
     // the file 'qwik-prefetch-service-worker.js' is not located in /build/
     resolvedOpts.path = baseUrl + resolvedOpts.path;
->>>>>>> 1583bb56
   }
   let code = PREFETCH_CODE.replace('URL', resolvedOpts.path).replace('SCOPE', resolvedOpts.scope);
   if (!isDev) {
@@ -171,20 +124,13 @@
  */
 export const PrefetchGraph = (
   opts: { base?: string; manifestHash?: string; manifestURL?: string; nonce?: string } = {}
-<<<<<<< HEAD
-): JSXNode<string> => {
-  const resolvedOpts = {
-    base: `${import.meta.env.BASE_URL}build/`,
-    manifestHash: null,
-    manifestURL: null,
-=======
 ) => {
   const isTest = import.meta.env.TEST;
   if (isDev && !isTest) {
     const props = {
       dangerouslySetInnerHTML: '<!-- PrefetchGraph is disabled in dev mode. -->',
     };
-    return _jsxC('script', props, 0, 'prefetch-graph');
+    return _jsxSorted('script', null, props, null, 0, 'prefetch-graph');
   }
   const serverData = useServerData<Record<string, string>>('containerAttributes', {});
   const resolvedOpts = {
@@ -194,7 +140,6 @@
     scope: '/',
     verbose: false,
     path: 'qwik-prefetch-service-worker.js',
->>>>>>> 1583bb56
     ...opts,
   };
   const args = JSON.stringify([
@@ -204,36 +149,8 @@
   ]);
   const code = `(window.qwikPrefetchSW||(window.qwikPrefetchSW=[])).push(${args})`;
   const props = {
-<<<<<<< HEAD
-    dangerouslySetInnerHTML: [
-      '(' + code + ')(',
-      [
-        "document.currentScript.closest('[q\\\\:container]')",
-        'window.qwikPrefetchSW||(window.qwikPrefetchSW=[])',
-        JSON.stringify(resolvedOpts.base),
-        JSON.stringify(resolvedOpts.manifestHash),
-        JSON.stringify(resolvedOpts.manifestURL),
-      ].join(','),
-      ');',
-    ].join(''),
+    dangerouslySetInnerHTML: code,
     nonce: opts.nonce,
   };
   return _jsxSorted('script', null, props, null, 0, 'prefetch-graph');
-};
-
-const PREFETCH_GRAPH_CODE = /*#__PURE__*/ ((
-  qc: HTMLElement, // QwikContainer Element
-  q: Array<any[]>, // Queue of messages to send to the service worker.
-  b: string, // Base URL
-  h: string | null, // Manifest hash
-  u: string | null // Manifest URL
-) => {
-  q.push(['graph-url', b, u || `q-bundle-graph-${h || qc.getAttribute('q:manifest-hash')}.json`]);
-}).toString();
-=======
-    dangerouslySetInnerHTML: code,
-    nonce: opts.nonce,
-  };
-  return _jsxC('script', props, 0, 'prefetch-graph');
-};
->>>>>>> 1583bb56
+};