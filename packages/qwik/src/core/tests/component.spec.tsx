--- conflicted
+++ resolved
@@ -7,6 +7,7 @@
   SSRComment,
   Fragment as Signal,
   SkipRender,
+  Slot,
   component$,
   h,
   jsx,
@@ -17,14 +18,8 @@
   useVisibleTask$,
   type JSXOutput,
   type Signal as SignalType,
-<<<<<<< HEAD
 } from '@qwik.dev/core';
 import { domRender, ssrRenderToDom, trigger } from '@qwik.dev/core/testing';
-=======
-  Slot,
-} from '@builder.io/qwik';
-import { domRender, ssrRenderToDom, trigger } from '@builder.io/qwik/testing';
->>>>>>> 1fa3cc3b
 import { describe, expect, it } from 'vitest';
 import { cleanupAttrs } from '../../testing/element-fixture';
 import { ErrorProvider } from '../../testing/rendering.unit-util';
