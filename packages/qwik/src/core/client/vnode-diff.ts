import { isDev } from '@qwikdev/core/build';
import { executeComponent } from '../shared/component-execution';
import { SERIALIZABLE_STATE, type OnRenderFn } from '../shared/component.public';
import { assertDefined, assertFalse, assertTrue } from '../shared/error/assert';
import { Fragment, JSXNodeImpl, isJSXNode, type Props } from '../shared/jsx/jsx-runtime';
import { Slot } from '../shared/jsx/slot.public';
import type { JSXNode, JSXOutput } from '../shared/jsx/types/jsx-node';
import type { JSXChildren } from '../shared/jsx/types/jsx-qwik-attributes';
import { SSRComment, SSRRaw, SkipRender } from '../shared/jsx/utils.public';
import type { QRLInternal } from '../shared/qrl/qrl-class';
import type { QRL } from '../shared/qrl/qrl.public';
import { ChoreType, type NodePropData } from '../shared/scheduler';
import type {
  HostElement,
  QElement,
  QwikLoaderEventScope,
  fixMeAny,
  qWindow,
} from '../shared/types';
import { DEBUG_TYPE, QContainerValue, VirtualType } from '../shared/types';
import { escapeHTML } from '../shared/utils/character-escaping';
import {
  convertEventNameFromJsxPropToHtmlAttr,
  getEventNameFromJsxProp,
  getEventNameScopeFromJsxProp,
  isHtmlAttributeAnEventName,
  isJsxPropertyAnEventName,
} from '../shared/utils/event-names';
import { EMPTY_OBJ } from '../shared/utils/flyweight';
import { throwErrorAndStop } from '../shared/utils/log';
import {
  ELEMENT_KEY,
  ELEMENT_PROPS,
  ELEMENT_SEQ,
  OnRenderProp,
  QContainerAttr,
  QDefaultSlot,
  QSlot,
  QSlotParent,
  QStyle,
  QTemplate,
  dangerouslySetInnerHTML,
} from '../shared/utils/markers';
import { isPromise } from '../shared/utils/promises';
import { isParentSlotProp, isSlotProp } from '../shared/utils/prop';
import { hasClassAttr } from '../shared/utils/scoped-styles';
import { serializeAttribute } from '../shared/utils/styles';
import { type ValueOrPromise } from '../shared/utils/types';
import { EffectData, EffectProperty, WrappedSignal, isSignal } from '../signal/signal';
import {
<<<<<<< HEAD
  clearSubscriberEffectDependencies,
  clearVNodeEffectDependencies,
} from '../signal/signal-subscriber';
import type { Signal } from '../signal/signal.public';
import { trackSignal, untrack } from '../use/use-core';
import { TaskFlags, cleanupTask, isTask } from '../use/use-task';
=======
  convertEventNameFromJsxPropToHtmlAttr,
  getEventNameFromJsxProp,
  getEventNameScopeFromJsxProp,
  isHtmlAttributeAnEventName,
  isJsxPropertyAnEventName,
} from '../shared/utils/event-names';
import { ChoreType, type NodePropData } from '../shared/scheduler';
import { hasClassAttr } from '../shared/utils/scoped-styles';
import type { HostElement, QElement, QwikLoaderEventScope, qWindow } from '../shared/types';
import { DEBUG_TYPE, QContainerValue, VirtualType } from '../shared/types';
>>>>>>> 01702b59
import type { DomContainer } from './dom-container';
import {
  ElementVNodeProps,
  VNodeFlags,
  VNodeProps,
  VirtualVNodeProps,
  type ClientAttrKey,
  type ClientAttrs,
  type ClientContainer,
  type ElementVNode,
  type TextVNode,
  type VNode,
  type VirtualVNode,
} from './types';
import {
  mapApp_findIndx,
  mapArray_set,
  vnode_ensureElementInflated,
  vnode_getAttr,
  vnode_getDomParentVNode,
  vnode_getElementName,
  vnode_getFirstChild,
  vnode_getNextSibling,
  vnode_getNode,
  vnode_getParent,
  vnode_getProjectionParentComponent,
  vnode_getProp,
  vnode_getPropStartIndex,
  vnode_getText,
  vnode_getType,
  vnode_insertBefore,
  vnode_isElementVNode,
  vnode_isTextVNode,
  vnode_isVNode,
  vnode_isVirtualVNode,
  vnode_locate,
  vnode_newElement,
  vnode_newText,
  vnode_newVirtual,
  vnode_remove,
  vnode_setAttr,
  vnode_setProp,
  vnode_setText,
  vnode_truncate,
  vnode_walkVNode,
  type VNodeJournal,
} from './vnode';
import { getNewElementNamespaceData } from './vnode-namespace';

export type ComponentQueue = Array<VNode>;

export const vnode_diff = (
  container: ClientContainer,
  jsxNode: JSXOutput,
  vStartNode: VNode,
  scopedStyleIdPrefix: string | null
) => {
  let journal = (container as DomContainer).$journal$;

  /**
   * Stack is used to keep track of the state of the traversal.
   *
   * We push current state into the stack before descending into the child, and we pop the state
   * when we are done with the child.
   */
  const stack: any[] = [];

  const asyncQueue: Array<VNode | ValueOrPromise<JSXOutput>> = [];

  ////////////////////////////////
  //// Traverse state variables
  ////////////////////////////////
  let vParent: VNode = null!;

  /// Current node we compare against. (Think of it as a cursor.)
  /// (Node can be null, if we are at the end of the list.)
  let vCurrent: VNode | null = null;

  /// When we insert new node we start it here so that we can descend into it.
  /// NOTE: it can't be stored in `vCurrent` because `vNewCurrent` is in journal
  /// and is not connected to the tree.
  let vNewNode: VNode | null = null; // TODO: delete, because journal is on vNode, the above comment no longer applies

  /// When elements have keys they can be consumed out of order and therefore we can't use nextSibling.
  /// In such a case this array will contain the elements after the current location.
  /// The array even indices will contains keys and odd indices the vNode.
  let vSiblings: Array<string | null | VNode> | null = null; // See: `SiblingsArray`
  let vSiblingsIdx = -1;

  /// Current set of JSX children.
  let jsxChildren: any[] = null!;
  // Current JSX child.
  let jsxValue: any = null;
  let jsxIdx = 0;
  let jsxCount = 0;

  // When we descend into children, we need to skip advance() because we just descended.
  let shouldAdvance = true;

  /**
   * When we are rendering inside a projection we don't want to process child components. Child
   * components will be processed only if the projection is re-projected with a `<Slot>`.
   *
   * Example: <Parent> <div> <Child/> </div> </Parent>
   *
   * In the above example, the `Child` component will not be processed because it is inside a
   * projection. Only if the `<Parent>` projects its content with `<Slot>` will the `Child`
   * component be processed.
   */
  // let inContentProjection = false;
  ////////////////////////////////

  diff(jsxNode, vStartNode);
  return drainAsyncQueue();

  //////////////////////////////////////////////
  //////////////////////////////////////////////
  //////////////////////////////////////////////

  function diff(jsxNode: JSXOutput, vStartNode: VNode) {
    assertFalse(vnode_isVNode(jsxNode), 'JSXNode should not be a VNode');
    assertTrue(vnode_isVNode(vStartNode), 'vStartNode should be a VNode');
    vParent = vStartNode;
    vNewNode = null;
    vCurrent = vnode_getFirstChild(vStartNode);
    stackPush(jsxNode, true);
    while (stack.length) {
      while (jsxIdx < jsxCount) {
        assertFalse(vParent === vCurrent, "Parent and current can't be the same");
        if (typeof jsxValue === 'string') {
          expectText(jsxValue);
        } else if (typeof jsxValue === 'number') {
          expectText(String(jsxValue));
        } else if (jsxValue && typeof jsxValue === 'object') {
          if (Array.isArray(jsxValue)) {
            descend(jsxValue, false);
          } else if (isSignal(jsxValue)) {
            if (vCurrent) {
              clearVNodeEffectDependencies(vCurrent);
            }
            expectVirtual(VirtualType.WrappedSignal, null);
            descend(
              trackSignal(
                () => jsxValue.value,
                (vNewNode || vCurrent)!,
                EffectProperty.VNODE,
                container
              ),
              true
            );
          } else if (isPromise(jsxValue)) {
            expectVirtual(VirtualType.Awaited, null);
            asyncQueue.push(jsxValue, vNewNode || vCurrent);
          } else if (isJSXNode(jsxValue)) {
            const type = jsxValue.type;
            if (typeof type === 'string') {
              expectNoMoreTextNodes();
              expectElement(jsxValue, type);
              descend(jsxValue.children, true);
            } else if (typeof type === 'function') {
              if (type === Fragment) {
                expectNoMoreTextNodes();
                expectVirtual(VirtualType.Fragment, jsxValue.key);
                descend(jsxValue.children, true);
              } else if (type === Slot) {
                expectNoMoreTextNodes();
                if (!expectSlot()) {
                  // nothing to project, so try to render the Slot default content.
                  descend(jsxValue.children, true);
                }
              } else if (type === Projection) {
                expectProjection();
                descend(jsxValue.children, true);
              } else if (type === SSRComment) {
                expectNoMore();
              } else if (type === SSRRaw) {
                expectNoMore();
              } else {
                // Must be a component
                expectNoMoreTextNodes();
                expectComponent(type);
              }
            }
          }
        } else if (jsxValue === SkipRender) {
          // do nothing, we are skipping this node
          journal = [];
        } else {
          expectText('');
        }
        advance();
      }
      expectNoMore();
      ascend();
    }
  }

  function advance() {
    if (!shouldAdvance) {
      shouldAdvance = true;
      return;
    }
    jsxIdx++;
    if (jsxIdx < jsxCount) {
      jsxValue = jsxChildren[jsxIdx];
    } else if (stack[stack.length - 1] === false) {
      // this was special `descendVNode === false` so pop and try again
      return ascend();
    }
    if (vNewNode !== null) {
      // We have a new Node.
      // This means that the `vCurrent` was deemed not useful and we inserted in front of it.
      // This means that the next node we should look at is the `vCurrent` so just clear the
      // vNewNode  and try again.
      vNewNode = null;
    } else {
      advanceToNextSibling();
    }
  }

  /**
   * Advance the `vCurrent` to the next sibling.
   *
   * Normally this is just `vCurrent = vnode_getNextSibling(vCurrent)`. However, this gets
   * complicated if `retrieveChildWithKey` was called, because then we are consuming nodes out of
   * order and can't rely on `vnode_getNextSibling` and instead we need to go by `vSiblings`.
   */
  function peekNextSibling() {
    if (vSiblings !== null) {
      // We came across a key, and we moved nodes around. This means we can no longer use
      // `vnode_getNextSibling` to look at next node and instead we have to go by `vSiblings`.
      const idx = vSiblingsIdx + SiblingsArray.NextVNode;
      return idx < vSiblings.length ? (vSiblings[idx] as any) : null;
    } else {
      // If we don't have a `vNewNode`, than that means we just reconciled the current node.
      // So advance it.
      return vCurrent ? vnode_getNextSibling(vCurrent) : null;
    }
  }

  /**
   * Advance the `vCurrent` to the next sibling.
   *
   * Normally this is just `vCurrent = vnode_getNextSibling(vCurrent)`. However, this gets
   * complicated if `retrieveChildWithKey` was called, because then we are consuming nodes out of
   * order and can't rely on `vnode_getNextSibling` and instead we need to go by `vSiblings`.
   */
  function advanceToNextSibling() {
    vCurrent = peekNextSibling();
    if (vSiblings !== null) {
      vSiblingsIdx += SiblingsArray.Size; // advance;
    }
  }

  /**
   * @param children
   * @param descendVNode - If true we are descending into vNode; This is set to false if we come
   *   across an array in jsx, and we need to descend into the array without actually descending
   *   into the vNode.
   *
   *   Example:
   *
   *   ```
   *   <>
   *   before
   *   {[1,2].map((i) => <span>{i}</span>)}
   *   after
   *   </>
   * ```
   *
   *   In the above example all nodes are on same level so we don't `descendVNode` even thought there
   *   is an array produced by the `map` function.
   */
  function descend(children: any, descendVNode: boolean) {
    if (children == null) {
      expectNoChildren();
      return;
    }
    stackPush(children, descendVNode);
    if (descendVNode) {
      assertDefined(vCurrent || vNewNode, 'Expecting vCurrent to be defined.');
      vSiblings = null;
      vSiblingsIdx = -1;
      vParent = vNewNode || vCurrent!;
      vCurrent = vnode_getFirstChild(vParent);
      vNewNode = null;
    }
    shouldAdvance = false;
  }

  function ascend() {
    const descendVNode = stack.pop(); // boolean: descendVNode
    if (descendVNode) {
      vSiblingsIdx = stack.pop();
      vSiblings = stack.pop();
      vNewNode = stack.pop();
      vCurrent = stack.pop();
      vParent = stack.pop();
    }
    jsxValue = stack.pop();
    jsxCount = stack.pop();
    jsxIdx = stack.pop();
    jsxChildren = stack.pop();
    advance();
  }

  function stackPush(children: any, descendVNode: boolean) {
    stack.push(jsxChildren, jsxIdx, jsxCount, jsxValue);
    if (descendVNode) {
      stack.push(vParent, vCurrent, vNewNode, vSiblings, vSiblingsIdx);
    }
    stack.push(descendVNode);
    if (Array.isArray(children)) {
      jsxIdx = 0;
      jsxCount = children.length;
      jsxChildren = children;
      jsxValue = jsxCount > 0 ? children[0] : null;
    } else if (children === undefined) {
      // no children
      jsxIdx = 0;
      jsxValue = null;
      jsxChildren = null!;
      jsxCount = 0;
    } else {
      jsxIdx = 0;
      jsxValue = children;
      jsxChildren = null!;
      jsxCount = 1;
    }
  }

  function getInsertBefore() {
    if (vNewNode) {
      return vCurrent;
    } else if (vSiblings !== null) {
      const nextIdx = vSiblingsIdx + SiblingsArray.NextVNode;
      return nextIdx < vSiblings.length ? (vSiblings[nextIdx] as VNode) : null;
    } else {
      return peekNextSibling();
    }
  }

  /////////////////////////////////////////////////////////////////////////////
  /////////////////////////////////////////////////////////////////////////////
  /////////////////////////////////////////////////////////////////////////////

  function descendContentToProject(children: JSXChildren, host: VirtualVNode | null) {
    if (!Array.isArray(children)) {
      children = [children];
    }
    if (children.length) {
      const createProjectionJSXNode = (slotName: string) => {
        return new JSXNodeImpl(Projection, EMPTY_OBJ, null, [], 0, slotName);
      };

      const projections: Array<string | JSXNode> = [];
      if (host) {
        // we need to create empty projections for all the slots to remove unused slots content
        for (let i = vnode_getPropStartIndex(host); i < host.length; i = i + 2) {
          const prop = host[i] as string;
          if (isSlotProp(prop)) {
            const slotName = prop;
            projections.push(slotName);
            projections.push(createProjectionJSXNode(slotName));
          }
        }
      }

      /// STEP 1: Bucketize the children based on the projection name.
      for (let i = 0; i < children.length; i++) {
        const child = children[i];
        const slotName = String((isJSXNode(child) && child.props[QSlot]) || QDefaultSlot);
        const idx = mapApp_findIndx(projections, slotName, 0);
        let jsxBucket: JSXNodeImpl<typeof Projection>;
        if (idx >= 0) {
          jsxBucket = projections[idx + 1] as any;
        } else {
          projections.splice(~idx, 0, slotName, (jsxBucket = createProjectionJSXNode(slotName)));
        }
        const removeProjection = child === false;
        if (!removeProjection) {
          (jsxBucket.children as JSXChildren[]).push(child);
        }
      }
      /// STEP 2: remove the names
      for (let i = projections.length - 2; i >= 0; i = i - 2) {
        projections.splice(i, 1);
      }
      descend(projections, true);
    }
  }

  function expectProjection() {
    const slotName = jsxValue.key as string;
    // console.log('expectProjection', JSON.stringify(slotName));
    vCurrent = vnode_getProp<VirtualVNode | null>(
      vParent, // The parent is the component and it should have our portal.
      slotName,
      (id) => vnode_locate(container.rootVNode, id)
    );
    if (vCurrent == null) {
      vNewNode = vnode_newVirtual();
      // you may be tempted to add the projection into the current parent, but
      // that is wrong. We don't yet know if the projection will be projected, so
      // we should leave it unattached.
      // vNewNode[VNodeProps.parent] = vParent;
      isDev && vnode_setProp(vNewNode, DEBUG_TYPE, VirtualType.Projection);
      isDev && vnode_setProp(vNewNode, 'q:code', 'expectProjection');
      vnode_setProp(vNewNode as VirtualVNode, QSlot, slotName);
      vnode_setProp(vNewNode as VirtualVNode, QSlotParent, vParent);
      vnode_setProp(vParent as VirtualVNode, slotName, vNewNode);
    }
  }

  function expectSlot() {
    const vHost = vnode_getProjectionParentComponent(vParent, container.rootVNode);

    const slotNameKey = getSlotNameKey(vHost);
    // console.log('expectSlot', JSON.stringify(slotNameKey));

    const vProjectedNode = vHost
      ? vnode_getProp<VirtualVNode | null>(
          vHost,
          slotNameKey,
          // for slots this id is vnode ref id
          null // Projections should have been resolved through container.ensureProjectionResolved
          //(id) => vnode_locate(container.rootVNode, id)
        )
      : null;
    // console.log('   ', String(vHost), String(vProjectedNode));
    if (vProjectedNode == null) {
      // Nothing to project, so render content of the slot.
      vnode_insertBefore(
        journal,
        vParent as ElementVNode | VirtualVNode,
        (vNewNode = vnode_newVirtual()),
        vCurrent && getInsertBefore()
      );
      vnode_setProp(vNewNode, QSlot, slotNameKey);
      vHost && vnode_setProp(vHost, slotNameKey, vNewNode);
      isDev && vnode_setProp(vNewNode, DEBUG_TYPE, VirtualType.Projection);
      isDev && vnode_setProp(vNewNode, 'q:code', 'expectSlot' + count++);
      return false;
    } else if (vProjectedNode === vCurrent) {
      // All is good.
      // console.log('  NOOP', String(vCurrent));
    } else {
      // move from q:template to the target node
      vnode_insertBefore(
        journal,
        vParent as ElementVNode | VirtualVNode,
        (vNewNode = vProjectedNode),
        vCurrent && getInsertBefore()
      );
      vnode_setProp(vNewNode, QSlot, slotNameKey);
      vHost && vnode_setProp(vHost, slotNameKey, vNewNode);
      isDev && vnode_setProp(vNewNode, DEBUG_TYPE, VirtualType.Projection);
      isDev && vnode_setProp(vNewNode, 'q:code', 'expectSlot' + count++);
    }
    return true;
  }

  function getSlotNameKey(vHost: VNode | null) {
    const constProps = jsxValue.constProps;
    if (constProps && typeof constProps == 'object' && 'name' in constProps) {
      const constValue = constProps.name;
      if (vHost && constValue instanceof WrappedSignal) {
        return trackSignal(() => constValue.value, vHost, EffectProperty.COMPONENT, container);
      }
    }
    return jsxValue.props.name || QDefaultSlot;
  }

  function drainAsyncQueue(): ValueOrPromise<void> {
    while (asyncQueue.length) {
      const jsxNode = asyncQueue.shift() as ValueOrPromise<JSXNode>;
      const vHostNode = asyncQueue.shift() as VNode;
      if (isPromise(jsxNode)) {
        return jsxNode.then((jsxNode) => {
          diff(jsxNode, vHostNode);
          return drainAsyncQueue();
        });
      } else {
        diff(jsxNode, vHostNode);
      }
    }
  }

  function expectNoChildren() {
    const vFirstChild = vCurrent && vnode_getFirstChild(vCurrent);
    if (vFirstChild !== null) {
      let vChild: VNode | null = vFirstChild;
      while (vChild) {
        cleanup(container, vChild);
        vChild = vnode_getNextSibling(vChild);
      }
      vnode_truncate(journal, vCurrent as ElementVNode | VirtualVNode, vFirstChild);
    }
  }

  /** Expect no more nodes - Any nodes which are still at cursor, need to be removed. */
  function expectNoMore() {
    assertFalse(vParent === vCurrent, "Parent and current can't be the same");
    if (vCurrent !== null) {
      while (vCurrent) {
        const toRemove = vCurrent;
        advanceToNextSibling();
        cleanup(container, toRemove);
        if (vParent === vnode_getParent(toRemove)) {
          // If we are diffing projection than the parent is not the parent of the node.
          // If that is the case we don't want to remove the node from the parent.
          vnode_remove(journal, vParent as ElementVNode | VirtualVNode, toRemove, true);
        }
      }
    }
  }

  function expectNoMoreTextNodes() {
    while (vCurrent !== null && vnode_isTextVNode(vCurrent)) {
      cleanup(container, vCurrent);
      const toRemove = vCurrent;
      advanceToNextSibling();
      vnode_remove(journal, vParent, toRemove, true);
    }
  }

  /**
   * Returns whether `qDispatchEvent` needs patching. This is true when one of the `jsx` argument's
   * const props has the name of an event.
   *
   * @returns {boolean}
   */
  function createNewElement(jsx: JSXNode, elementName: string): boolean {
    const element = createElementWithNamespace(elementName);

    const { constProps } = jsx;
    let needsQDispatchEventPatch = false;
    if (constProps) {
      // Const props are, well, constant, they will never change!
      // For this reason we can cheat and write them directly into the DOM.
      // We never tell the vNode about them saving us time and memory.
      for (const key in constProps) {
        let value = constProps[key];
        if (isJsxPropertyAnEventName(key)) {
          // So for event handlers we must add them to the vNode so that qwikloader can look them up
          // But we need to mark them so that they don't get pulled into the diff.
          const eventName = getEventNameFromJsxProp(key);
          const scope = getEventNameScopeFromJsxProp(key);
          vnode_setProp(
            vNewNode as ElementVNode,
            HANDLER_PREFIX + ':' + scope + ':' + eventName,
            value
          );
          if (eventName) {
            registerQwikLoaderEvent(eventName);
          }
          needsQDispatchEventPatch = true;
          continue;
        }

        if (key === 'ref') {
          if (isSignal(value)) {
            value.value = element;
            continue;
          } else if (typeof value === 'function') {
            value(element);
            continue;
          }
        }

        if (isSignal(value)) {
          const signalData = new EffectData<NodePropData>({
            $scopedStyleIdPrefix$: scopedStyleIdPrefix,
            $isConst$: true,
          });
          value = trackSignal(
            () => (value as Signal<unknown>).value,
            vNewNode as ElementVNode,
            key,
            container,
            signalData
          );
        }

        if (key === dangerouslySetInnerHTML) {
          element.innerHTML = value as string;
          element.setAttribute(QContainerAttr, QContainerValue.HTML);
          continue;
        }

        if (elementName === 'textarea' && key === 'value') {
          if (typeof value !== 'string') {
            if (isDev) {
              throwErrorAndStop('The value of the textarea must be a string');
            }
            continue;
          }
          (element as HTMLTextAreaElement).value = escapeHTML(value as string);
          continue;
        }

        value = serializeAttribute(key, value, scopedStyleIdPrefix);
        if (value != null) {
          element.setAttribute(key, String(value));
        }
      }
    }
    const key = jsx.key;
    if (key) {
      element.setAttribute(ELEMENT_KEY, key);
      vnode_setProp(vNewNode as ElementVNode, ELEMENT_KEY, key);
    }

    // append class attribute if styleScopedId exists and there is no class attribute
    const classAttributeExists =
      hasClassAttr(jsx.varProps) || (jsx.constProps && hasClassAttr(jsx.constProps));
    if (!classAttributeExists && scopedStyleIdPrefix) {
      element.setAttribute('class', scopedStyleIdPrefix);
    }

    vnode_insertBefore(journal, vParent as ElementVNode, vNewNode as ElementVNode, vCurrent);

    return needsQDispatchEventPatch;
  }

  function createElementWithNamespace(elementName: string): Element {
    const domParentVNode = vnode_getDomParentVNode(vParent);
    const { elementNamespace, elementNamespaceFlag } = getNewElementNamespaceData(
      domParentVNode,
      elementName
    );

    const element = container.document.createElementNS(elementNamespace, elementName);
    vNewNode = vnode_newElement(element, elementName);
    vNewNode[VNodeProps.flags] |= elementNamespaceFlag;
    return element;
  }

  function expectElement(jsx: JSXNode, elementName: string) {
    const isSameElementName =
      vCurrent && vnode_isElementVNode(vCurrent) && elementName === vnode_getElementName(vCurrent);
    const jsxKey: string | null = jsx.key;
    let needsQDispatchEventPatch = false;
    if (!isSameElementName || jsxKey !== getKey(vCurrent)) {
      // So we have a key and it does not match the current node.
      // We need to do a forward search to find it.
      // The complication is that once we start taking nodes out of order we can't use `vnode_getNextSibling`
      vNewNode = retrieveChildWithKey(elementName, jsxKey);
      if (vNewNode === null) {
        // No existing node with key exists, just create a new one.
        needsQDispatchEventPatch = createNewElement(jsx, elementName);
      } else {
        // Existing keyed node
        vnode_insertBefore(journal, vParent as ElementVNode, vNewNode, vCurrent);
      }
    }
    // reconcile attributes

    const jsxAttrs = [] as ClientAttrs;
    const props = jsx.varProps;
    for (const key in props) {
      let value = props[key];
      value = serializeAttribute(key, value, scopedStyleIdPrefix);
      if (value != null) {
        mapArray_set(jsxAttrs, key, value, 0);
      }
    }
    if (jsxKey !== null) {
      mapArray_set(jsxAttrs, ELEMENT_KEY, jsxKey, 0);
    }
    const vNode = (vNewNode || vCurrent) as ElementVNode;
    needsQDispatchEventPatch = setBulkProps(vNode, jsxAttrs) || needsQDispatchEventPatch;
    if (needsQDispatchEventPatch) {
      // Event handler needs to be patched onto the element.
      const element = vnode_getNode(vNode) as QElement;
      if (!element.qDispatchEvent) {
        element.qDispatchEvent = (event: Event, scope: QwikLoaderEventScope) => {
          const eventName = event.type;
          const eventProp = ':' + scope.substring(1) + ':' + eventName;
          const qrls = [
            vnode_getProp<QRL>(vNode, eventProp, null),
            vnode_getProp<QRL>(vNode, HANDLER_PREFIX + eventProp, null),
          ];
          let returnValue = false;
          qrls.flat(2).forEach((qrl) => {
            if (qrl) {
              const value = qrl(event, element) as any;
              returnValue = returnValue || value === true;
            }
          });
          return returnValue;
        };
      }
    }
  }

  /** @param tag Returns true if `qDispatchEvent` needs patching */
  function setBulkProps(vnode: ElementVNode, srcAttrs: ClientAttrs): boolean {
    vnode_ensureElementInflated(vnode);
    const dstAttrs = vnode as ClientAttrs;
    let srcIdx = 0;
    const srcLength = srcAttrs.length;
    let dstIdx = ElementVNodeProps.PROPS_OFFSET;
    let dstLength = dstAttrs.length;
    let srcKey: ClientAttrKey | null = srcIdx < srcLength ? srcAttrs[srcIdx++] : null;
    let dstKey: ClientAttrKey | null = dstIdx < dstLength ? dstAttrs[dstIdx++] : null;
    let patchEventDispatch = false;

    const record = (key: string, value: any) => {
      if (key.startsWith(':')) {
        vnode_setProp(vnode, key, value);
        return;
      }

      if (key === 'ref') {
        const element = vnode_getNode(vnode) as Element;
        if (isSignal(value)) {
          value.value = element;
          return;
        } else if (typeof value === 'function') {
          value(element);
          return;
        }
      }

      if (isSignal(value)) {
        value = untrack(() => value.value);
      }

      vnode_setAttr(journal, vnode, key, value);
      if (value === null) {
        // if we set `null` than attribute was removed and we need to shorten the dstLength
        dstLength = dstAttrs.length;
      }
    };

    const recordJsxEvent = (key: string, value: any) => {
      const eventName = getEventNameFromJsxProp(key);
      if (eventName) {
        const scope = getEventNameScopeFromJsxProp(key);
        record(':' + scope + ':' + eventName, value);
      }

      // add an event attr with empty value for qwikloader element selector.
      // We don't need value here. For ssr this value is a QRL,
      // but for CSR value should be just empty
      const htmlEvent = convertEventNameFromJsxPropToHtmlAttr(key);
      if (htmlEvent) {
        record(htmlEvent, '');
      }

      // register an event for qwik loader
      if (eventName) {
        registerQwikLoaderEvent(eventName);
      }
    };

    while (srcKey !== null || dstKey !== null) {
      if (dstKey?.startsWith(HANDLER_PREFIX) || dstKey == ELEMENT_KEY) {
        // These are a special keys which we use to mark the event handlers as immutable or
        // element key we need to ignore them.
        dstIdx++; // skip the destination value, we don't care about it.
        dstKey = dstIdx < dstLength ? dstAttrs[dstIdx++] : null;
      } else if (srcKey == null) {
        // Source has more keys, so we need to remove them from destination
        if (dstKey && isHtmlAttributeAnEventName(dstKey)) {
          patchEventDispatch = true;
          dstIdx++;
        } else {
          record(dstKey!, null);
          dstIdx--;
        }
        dstKey = dstIdx < dstLength ? dstAttrs[dstIdx++] : null;
      } else if (dstKey == null) {
        // Destination has more keys, so we need to insert them from source.
        const isEvent = isJsxPropertyAnEventName(srcKey);
        if (isEvent) {
          // Special handling for events
          patchEventDispatch = true;
          recordJsxEvent(srcKey, srcAttrs[srcIdx]);
        } else {
          record(srcKey!, srcAttrs[srcIdx]);
        }
        srcIdx++;
        srcKey = srcIdx < srcLength ? srcAttrs[srcIdx++] : null;
      } else if (srcKey == dstKey) {
        const srcValue = srcAttrs[srcIdx++];
        const dstValue = dstAttrs[dstIdx++];
        if (srcValue !== dstValue) {
          record(dstKey, srcValue);
        }
        srcKey = srcIdx < srcLength ? srcAttrs[srcIdx++] : null;
        dstKey = dstIdx < dstLength ? dstAttrs[dstIdx++] : null;
      } else if (srcKey < dstKey) {
        // Destination is missing the key, so we need to insert it.
        if (isJsxPropertyAnEventName(srcKey)) {
          // Special handling for events
          patchEventDispatch = true;
          recordJsxEvent(srcKey, srcAttrs[srcIdx]);
        } else {
          record(srcKey, srcAttrs[srcIdx]);
        }

        srcIdx++;
        // advance srcValue
        srcKey = srcIdx < srcLength ? srcAttrs[srcIdx++] : null;
        // we need to increment dstIdx too, because we added destination key and value to the VNode
        // and dstAttrs is a reference to the VNode
        dstIdx++;
        dstKey = dstIdx < dstLength ? dstAttrs[dstIdx++] : null;
      } else {
        // Source is missing the key, so we need to remove it from destination.
        if (isHtmlAttributeAnEventName(dstKey)) {
          patchEventDispatch = true;
          dstIdx++;
        } else {
          record(dstKey!, null);
          dstIdx--;
        }
        dstKey = dstIdx < dstLength ? dstAttrs[dstIdx++] : null;
      }
    }
    return patchEventDispatch;
  }

  function registerQwikLoaderEvent(eventName: string) {
    const window = container.document.defaultView as qWindow | null;
    if (window) {
      (window.qwikevents ||= [] as any).push(eventName);
    }
  }

  /**
   * Retrieve the child with the given key.
   *
   * By retrieving the child with the given key we are effectively removing it from the list of
   * future elements. This means that we can't just use `vnode_getNextSibling` to find the next
   * instead we have to keep track of the elements we have already seen.
   *
   * We call this materializing the elements.
   *
   * `vSiblingsIdx`:
   *
   * - -1: Not materialized
   * - Positive number - the index of the next element in the `vSiblings` array.
   *
   * By retrieving the child with the given key we are effectively removing it from the list (hence
   * we need to splice the `vSiblings` array).
   *
   * @param key
   * @returns Array where: (see: `SiblingsArray`)
   *
   *   - Idx%3 == 0 nodeName
   *   - Idx%3 == 1 key
   *   - Idx%3 == 2 vNode
   */
  function retrieveChildWithKey(
    nodeName: string | null,
    key: string | null
  ): ElementVNode | VirtualVNode | null {
    let vNodeWithKey: ElementVNode | VirtualVNode | null = null;
    if (vSiblingsIdx === -1) {
      // it is not materialized; so materialize it.
      vSiblings = [];
      vSiblingsIdx = 0;
      let vNode = vCurrent;
      while (vNode) {
        const name = vnode_isElementVNode(vNode) ? vnode_getElementName(vNode) : null;
        const vKey = getKey(vNode) || getComponentHash(vNode, container.$getObjectById$);
        if (vNodeWithKey === null && vKey == key && name == nodeName) {
          vNodeWithKey = vNode as ElementVNode | VirtualVNode;
        } else {
          // we only add the elements which we did not find yet.
          vSiblings.push(name, vKey, vNode);
        }
        vNode = vnode_getNextSibling(vNode);
      }
    } else {
      for (let idx = vSiblingsIdx; idx < vSiblings!.length; idx += SiblingsArray.Size) {
        const name = vSiblings![idx + SiblingsArray.Name];
        const vKey = vSiblings![idx + SiblingsArray.Key];
        if (vKey === key && name === nodeName) {
          vNodeWithKey = vSiblings![idx + SiblingsArray.VNode] as any;
          // remove the node from the siblings array
          vSiblings?.splice(idx, SiblingsArray.Size);
          break;
        }
      }
    }
    return vNodeWithKey;
  }

  function expectVirtual(type: VirtualType, jsxKey: string | null) {
    if (
      vCurrent &&
      vnode_isVirtualVNode(vCurrent) &&
      vnode_getProp(vCurrent, ELEMENT_KEY, null) === jsxKey
    ) {
      // All is good.
      return;
    } else if (jsxKey !== null) {
      // We have a key find it
      vNewNode = retrieveChildWithKey(null, jsxKey);
      if (vNewNode != null) {
        // We found it, move it up.
        vnode_insertBefore(
          journal,
          vParent as VirtualVNode,
          (vNewNode = vnode_newVirtual()),
          vCurrent && getInsertBefore()
        );
        return;
      }
    }
    // Did not find it, insert a new one.
    vnode_insertBefore(
      journal,
      vParent as VirtualVNode,
      (vNewNode = vnode_newVirtual()),
      vCurrent && getInsertBefore()
    );
    vnode_setProp(vNewNode as VirtualVNode, ELEMENT_KEY, jsxKey);
    isDev && vnode_setProp((vNewNode || vCurrent) as VirtualVNode, DEBUG_TYPE, type);
  }

  function expectComponent(component: Function) {
    const componentMeta = (component as any)[SERIALIZABLE_STATE] as [QRLInternal<OnRenderFn<any>>];
    let host = (vNewNode || vCurrent) as VirtualVNode | null;
    if (componentMeta) {
      const jsxProps = jsxValue.props;
      // QComponent
      let shouldRender = false;
      const [componentQRL] = componentMeta;

      const componentHash = componentQRL.$hash$;
      const vNodeComponentHash = getComponentHash(host, container.$getObjectById$);

      const lookupKey = jsxValue.key || componentHash;
      const vNodeLookupKey = getKey(host) || vNodeComponentHash;

      const lookupKeysAreEqual = lookupKey === vNodeLookupKey;
      const hashesAreEqual = componentHash === vNodeComponentHash;

      if (!lookupKeysAreEqual) {
        // See if we already have this component later on.
        vNewNode = retrieveChildWithKey(null, lookupKey);
        if (vNewNode) {
          // We found the component, move it up.
          vnode_insertBefore(journal, vParent as VirtualVNode, vNewNode, vCurrent);
        } else {
          // We did not find the component, create it.
          insertNewComponent(host, componentQRL, jsxProps);
        }
        host = vNewNode as VirtualVNode;
        shouldRender = true;
      } else if (!hashesAreEqual) {
        insertNewComponent(host, componentQRL, jsxProps);
        if (vNewNode) {
          if (host) {
            // TODO(varixo): not sure why we need to copy flags here.
            vNewNode[VNodeProps.flags] = host[VNodeProps.flags];
          }
          host = vNewNode as VirtualVNode;
          shouldRender = true;
        }
      }

      if (host) {
        const vNodeProps = vnode_getProp<any>(host, ELEMENT_PROPS, container.$getObjectById$);
        shouldRender = shouldRender || propsDiffer(jsxProps, vNodeProps);
        if (shouldRender) {
          container.$scheduler$(ChoreType.COMPONENT, host, componentQRL, jsxProps);
        }
      }
      jsxValue.children != null && descendContentToProject(jsxValue.children, host);
    } else {
      // Inline Component
      vnode_insertBefore(
        journal,
        vParent as VirtualVNode,
        (vNewNode = vnode_newVirtual()),
        vCurrent && getInsertBefore()
      );
      isDev && vnode_setProp(vNewNode, DEBUG_TYPE, VirtualType.InlineComponent);
      vnode_setProp(vNewNode, ELEMENT_PROPS, jsxValue.props);

      host = vNewNode;
      let component$Host: VNode | null = host;
      // Find the closest component host which has `OnRender` prop.
      while (
        component$Host &&
        (vnode_isVirtualVNode(component$Host)
          ? vnode_getProp(component$Host, OnRenderProp, null) === null
          : true)
      ) {
        component$Host = vnode_getParent(component$Host);
      }
      const jsxOutput = executeComponent(
        container,
        host,
        (component$Host || container.rootVNode) as HostElement,
        component as OnRenderFn<unknown>,
        jsxValue.props
      );
      asyncQueue.push(jsxOutput, host);
    }
  }

  function insertNewComponent(
    host: VNode | null,
    componentQRL: QRLInternal<OnRenderFn<any>>,
    jsxProps: Props
  ) {
    if (host) {
      clearVNodeEffectDependencies(host);
    }
    vnode_insertBefore(
      journal,
      vParent as VirtualVNode,
      (vNewNode = vnode_newVirtual()),
      vCurrent && getInsertBefore()
    );
    isDev && vnode_setProp(vNewNode, DEBUG_TYPE, VirtualType.Component);
    container.setHostProp(vNewNode, OnRenderProp, componentQRL);
    container.setHostProp(vNewNode, ELEMENT_PROPS, jsxProps);
    container.setHostProp(vNewNode, ELEMENT_KEY, jsxValue.key);

    // rewrite slot props to the new node
    if (host) {
      for (let i = vnode_getPropStartIndex(host); i < host.length; i = i + 2) {
        const prop = host[i] as string;
        if (isSlotProp(prop)) {
          const value = host[i + 1];
          container.setHostProp(vNewNode, prop, value);
        }
      }
    }
  }

  function expectText(text: string) {
    if (vCurrent !== null) {
      const type = vnode_getType(vCurrent);
      if (type === 3 /* Text */) {
        if (text !== vnode_getText(vCurrent as TextVNode)) {
          vnode_setText(journal, vCurrent as TextVNode, text);
          return;
        }
        return;
      }
    }
    vnode_insertBefore(
      journal,
      vParent as VirtualVNode,
      (vNewNode = vnode_newText(container.document.createTextNode(text), text)),
      vCurrent
    );
  }
};

export const isQStyleVNode = (vNode: VNode): boolean => {
  return (
    vnode_isElementVNode(vNode) &&
    vnode_getElementName(vNode) === 'style' &&
    vnode_getAttr(vNode, QStyle) !== null
  );
};

/**
 * Retrieve the key from the VNode.
 *
 * @param vNode - VNode to retrieve the key from
 * @returns Key
 */
function getKey(vNode: VNode | null): string | null {
  if (vNode == null) {
    return null;
  }
  return vnode_getProp<string>(vNode, ELEMENT_KEY, null);
}

/**
 * Retrieve the component hash from the VNode.
 *
 * @param vNode - VNode to retrieve the key from
 * @param getObject - Function to retrieve the object by id for QComponent QRL
 * @returns Hash
 */
function getComponentHash(vNode: VNode | null, getObject: (id: string) => any): string | null {
  if (vNode == null) {
    return null;
  }
  const qrl = vnode_getProp<QRLInternal>(vNode, OnRenderProp, getObject);
  return qrl ? qrl.$hash$ : null;
}

/**
 * Marker class for JSX projection.
 *
 * Assume you have component like so
 *
 * ```
 * <SomeComponent>
 *   some-text
 *   <span q:slot="name">some more text</span>
 *   more-text
 * </SomeComponent>
 * ```
 *
 * Before the `<SomeCompetent/>` is processed its children are transformed into:
 *
 * ```
 *   <Projection q:slot="">
 *     some-text
 *     more-text
 *   </Projection>
 *   <Projection q:slot="name">
 *     <span q:slot="name">some more text</span>
 *   </Projection>
 * ```
 */
function Projection() {}

function propsDiffer(src: Record<string, any>, dst: Record<string, any>): boolean {
  if (!src || !dst) {
    return true;
  }
  let srcKeys = removeChildrenKey(Object.keys(src));
  let dstKeys = removeChildrenKey(Object.keys(dst));
  if (srcKeys.length !== dstKeys.length) {
    return true;
  }
  srcKeys = srcKeys.sort();
  dstKeys = dstKeys.sort();
  for (let idx = 0; idx < srcKeys.length; idx++) {
    const srcKey = srcKeys[idx];
    const dstKey = dstKeys[idx];
    if (srcKey !== dstKey || src[srcKey] !== dst[dstKey]) {
      return true;
    }
  }
  return false;
}

function removeChildrenKey(keys: string[]): string[] {
  const childrenIdx = keys.indexOf('children');
  if (childrenIdx !== -1) {
    keys.splice(childrenIdx, 1);
  }
  return keys;
}

/**
 * If vnode is removed, it is necessary to release all subscriptions associated with it.
 *
 * This function will traverse the vnode tree in depth-first order and release all subscriptions.
 *
 * The function takes into account:
 *
 * - Projection nodes by not recursing into them.
 * - Component nodes by recursing into the component content nodes (which may be projected).
 */
export function cleanup(container: ClientContainer, vNode: VNode) {
  let vCursor: VNode | null = vNode;
  // Depth first traversal
  if (vnode_isTextVNode(vNode)) {
    // Text nodes don't have subscriptions or children;
    return;
  }
  let vParent: VNode | null = null;
  do {
    const type = vCursor[VNodeProps.flags];
    if (type & VNodeFlags.ELEMENT_OR_VIRTUAL_MASK) {
      // Only elements and virtual nodes need to be traversed for children
      if (type & VNodeFlags.Virtual) {
        // Only virtual nodes have subscriptions
        clearVNodeEffectDependencies(vCursor);
        markVNodeAsDeleted(vNode, vParent, vCursor);
        const seq = container.getHostProp<Array<any>>(vCursor as VirtualVNode, ELEMENT_SEQ);
        if (seq) {
          for (let i = 0; i < seq.length; i++) {
            const obj = seq[i];
            if (isTask(obj)) {
              const task = obj;
              clearSubscriberEffectDependencies(task);
              if (task.$flags$ & TaskFlags.VISIBLE_TASK) {
                container.$scheduler$(ChoreType.CLEANUP_VISIBLE, task);
              } else {
                cleanupTask(task);
              }
            }
          }
        }
      }

      const isComponent =
        type & VNodeFlags.Virtual &&
        vnode_getProp(vCursor as VirtualVNode, OnRenderProp, null) !== null;
      if (isComponent) {
        // SPECIAL CASE: If we are a component, we need to descend into the projected content and release the content.
        const attrs = vCursor;
        for (let i = VirtualVNodeProps.PROPS_OFFSET; i < attrs.length; i = i + 2) {
          const key = attrs[i] as string;
          if (!isParentSlotProp(key) && isSlotProp(key)) {
            const value = attrs[i + 1];
            if (value) {
              attrs[i + 1] = null; // prevent infinite loop
              const projection =
                typeof value === 'string'
                  ? vnode_locate(container.rootVNode, value)
                  : (value as unknown as VNode);
              let projectionChild = vnode_getFirstChild(projection);
              while (projectionChild) {
                cleanup(container, projectionChild);
                projectionChild = vnode_getNextSibling(projectionChild);
              }

              cleanupStaleUnclaimedProjection(container.$journal$, projection);
            }
          }
        }
      }

      const isProjection =
        type & VNodeFlags.Virtual && vnode_getProp(vCursor as VirtualVNode, QSlot, null) !== null;
      // Descend into children
      if (!isProjection) {
        // Only if it is not a projection
        const vFirstChild = vnode_getFirstChild(vCursor);
        if (vFirstChild) {
          vCursor = vFirstChild;
          continue;
        }
      } else if (vCursor === vNode) {
        /**
         * If it is a projection and we are at the root, then we should only walk the children to
         * materialize the projection content. This is because we could have references in the vnode
         * refs map which need to be materialized before cleanup.
         */
        const vFirstChild = vnode_getFirstChild(vCursor);
        if (vFirstChild) {
          vnode_walkVNode(vFirstChild);
          return;
        }
      }
    }
    // Out of children
    if (vCursor === vNode) {
      // we are where we started, this means that vNode has no children, so we are done.
      return;
    }
    // Out of children, go to next sibling
    const vNextSibling = vnode_getNextSibling(vCursor);
    if (vNextSibling) {
      vCursor = vNextSibling;
      continue;
    }

    // Out of siblings, go to parent
    vParent = vnode_getParent(vCursor);
    while (vParent) {
      if (vParent === vNode) {
        // We are back where we started, we are done.
        return;
      }
      const vNextParentSibling = vnode_getNextSibling(vParent);
      if (vNextParentSibling) {
        vCursor = vNextParentSibling;
        break;
      }
      vParent = vnode_getParent(vParent);
    }
    if (vParent == null) {
      // We are done.
      return;
    }
  } while (true as boolean);
}

function cleanupStaleUnclaimedProjection(journal: VNodeJournal, projection: VNode) {
  // we are removing a node where the projection would go after slot render.
  // This is not needed, so we need to cleanup still unclaimed projection
  const projectionParent = vnode_getParent(projection);
  if (projectionParent) {
    const projectionParentType = projectionParent[VNodeProps.flags];
    if (
      projectionParentType & VNodeFlags.Element &&
      vnode_getElementName(projectionParent as ElementVNode) === QTemplate
    ) {
      // if parent is the q:template element then projection is still unclaimed - remove it
      vnode_remove(journal, projectionParent, projection, true);
    }
  }
}

function markVNodeAsDeleted(vNode: VNode, vParent: VNode | null, vCursor: VNode) {
  /**
   * Marks vCursor as deleted, but only if it is not a projection. We need to do this to prevent
   * chores from running after the vnode is removed. (for example signal subscriptions)
   */
  if (vNode !== vCursor) {
    vCursor[VNodeProps.flags] |= VNodeFlags.Deleted;
  } else {
    const currentVParent = vParent || vnode_getParent(vNode);
    const isParentProjection =
      currentVParent && vnode_getProp(currentVParent, QSlot, null) !== null;
    if (!isParentProjection) {
      vCursor[VNodeProps.flags] |= VNodeFlags.Deleted;
    }
  }
}

/**
 * This marks the property as immutable. It is needed for the QRLs so that QwikLoader can get a hold
 * of them. This character must be `:` so that the `vnode_getAttr` can ignore them.
 */
const HANDLER_PREFIX = ':';
let count = 0;
const enum SiblingsArray {
  Name = 0,
  Key = 1,
  VNode = 2,
  Size = 3,
  NextVNode = Size + VNode,
}<|MERGE_RESOLUTION|>--- conflicted
+++ resolved
@@ -10,13 +10,7 @@
 import type { QRLInternal } from '../shared/qrl/qrl-class';
 import type { QRL } from '../shared/qrl/qrl.public';
 import { ChoreType, type NodePropData } from '../shared/scheduler';
-import type {
-  HostElement,
-  QElement,
-  QwikLoaderEventScope,
-  fixMeAny,
-  qWindow,
-} from '../shared/types';
+import type { HostElement, QElement, QwikLoaderEventScope, qWindow } from '../shared/types';
 import { DEBUG_TYPE, QContainerValue, VirtualType } from '../shared/types';
 import { escapeHTML } from '../shared/utils/character-escaping';
 import {
@@ -48,25 +42,12 @@
 import { type ValueOrPromise } from '../shared/utils/types';
 import { EffectData, EffectProperty, WrappedSignal, isSignal } from '../signal/signal';
 import {
-<<<<<<< HEAD
   clearSubscriberEffectDependencies,
   clearVNodeEffectDependencies,
 } from '../signal/signal-subscriber';
 import type { Signal } from '../signal/signal.public';
 import { trackSignal, untrack } from '../use/use-core';
 import { TaskFlags, cleanupTask, isTask } from '../use/use-task';
-=======
-  convertEventNameFromJsxPropToHtmlAttr,
-  getEventNameFromJsxProp,
-  getEventNameScopeFromJsxProp,
-  isHtmlAttributeAnEventName,
-  isJsxPropertyAnEventName,
-} from '../shared/utils/event-names';
-import { ChoreType, type NodePropData } from '../shared/scheduler';
-import { hasClassAttr } from '../shared/utils/scoped-styles';
-import type { HostElement, QElement, QwikLoaderEventScope, qWindow } from '../shared/types';
-import { DEBUG_TYPE, QContainerValue, VirtualType } from '../shared/types';
->>>>>>> 01702b59
 import type { DomContainer } from './dom-container';
 import {
   ElementVNodeProps,
