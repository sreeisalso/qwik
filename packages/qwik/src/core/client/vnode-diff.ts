import { isDev } from '@qwik.dev/core/build';
import { executeComponent } from '../shared/component-execution';
import { SERIALIZABLE_STATE, type OnRenderFn } from '../shared/component.public';
import { assertDefined, assertFalse, assertTrue } from '../shared/error/assert';
<<<<<<< HEAD
import { Fragment, JSXNodeImpl, isJSXNode, type Props } from '../shared/jsx/jsx-runtime';
=======
import type { QRLInternal } from '../shared/qrl/qrl-class';
import type { QRL } from '../shared/qrl/qrl.public';
import {
  Fragment,
  JSXNodeImpl,
  directGetPropsProxyProp,
  isJSXNode,
  type Props,
} from '../shared/jsx/jsx-runtime';
>>>>>>> 386edeb0
import { Slot } from '../shared/jsx/slot.public';
import type { JSXNode, JSXOutput } from '../shared/jsx/types/jsx-node';
import type { JSXChildren } from '../shared/jsx/types/jsx-qwik-attributes';
import { SSRComment, SSRRaw, SkipRender } from '../shared/jsx/utils.public';
import type { QRLInternal } from '../shared/qrl/qrl-class';
import type { QRL } from '../shared/qrl/qrl.public';
import { ChoreType, type NodePropData } from '../shared/scheduler';
import type { HostElement, QElement, QwikLoaderEventScope, qWindow } from '../shared/types';
import { DEBUG_TYPE, QContainerValue, VirtualType } from '../shared/types';
import { escapeHTML } from '../shared/utils/character-escaping';
import {
  convertEventNameFromJsxPropToHtmlAttr,
  getEventNameFromJsxProp,
  getEventNameScopeFromJsxProp,
  isHtmlAttributeAnEventName,
  isJsxPropertyAnEventName,
} from '../shared/utils/event-names';
import { EMPTY_OBJ } from '../shared/utils/flyweight';
import { throwErrorAndStop } from '../shared/utils/log';
import {
  ELEMENT_KEY,
  ELEMENT_PROPS,
  ELEMENT_SEQ,
  OnRenderProp,
  QContainerAttr,
  QDefaultSlot,
  QSlot,
  QSlotParent,
  QStyle,
  QTemplate,
  dangerouslySetInnerHTML,
} from '../shared/utils/markers';
import { isPromise } from '../shared/utils/promises';
import { isParentSlotProp, isSlotProp } from '../shared/utils/prop';
import { hasClassAttr } from '../shared/utils/scoped-styles';
import { serializeAttribute } from '../shared/utils/styles';
import { type ValueOrPromise } from '../shared/utils/types';
import { EffectData, EffectProperty, WrappedSignal, isSignal } from '../signal/signal';
import {
  clearSubscriberEffectDependencies,
  clearVNodeEffectDependencies,
} from '../signal/signal-subscriber';
import type { Signal } from '../signal/signal.public';
import { trackSignal, untrack } from '../use/use-core';
import { TaskFlags, cleanupTask, isTask } from '../use/use-task';
import type { DomContainer } from './dom-container';
import {
  ElementVNodeProps,
  VNodeFlags,
  VNodeProps,
  VirtualVNodeProps,
  type ClientAttrKey,
  type ClientAttrs,
  type ClientContainer,
  type ElementVNode,
  type TextVNode,
  type VNode,
  type VirtualVNode,
} from './types';
import {
  mapApp_findIndx,
  mapArray_set,
  vnode_ensureElementInflated,
  vnode_getAttr,
  vnode_getDomParentVNode,
  vnode_getElementName,
  vnode_getFirstChild,
  vnode_getNextSibling,
  vnode_getNode,
  vnode_getParent,
  vnode_getProjectionParentComponent,
  vnode_getProp,
  vnode_getPropStartIndex,
  vnode_getText,
  vnode_getType,
  vnode_insertBefore,
  vnode_isElementVNode,
  vnode_isTextVNode,
  vnode_isVNode,
  vnode_isVirtualVNode,
  vnode_locate,
  vnode_newElement,
  vnode_newText,
  vnode_newVirtual,
  vnode_remove,
  vnode_setAttr,
  vnode_setProp,
  vnode_setText,
  vnode_truncate,
  vnode_walkVNode,
  type VNodeJournal,
} from './vnode';
import { getNewElementNamespaceData } from './vnode-namespace';

export type ComponentQueue = Array<VNode>;

export const vnode_diff = (
  container: ClientContainer,
  jsxNode: JSXOutput,
  vStartNode: VNode,
  scopedStyleIdPrefix: string | null
) => {
  let journal = (container as DomContainer).$journal$;

  /**
   * Stack is used to keep track of the state of the traversal.
   *
   * We push current state into the stack before descending into the child, and we pop the state
   * when we are done with the child.
   */
  const stack: any[] = [];

  const asyncQueue: Array<VNode | ValueOrPromise<JSXOutput>> = [];

  ////////////////////////////////
  //// Traverse state variables
  ////////////////////////////////
  let vParent: VNode = null!;

  /// Current node we compare against. (Think of it as a cursor.)
  /// (Node can be null, if we are at the end of the list.)
  let vCurrent: VNode | null = null;

  /// When we insert new node we start it here so that we can descend into it.
  /// NOTE: it can't be stored in `vCurrent` because `vNewCurrent` is in journal
  /// and is not connected to the tree.
  let vNewNode: VNode | null = null; // TODO: delete, because journal is on vNode, the above comment no longer applies

  /// When elements have keys they can be consumed out of order and therefore we can't use nextSibling.
  /// In such a case this array will contain the elements after the current location.
  /// The array even indices will contains keys and odd indices the vNode.
  let vSiblings: Array<string | null | VNode> | null = null; // See: `SiblingsArray`
  let vSiblingsIdx = -1;

  /// Current set of JSX children.
  let jsxChildren: any[] = null!;
  // Current JSX child.
  let jsxValue: any = null;
  let jsxIdx = 0;
  let jsxCount = 0;

  // When we descend into children, we need to skip advance() because we just descended.
  let shouldAdvance = true;

  /**
   * When we are rendering inside a projection we don't want to process child components. Child
   * components will be processed only if the projection is re-projected with a `<Slot>`.
   *
   * Example: <Parent> <div> <Child/> </div> </Parent>
   *
   * In the above example, the `Child` component will not be processed because it is inside a
   * projection. Only if the `<Parent>` projects its content with `<Slot>` will the `Child`
   * component be processed.
   */
  // let inContentProjection = false;
  ////////////////////////////////

  diff(jsxNode, vStartNode);
  return drainAsyncQueue();

  //////////////////////////////////////////////
  //////////////////////////////////////////////
  //////////////////////////////////////////////

  function diff(jsxNode: JSXOutput, vStartNode: VNode) {
    assertFalse(vnode_isVNode(jsxNode), 'JSXNode should not be a VNode');
    assertTrue(vnode_isVNode(vStartNode), 'vStartNode should be a VNode');
    vParent = vStartNode;
    vNewNode = null;
    vCurrent = vnode_getFirstChild(vStartNode);
    stackPush(jsxNode, true);
    while (stack.length) {
      while (jsxIdx < jsxCount) {
        assertFalse(vParent === vCurrent, "Parent and current can't be the same");
        if (typeof jsxValue === 'string') {
          expectText(jsxValue);
        } else if (typeof jsxValue === 'number') {
          expectText(String(jsxValue));
        } else if (jsxValue && typeof jsxValue === 'object') {
          if (Array.isArray(jsxValue)) {
            descend(jsxValue, false);
          } else if (isSignal(jsxValue)) {
            if (vCurrent) {
              clearVNodeEffectDependencies(vCurrent);
            }
            expectVirtual(VirtualType.WrappedSignal, null);
            descend(
              trackSignal(
                () => jsxValue.value,
                (vNewNode || vCurrent)!,
                EffectProperty.VNODE,
                container
              ),
              true
            );
          } else if (isPromise(jsxValue)) {
            expectVirtual(VirtualType.Awaited, null);
            asyncQueue.push(jsxValue, vNewNode || vCurrent);
          } else if (isJSXNode(jsxValue)) {
            const type = jsxValue.type;
            if (typeof type === 'string') {
              expectNoMoreTextNodes();
              expectElement(jsxValue, type);
              descend(jsxValue.children, true);
            } else if (typeof type === 'function') {
              if (type === Fragment) {
                expectNoMoreTextNodes();
                expectVirtual(VirtualType.Fragment, jsxValue.key);
                descend(jsxValue.children, true);
              } else if (type === Slot) {
                expectNoMoreTextNodes();
                if (!expectSlot()) {
                  // nothing to project, so try to render the Slot default content.
                  descend(jsxValue.children, true);
                }
              } else if (type === Projection) {
                expectProjection();
                descend(jsxValue.children, true);
              } else if (type === SSRComment) {
                expectNoMore();
              } else if (type === SSRRaw) {
                expectNoMore();
              } else {
                // Must be a component
                expectNoMoreTextNodes();
                expectComponent(type);
              }
            }
          }
        } else if (jsxValue === SkipRender) {
          // do nothing, we are skipping this node
          journal = [];
        } else {
          expectText('');
        }
        advance();
      }
      expectNoMore();
      ascend();
    }
  }

  function advance() {
    if (!shouldAdvance) {
      shouldAdvance = true;
      return;
    }
    jsxIdx++;
    if (jsxIdx < jsxCount) {
      jsxValue = jsxChildren[jsxIdx];
    } else if (stack[stack.length - 1] === false) {
      // this was special `descendVNode === false` so pop and try again
      return ascend();
    }
    if (vNewNode !== null) {
      // We have a new Node.
      // This means that the `vCurrent` was deemed not useful and we inserted in front of it.
      // This means that the next node we should look at is the `vCurrent` so just clear the
      // vNewNode  and try again.
      vNewNode = null;
    } else {
      advanceToNextSibling();
    }
  }

  /**
   * Advance the `vCurrent` to the next sibling.
   *
   * Normally this is just `vCurrent = vnode_getNextSibling(vCurrent)`. However, this gets
   * complicated if `retrieveChildWithKey` was called, because then we are consuming nodes out of
   * order and can't rely on `vnode_getNextSibling` and instead we need to go by `vSiblings`.
   */
  function peekNextSibling() {
    if (vSiblings !== null) {
      // We came across a key, and we moved nodes around. This means we can no longer use
      // `vnode_getNextSibling` to look at next node and instead we have to go by `vSiblings`.
      const idx = vSiblingsIdx + SiblingsArray.NextVNode;
      return idx < vSiblings.length ? (vSiblings[idx] as any) : null;
    } else {
      // If we don't have a `vNewNode`, than that means we just reconciled the current node.
      // So advance it.
      return vCurrent ? vnode_getNextSibling(vCurrent) : null;
    }
  }

  /**
   * Advance the `vCurrent` to the next sibling.
   *
   * Normally this is just `vCurrent = vnode_getNextSibling(vCurrent)`. However, this gets
   * complicated if `retrieveChildWithKey` was called, because then we are consuming nodes out of
   * order and can't rely on `vnode_getNextSibling` and instead we need to go by `vSiblings`.
   */
  function advanceToNextSibling() {
    vCurrent = peekNextSibling();
    if (vSiblings !== null) {
      vSiblingsIdx += SiblingsArray.Size; // advance;
    }
  }

  /**
   * @param children
   * @param descendVNode - If true we are descending into vNode; This is set to false if we come
   *   across an array in jsx, and we need to descend into the array without actually descending
   *   into the vNode.
   *
   *   Example:
   *
   *   ```
   *   <>
   *   before
   *   {[1,2].map((i) => <span>{i}</span>)}
   *   after
   *   </>
   * ```
   *
   *   In the above example all nodes are on same level so we don't `descendVNode` even thought there
   *   is an array produced by the `map` function.
   */
  function descend(children: any, descendVNode: boolean) {
    if (children == null) {
      expectNoChildren();
      return;
    }
    stackPush(children, descendVNode);
    if (descendVNode) {
      assertDefined(vCurrent || vNewNode, 'Expecting vCurrent to be defined.');
      vSiblings = null;
      vSiblingsIdx = -1;
      vParent = vNewNode || vCurrent!;
      vCurrent = vnode_getFirstChild(vParent);
      vNewNode = null;
    }
    shouldAdvance = false;
  }

  function ascend() {
    const descendVNode = stack.pop(); // boolean: descendVNode
    if (descendVNode) {
      vSiblingsIdx = stack.pop();
      vSiblings = stack.pop();
      vNewNode = stack.pop();
      vCurrent = stack.pop();
      vParent = stack.pop();
    }
    jsxValue = stack.pop();
    jsxCount = stack.pop();
    jsxIdx = stack.pop();
    jsxChildren = stack.pop();
    advance();
  }

  function stackPush(children: any, descendVNode: boolean) {
    stack.push(jsxChildren, jsxIdx, jsxCount, jsxValue);
    if (descendVNode) {
      stack.push(vParent, vCurrent, vNewNode, vSiblings, vSiblingsIdx);
    }
    stack.push(descendVNode);
    if (Array.isArray(children)) {
      jsxIdx = 0;
      jsxCount = children.length;
      jsxChildren = children;
      jsxValue = jsxCount > 0 ? children[0] : null;
    } else if (children === undefined) {
      // no children
      jsxIdx = 0;
      jsxValue = null;
      jsxChildren = null!;
      jsxCount = 0;
    } else {
      jsxIdx = 0;
      jsxValue = children;
      jsxChildren = null!;
      jsxCount = 1;
    }
  }

  function getInsertBefore() {
    if (vNewNode) {
      return vCurrent;
    } else if (vSiblings !== null) {
      const nextIdx = vSiblingsIdx + SiblingsArray.NextVNode;
      return nextIdx < vSiblings.length ? (vSiblings[nextIdx] as VNode) : null;
    } else {
      return peekNextSibling();
    }
  }

  /////////////////////////////////////////////////////////////////////////////
  /////////////////////////////////////////////////////////////////////////////
  /////////////////////////////////////////////////////////////////////////////

  function descendContentToProject(children: JSXChildren, host: VirtualVNode | null) {
    if (!Array.isArray(children)) {
      children = [children];
    }
    if (children.length) {
      const createProjectionJSXNode = (slotName: string) => {
        return new JSXNodeImpl(Projection, EMPTY_OBJ, null, [], 0, slotName);
      };

      const projections: Array<string | JSXNode> = [];
      if (host) {
        // we need to create empty projections for all the slots to remove unused slots content
        for (let i = vnode_getPropStartIndex(host); i < host.length; i = i + 2) {
          const prop = host[i] as string;
          if (isSlotProp(prop)) {
            const slotName = prop;
            projections.push(slotName);
            projections.push(createProjectionJSXNode(slotName));
          }
        }
      }

      /// STEP 1: Bucketize the children based on the projection name.
      for (let i = 0; i < children.length; i++) {
        const child = children[i];
        const slotName = String(
          (isJSXNode(child) && directGetPropsProxyProp(child, QSlot)) || QDefaultSlot
        );
        const idx = mapApp_findIndx(projections, slotName, 0);
        let jsxBucket: JSXNodeImpl<typeof Projection>;
        if (idx >= 0) {
          jsxBucket = projections[idx + 1] as any;
        } else {
          projections.splice(~idx, 0, slotName, (jsxBucket = createProjectionJSXNode(slotName)));
        }
        const removeProjection = child === false;
        if (!removeProjection) {
          (jsxBucket.children as JSXChildren[]).push(child);
        }
      }
      /// STEP 2: remove the names
      for (let i = projections.length - 2; i >= 0; i = i - 2) {
        projections.splice(i, 1);
      }
      descend(projections, true);
    }
  }

  function expectProjection() {
    const slotName = jsxValue.key as string;
    // console.log('expectProjection', JSON.stringify(slotName));
    vCurrent = vnode_getProp<VirtualVNode | null>(
      vParent, // The parent is the component and it should have our portal.
      slotName,
      (id) => vnode_locate(container.rootVNode, id)
    );
    if (vCurrent == null) {
      vNewNode = vnode_newVirtual();
      // you may be tempted to add the projection into the current parent, but
      // that is wrong. We don't yet know if the projection will be projected, so
      // we should leave it unattached.
      // vNewNode[VNodeProps.parent] = vParent;
      isDev && vnode_setProp(vNewNode, DEBUG_TYPE, VirtualType.Projection);
      isDev && vnode_setProp(vNewNode, 'q:code', 'expectProjection');
      vnode_setProp(vNewNode as VirtualVNode, QSlot, slotName);
      vnode_setProp(vNewNode as VirtualVNode, QSlotParent, vParent);
      vnode_setProp(vParent as VirtualVNode, slotName, vNewNode);
    }
  }

  function expectSlot() {
    const vHost = vnode_getProjectionParentComponent(vParent, container.rootVNode);

    const slotNameKey = getSlotNameKey(vHost);
    // console.log('expectSlot', JSON.stringify(slotNameKey));

    const vProjectedNode = vHost
      ? vnode_getProp<VirtualVNode | null>(
          vHost,
          slotNameKey,
          // for slots this id is vnode ref id
          null // Projections should have been resolved through container.ensureProjectionResolved
          //(id) => vnode_locate(container.rootVNode, id)
        )
      : null;
    // console.log('   ', String(vHost), String(vProjectedNode));
    if (vProjectedNode == null) {
      // Nothing to project, so render content of the slot.
      vnode_insertBefore(
        journal,
        vParent as ElementVNode | VirtualVNode,
        (vNewNode = vnode_newVirtual()),
        vCurrent && getInsertBefore()
      );
      vnode_setProp(vNewNode, QSlot, slotNameKey);
      vHost && vnode_setProp(vHost, slotNameKey, vNewNode);
      isDev && vnode_setProp(vNewNode, DEBUG_TYPE, VirtualType.Projection);
      isDev && vnode_setProp(vNewNode, 'q:code', 'expectSlot' + count++);
      return false;
    } else if (vProjectedNode === vCurrent) {
      // All is good.
      // console.log('  NOOP', String(vCurrent));
    } else {
      // move from q:template to the target node
      vnode_insertBefore(
        journal,
        vParent as ElementVNode | VirtualVNode,
        (vNewNode = vProjectedNode),
        vCurrent && getInsertBefore()
      );
      vnode_setProp(vNewNode, QSlot, slotNameKey);
      vHost && vnode_setProp(vHost, slotNameKey, vNewNode);
      isDev && vnode_setProp(vNewNode, DEBUG_TYPE, VirtualType.Projection);
      isDev && vnode_setProp(vNewNode, 'q:code', 'expectSlot' + count++);
    }
    return true;
  }

  function getSlotNameKey(vHost: VNode | null) {
    const constProps = jsxValue.constProps;
    if (constProps && typeof constProps == 'object' && 'name' in constProps) {
      const constValue = constProps.name;
      if (vHost && constValue instanceof WrappedSignal) {
        return trackSignal(() => constValue.value, vHost, EffectProperty.COMPONENT, container);
      }
    }
    return directGetPropsProxyProp(jsxValue, 'name') || QDefaultSlot;
  }

  function drainAsyncQueue(): ValueOrPromise<void> {
    while (asyncQueue.length) {
      const jsxNode = asyncQueue.shift() as ValueOrPromise<JSXNode>;
      const vHostNode = asyncQueue.shift() as VNode;
      if (isPromise(jsxNode)) {
        return jsxNode.then((jsxNode) => {
          diff(jsxNode, vHostNode);
          return drainAsyncQueue();
        });
      } else {
        diff(jsxNode, vHostNode);
      }
    }
  }

  function expectNoChildren() {
    const vFirstChild = vCurrent && vnode_getFirstChild(vCurrent);
    if (vFirstChild !== null) {
      let vChild: VNode | null = vFirstChild;
      while (vChild) {
        cleanup(container, vChild);
        vChild = vnode_getNextSibling(vChild);
      }
      vnode_truncate(journal, vCurrent as ElementVNode | VirtualVNode, vFirstChild);
    }
  }

  /** Expect no more nodes - Any nodes which are still at cursor, need to be removed. */
  function expectNoMore() {
    assertFalse(vParent === vCurrent, "Parent and current can't be the same");
    if (vCurrent !== null) {
      while (vCurrent) {
        const toRemove = vCurrent;
        advanceToNextSibling();
        cleanup(container, toRemove);
        if (vParent === vnode_getParent(toRemove)) {
          // If we are diffing projection than the parent is not the parent of the node.
          // If that is the case we don't want to remove the node from the parent.
          vnode_remove(journal, vParent as ElementVNode | VirtualVNode, toRemove, true);
        }
      }
    }
  }

  function expectNoMoreTextNodes() {
    while (vCurrent !== null && vnode_isTextVNode(vCurrent)) {
      cleanup(container, vCurrent);
      const toRemove = vCurrent;
      advanceToNextSibling();
      vnode_remove(journal, vParent, toRemove, true);
    }
  }

  /**
   * Returns whether `qDispatchEvent` needs patching. This is true when one of the `jsx` argument's
   * const props has the name of an event.
   *
   * @returns {boolean}
   */
  function createNewElement(jsx: JSXNode, elementName: string): boolean {
    const element = createElementWithNamespace(elementName);

    const { constProps } = jsx;
    let needsQDispatchEventPatch = false;
    if (constProps) {
      // Const props are, well, constant, they will never change!
      // For this reason we can cheat and write them directly into the DOM.
      // We never tell the vNode about them saving us time and memory.
      for (const key in constProps) {
        let value = constProps[key];
        if (isJsxPropertyAnEventName(key)) {
          // So for event handlers we must add them to the vNode so that qwikloader can look them up
          // But we need to mark them so that they don't get pulled into the diff.
          const eventName = getEventNameFromJsxProp(key);
          const scope = getEventNameScopeFromJsxProp(key);
          vnode_setProp(
            vNewNode as ElementVNode,
            HANDLER_PREFIX + ':' + scope + ':' + eventName,
            value
          );
          if (eventName) {
            registerQwikLoaderEvent(eventName);
          }
          needsQDispatchEventPatch = true;
          continue;
        }

        if (key === 'ref') {
          if (isSignal(value)) {
            value.value = element;
            continue;
          } else if (typeof value === 'function') {
            value(element);
            continue;
          }
        }

        if (isSignal(value)) {
          const signalData = new EffectData<NodePropData>({
            $scopedStyleIdPrefix$: scopedStyleIdPrefix,
            $isConst$: true,
          });
          value = trackSignal(
            () => (value as Signal<unknown>).value,
            vNewNode as ElementVNode,
            key,
            container,
            signalData
          );
        }

        if (key === dangerouslySetInnerHTML) {
          element.innerHTML = value as string;
          element.setAttribute(QContainerAttr, QContainerValue.HTML);
          continue;
        }

        if (elementName === 'textarea' && key === 'value') {
          if (typeof value !== 'string') {
            if (isDev) {
              throwErrorAndStop('The value of the textarea must be a string');
            }
            continue;
          }
          (element as HTMLTextAreaElement).value = escapeHTML(value as string);
          continue;
        }

        value = serializeAttribute(key, value, scopedStyleIdPrefix);
        if (value != null) {
          element.setAttribute(key, String(value));
        }
      }
    }
    const key = jsx.key;
    if (key) {
      element.setAttribute(ELEMENT_KEY, key);
      vnode_setProp(vNewNode as ElementVNode, ELEMENT_KEY, key);
    }

    // append class attribute if styleScopedId exists and there is no class attribute
    const classAttributeExists =
      hasClassAttr(jsx.varProps) || (jsx.constProps && hasClassAttr(jsx.constProps));
    if (!classAttributeExists && scopedStyleIdPrefix) {
      element.setAttribute('class', scopedStyleIdPrefix);
    }

    vnode_insertBefore(journal, vParent as ElementVNode, vNewNode as ElementVNode, vCurrent);

    return needsQDispatchEventPatch;
  }

  function createElementWithNamespace(elementName: string): Element {
    const domParentVNode = vnode_getDomParentVNode(vParent);
    const { elementNamespace, elementNamespaceFlag } = getNewElementNamespaceData(
      domParentVNode,
      elementName
    );

    const element = container.document.createElementNS(elementNamespace, elementName);
    vNewNode = vnode_newElement(element, elementName);
    vNewNode[VNodeProps.flags] |= elementNamespaceFlag;
    return element;
  }

  function expectElement(jsx: JSXNode, elementName: string) {
    const isSameElementName =
      vCurrent && vnode_isElementVNode(vCurrent) && elementName === vnode_getElementName(vCurrent);
    const jsxKey: string | null = jsx.key;
    let needsQDispatchEventPatch = false;
    if (!isSameElementName || jsxKey !== getKey(vCurrent)) {
      // So we have a key and it does not match the current node.
      // We need to do a forward search to find it.
      // The complication is that once we start taking nodes out of order we can't use `vnode_getNextSibling`
      vNewNode = retrieveChildWithKey(elementName, jsxKey);
      if (vNewNode === null) {
        // No existing node with key exists, just create a new one.
        needsQDispatchEventPatch = createNewElement(jsx, elementName);
      } else {
        // Existing keyed node
        vnode_insertBefore(journal, vParent as ElementVNode, vNewNode, vCurrent);
      }
    }
    // reconcile attributes

    const jsxAttrs = [] as ClientAttrs;
    const props = jsx.varProps;
    for (const key in props) {
      let value = props[key];
      value = serializeAttribute(key, value, scopedStyleIdPrefix);
      if (value != null) {
        mapArray_set(jsxAttrs, key, value, 0);
      }
    }
    if (jsxKey !== null) {
      mapArray_set(jsxAttrs, ELEMENT_KEY, jsxKey, 0);
    }
    const vNode = (vNewNode || vCurrent) as ElementVNode;
    needsQDispatchEventPatch = setBulkProps(vNode, jsxAttrs) || needsQDispatchEventPatch;
    if (needsQDispatchEventPatch) {
      // Event handler needs to be patched onto the element.
      const element = vnode_getNode(vNode) as QElement;
      if (!element.qDispatchEvent) {
        element.qDispatchEvent = (event: Event, scope: QwikLoaderEventScope) => {
          const eventName = event.type;
          const eventProp = ':' + scope.substring(1) + ':' + eventName;
          const qrls = [
            vnode_getProp<QRL>(vNode, eventProp, null),
            vnode_getProp<QRL>(vNode, HANDLER_PREFIX + eventProp, null),
          ];
          let returnValue = false;
          qrls.flat(2).forEach((qrl) => {
            if (qrl) {
              const value = qrl(event, element) as any;
              returnValue = returnValue || value === true;
            }
          });
          return returnValue;
        };
      }
    }
  }

  /** @param tag Returns true if `qDispatchEvent` needs patching */
  function setBulkProps(vnode: ElementVNode, srcAttrs: ClientAttrs): boolean {
    vnode_ensureElementInflated(vnode);
    const dstAttrs = vnode as ClientAttrs;
    let srcIdx = 0;
    const srcLength = srcAttrs.length;
    let dstIdx = ElementVNodeProps.PROPS_OFFSET;
    let dstLength = dstAttrs.length;
    let srcKey: ClientAttrKey | null = srcIdx < srcLength ? srcAttrs[srcIdx++] : null;
    let dstKey: ClientAttrKey | null = dstIdx < dstLength ? dstAttrs[dstIdx++] : null;
    let patchEventDispatch = false;

    const record = (key: string, value: any) => {
      if (key.startsWith(':')) {
        vnode_setProp(vnode, key, value);
        return;
      }

      if (key === 'ref') {
        const element = vnode_getNode(vnode) as Element;
        if (isSignal(value)) {
          value.value = element;
          return;
        } else if (typeof value === 'function') {
          value(element);
          return;
        }
      }

      if (isSignal(value)) {
        value = untrack(() => value.value);
      }

      vnode_setAttr(journal, vnode, key, value);
      if (value === null) {
        // if we set `null` than attribute was removed and we need to shorten the dstLength
        dstLength = dstAttrs.length;
      }
    };

    const recordJsxEvent = (key: string, value: any) => {
      const eventName = getEventNameFromJsxProp(key);
      if (eventName) {
        const scope = getEventNameScopeFromJsxProp(key);
        record(':' + scope + ':' + eventName, value);
      }

      // add an event attr with empty value for qwikloader element selector.
      // We don't need value here. For ssr this value is a QRL,
      // but for CSR value should be just empty
      const htmlEvent = convertEventNameFromJsxPropToHtmlAttr(key);
      if (htmlEvent) {
        record(htmlEvent, '');
      }

      // register an event for qwik loader
      if (eventName) {
        registerQwikLoaderEvent(eventName);
      }
    };

    while (srcKey !== null || dstKey !== null) {
      if (dstKey?.startsWith(HANDLER_PREFIX) || dstKey == ELEMENT_KEY) {
        // These are a special keys which we use to mark the event handlers as immutable or
        // element key we need to ignore them.
        dstIdx++; // skip the destination value, we don't care about it.
        dstKey = dstIdx < dstLength ? dstAttrs[dstIdx++] : null;
      } else if (srcKey == null) {
        // Source has more keys, so we need to remove them from destination
        if (dstKey && isHtmlAttributeAnEventName(dstKey)) {
          patchEventDispatch = true;
          dstIdx++;
        } else {
          record(dstKey!, null);
          dstIdx--;
        }
        dstKey = dstIdx < dstLength ? dstAttrs[dstIdx++] : null;
      } else if (dstKey == null) {
        // Destination has more keys, so we need to insert them from source.
        const isEvent = isJsxPropertyAnEventName(srcKey);
        if (isEvent) {
          // Special handling for events
          patchEventDispatch = true;
          recordJsxEvent(srcKey, srcAttrs[srcIdx]);
        } else {
          record(srcKey!, srcAttrs[srcIdx]);
        }
        srcIdx++;
        srcKey = srcIdx < srcLength ? srcAttrs[srcIdx++] : null;
      } else if (srcKey == dstKey) {
        const srcValue = srcAttrs[srcIdx++];
        const dstValue = dstAttrs[dstIdx++];
        if (srcValue !== dstValue) {
          record(dstKey, srcValue);
        }
        srcKey = srcIdx < srcLength ? srcAttrs[srcIdx++] : null;
        dstKey = dstIdx < dstLength ? dstAttrs[dstIdx++] : null;
      } else if (srcKey < dstKey) {
        // Destination is missing the key, so we need to insert it.
        if (isJsxPropertyAnEventName(srcKey)) {
          // Special handling for events
          patchEventDispatch = true;
          recordJsxEvent(srcKey, srcAttrs[srcIdx]);
        } else {
          record(srcKey, srcAttrs[srcIdx]);
        }

        srcIdx++;
        // advance srcValue
        srcKey = srcIdx < srcLength ? srcAttrs[srcIdx++] : null;
        // we need to increment dstIdx too, because we added destination key and value to the VNode
        // and dstAttrs is a reference to the VNode
        dstIdx++;
        dstKey = dstIdx < dstLength ? dstAttrs[dstIdx++] : null;
      } else {
        // Source is missing the key, so we need to remove it from destination.
        if (isHtmlAttributeAnEventName(dstKey)) {
          patchEventDispatch = true;
          dstIdx++;
        } else {
          record(dstKey!, null);
          dstIdx--;
        }
        dstKey = dstIdx < dstLength ? dstAttrs[dstIdx++] : null;
      }
    }
    return patchEventDispatch;
  }

  function registerQwikLoaderEvent(eventName: string) {
    const window = container.document.defaultView as qWindow | null;
    if (window) {
      (window.qwikevents ||= [] as any).push(eventName);
    }
  }

  /**
   * Retrieve the child with the given key.
   *
   * By retrieving the child with the given key we are effectively removing it from the list of
   * future elements. This means that we can't just use `vnode_getNextSibling` to find the next
   * instead we have to keep track of the elements we have already seen.
   *
   * We call this materializing the elements.
   *
   * `vSiblingsIdx`:
   *
   * - -1: Not materialized
   * - Positive number - the index of the next element in the `vSiblings` array.
   *
   * By retrieving the child with the given key we are effectively removing it from the list (hence
   * we need to splice the `vSiblings` array).
   *
   * @param key
   * @returns Array where: (see: `SiblingsArray`)
   *
   *   - Idx%3 == 0 nodeName
   *   - Idx%3 == 1 key
   *   - Idx%3 == 2 vNode
   */
  function retrieveChildWithKey(
    nodeName: string | null,
    key: string | null
  ): ElementVNode | VirtualVNode | null {
    let vNodeWithKey: ElementVNode | VirtualVNode | null = null;
    if (vSiblingsIdx === -1) {
      // it is not materialized; so materialize it.
      vSiblings = [];
      vSiblingsIdx = 0;
      let vNode = vCurrent;
      while (vNode) {
        const name = vnode_isElementVNode(vNode) ? vnode_getElementName(vNode) : null;
        const vKey = getKey(vNode) || getComponentHash(vNode, container.$getObjectById$);
        if (vNodeWithKey === null && vKey == key && name == nodeName) {
          vNodeWithKey = vNode as ElementVNode | VirtualVNode;
        } else {
          // we only add the elements which we did not find yet.
          vSiblings.push(name, vKey, vNode);
        }
        vNode = vnode_getNextSibling(vNode);
      }
    } else {
      for (let idx = vSiblingsIdx; idx < vSiblings!.length; idx += SiblingsArray.Size) {
        const name = vSiblings![idx + SiblingsArray.Name];
        const vKey = vSiblings![idx + SiblingsArray.Key];
        if (vKey === key && name === nodeName) {
          vNodeWithKey = vSiblings![idx + SiblingsArray.VNode] as any;
          // remove the node from the siblings array
          vSiblings?.splice(idx, SiblingsArray.Size);
          break;
        }
      }
    }
    return vNodeWithKey;
  }

  function expectVirtual(type: VirtualType, jsxKey: string | null) {
    if (
      vCurrent &&
      vnode_isVirtualVNode(vCurrent) &&
      vnode_getProp(vCurrent, ELEMENT_KEY, null) === jsxKey
    ) {
      // All is good.
      return;
    } else if (jsxKey !== null) {
      // We have a key find it
      vNewNode = retrieveChildWithKey(null, jsxKey);
      if (vNewNode != null) {
        // We found it, move it up.
        vnode_insertBefore(
          journal,
          vParent as VirtualVNode,
          (vNewNode = vnode_newVirtual()),
          vCurrent && getInsertBefore()
        );
        return;
      }
    }
    // Did not find it, insert a new one.
    vnode_insertBefore(
      journal,
      vParent as VirtualVNode,
      (vNewNode = vnode_newVirtual()),
      vCurrent && getInsertBefore()
    );
    vnode_setProp(vNewNode as VirtualVNode, ELEMENT_KEY, jsxKey);
    isDev && vnode_setProp((vNewNode || vCurrent) as VirtualVNode, DEBUG_TYPE, type);
  }

  function expectComponent(component: Function) {
    const componentMeta = (component as any)[SERIALIZABLE_STATE] as [QRLInternal<OnRenderFn<any>>];
    let host = (vNewNode || vCurrent) as VirtualVNode | null;
    if (componentMeta) {
      const jsxProps = jsxValue.props;
      // QComponent
      let shouldRender = false;
      const [componentQRL] = componentMeta;

      const componentHash = componentQRL.$hash$;
      const vNodeComponentHash = getComponentHash(host, container.$getObjectById$);

      const lookupKey = jsxValue.key || componentHash;
      const vNodeLookupKey = getKey(host) || vNodeComponentHash;

      const lookupKeysAreEqual = lookupKey === vNodeLookupKey;
      const hashesAreEqual = componentHash === vNodeComponentHash;

      if (!lookupKeysAreEqual) {
        // See if we already have this component later on.
        vNewNode = retrieveChildWithKey(null, lookupKey);
        if (vNewNode) {
          // We found the component, move it up.
          vnode_insertBefore(journal, vParent as VirtualVNode, vNewNode, vCurrent);
        } else {
          // We did not find the component, create it.
          insertNewComponent(host, componentQRL, jsxProps);
        }
        host = vNewNode as VirtualVNode;
        shouldRender = true;
      } else if (!hashesAreEqual) {
        insertNewComponent(host, componentQRL, jsxProps);
        if (vNewNode) {
          if (host) {
            // TODO(varixo): not sure why we need to copy flags here.
            vNewNode[VNodeProps.flags] = host[VNodeProps.flags];
          }
          host = vNewNode as VirtualVNode;
          shouldRender = true;
        }
      }

      if (host) {
        const vNodeProps = vnode_getProp<any>(host, ELEMENT_PROPS, container.$getObjectById$);
        shouldRender = shouldRender || propsDiffer(jsxProps, vNodeProps);
        if (shouldRender) {
          container.$scheduler$(ChoreType.COMPONENT, host, componentQRL, jsxProps);
        }
      }
      jsxValue.children != null && descendContentToProject(jsxValue.children, host);
    } else {
      // Inline Component
      vnode_insertBefore(
        journal,
        vParent as VirtualVNode,
        (vNewNode = vnode_newVirtual()),
        vCurrent && getInsertBefore()
      );
      isDev && vnode_setProp(vNewNode, DEBUG_TYPE, VirtualType.InlineComponent);
      vnode_setProp(vNewNode, ELEMENT_PROPS, jsxValue.props);

      host = vNewNode;
      let component$Host: VNode | null = host;
      // Find the closest component host which has `OnRender` prop.
      while (
        component$Host &&
        (vnode_isVirtualVNode(component$Host)
          ? vnode_getProp(component$Host, OnRenderProp, null) === null
          : true)
      ) {
        component$Host = vnode_getParent(component$Host);
      }
      const jsxOutput = executeComponent(
        container,
        host,
        (component$Host || container.rootVNode) as HostElement,
        component as OnRenderFn<unknown>,
        jsxValue.props
      );
      asyncQueue.push(jsxOutput, host);
    }
  }

  function insertNewComponent(
    host: VNode | null,
    componentQRL: QRLInternal<OnRenderFn<any>>,
    jsxProps: Props
  ) {
    if (host) {
      clearVNodeEffectDependencies(host);
    }
    vnode_insertBefore(
      journal,
      vParent as VirtualVNode,
      (vNewNode = vnode_newVirtual()),
      vCurrent && getInsertBefore()
    );
    isDev && vnode_setProp(vNewNode, DEBUG_TYPE, VirtualType.Component);
    container.setHostProp(vNewNode, OnRenderProp, componentQRL);
    container.setHostProp(vNewNode, ELEMENT_PROPS, jsxProps);
    container.setHostProp(vNewNode, ELEMENT_KEY, jsxValue.key);
  }

  function expectText(text: string) {
    if (vCurrent !== null) {
      const type = vnode_getType(vCurrent);
      if (type === 3 /* Text */) {
        if (text !== vnode_getText(vCurrent as TextVNode)) {
          vnode_setText(journal, vCurrent as TextVNode, text);
          return;
        }
        return;
      }
    }
    vnode_insertBefore(
      journal,
      vParent as VirtualVNode,
      (vNewNode = vnode_newText(container.document.createTextNode(text), text)),
      vCurrent
    );
  }
};

export const isQStyleVNode = (vNode: VNode): boolean => {
  return (
    vnode_isElementVNode(vNode) &&
    vnode_getElementName(vNode) === 'style' &&
    vnode_getAttr(vNode, QStyle) !== null
  );
};

/**
 * Retrieve the key from the VNode.
 *
 * @param vNode - VNode to retrieve the key from
 * @returns Key
 */
function getKey(vNode: VNode | null): string | null {
  if (vNode == null) {
    return null;
  }
  return vnode_getProp<string>(vNode, ELEMENT_KEY, null);
}

/**
 * Retrieve the component hash from the VNode.
 *
 * @param vNode - VNode to retrieve the key from
 * @param getObject - Function to retrieve the object by id for QComponent QRL
 * @returns Hash
 */
function getComponentHash(vNode: VNode | null, getObject: (id: string) => any): string | null {
  if (vNode == null) {
    return null;
  }
  const qrl = vnode_getProp<QRLInternal>(vNode, OnRenderProp, getObject);
  return qrl ? qrl.$hash$ : null;
}

/**
 * Marker class for JSX projection.
 *
 * Assume you have component like so
 *
 * ```
 * <SomeComponent>
 *   some-text
 *   <span q:slot="name">some more text</span>
 *   more-text
 * </SomeComponent>
 * ```
 *
 * Before the `<SomeCompetent/>` is processed its children are transformed into:
 *
 * ```
 *   <Projection q:slot="">
 *     some-text
 *     more-text
 *   </Projection>
 *   <Projection q:slot="name">
 *     <span q:slot="name">some more text</span>
 *   </Projection>
 * ```
 */
function Projection() {}

function propsDiffer(src: Record<string, any>, dst: Record<string, any>): boolean {
  if (!src || !dst) {
    return true;
  }
  let srcKeys = removeChildrenKey(Object.keys(src));
  let dstKeys = removeChildrenKey(Object.keys(dst));
  if (srcKeys.length !== dstKeys.length) {
    return true;
  }
  srcKeys = srcKeys.sort();
  dstKeys = dstKeys.sort();
  for (let idx = 0; idx < srcKeys.length; idx++) {
    const srcKey = srcKeys[idx];
    const dstKey = dstKeys[idx];
    if (srcKey !== dstKey || src[srcKey] !== dst[dstKey]) {
      return true;
    }
  }
  return false;
}

function removeChildrenKey(keys: string[]): string[] {
  const childrenIdx = keys.indexOf('children');
  if (childrenIdx !== -1) {
    keys.splice(childrenIdx, 1);
  }
  return keys;
}

/**
 * If vnode is removed, it is necessary to release all subscriptions associated with it.
 *
 * This function will traverse the vnode tree in depth-first order and release all subscriptions.
 *
 * The function takes into account:
 *
 * - Projection nodes by not recursing into them.
 * - Component nodes by recursing into the component content nodes (which may be projected).
 */
export function cleanup(container: ClientContainer, vNode: VNode) {
  let vCursor: VNode | null = vNode;
  // Depth first traversal
  if (vnode_isTextVNode(vNode)) {
    // Text nodes don't have subscriptions or children;
    return;
  }
  let vParent: VNode | null = null;
  do {
    const type = vCursor[VNodeProps.flags];
    if (type & VNodeFlags.ELEMENT_OR_VIRTUAL_MASK) {
      // Only elements and virtual nodes need to be traversed for children
      if (type & VNodeFlags.Virtual) {
        // Only virtual nodes have subscriptions
        clearVNodeEffectDependencies(vCursor);
        markVNodeAsDeleted(vCursor);
        const seq = container.getHostProp<Array<any>>(vCursor as VirtualVNode, ELEMENT_SEQ);
        if (seq) {
          for (let i = 0; i < seq.length; i++) {
            const obj = seq[i];
            if (isTask(obj)) {
              const task = obj;
              clearSubscriberEffectDependencies(task);
              if (task.$flags$ & TaskFlags.VISIBLE_TASK) {
                container.$scheduler$(ChoreType.CLEANUP_VISIBLE, task);
              } else {
                cleanupTask(task);
              }
            }
          }
        }
      }

      const isComponent =
        type & VNodeFlags.Virtual &&
        vnode_getProp(vCursor as VirtualVNode, OnRenderProp, null) !== null;
      if (isComponent) {
        // SPECIAL CASE: If we are a component, we need to descend into the projected content and release the content.
        const attrs = vCursor;
        for (let i = VirtualVNodeProps.PROPS_OFFSET; i < attrs.length; i = i + 2) {
          const key = attrs[i] as string;
          if (!isParentSlotProp(key) && isSlotProp(key)) {
            const value = attrs[i + 1];
            if (value) {
              attrs[i + 1] = null; // prevent infinite loop
              const projection =
                typeof value === 'string'
                  ? vnode_locate(container.rootVNode, value)
                  : (value as unknown as VNode);
              let projectionChild = vnode_getFirstChild(projection);
              while (projectionChild) {
                cleanup(container, projectionChild);
                projectionChild = vnode_getNextSibling(projectionChild);
              }

              cleanupStaleUnclaimedProjection(container.$journal$, projection);
            }
          }
        }
      }

      const isProjection =
        type & VNodeFlags.Virtual && vnode_getProp(vCursor as VirtualVNode, QSlot, null) !== null;
      // Descend into children
      if (!isProjection) {
        // Only if it is not a projection
        const vFirstChild = vnode_getFirstChild(vCursor);
        if (vFirstChild) {
          vCursor = vFirstChild;
          continue;
        }
      } else if (vCursor === vNode) {
        /**
         * If it is a projection and we are at the root, then we should only walk the children to
         * materialize the projection content. This is because we could have references in the vnode
         * refs map which need to be materialized before cleanup.
         */
        const vFirstChild = vnode_getFirstChild(vCursor);
        if (vFirstChild) {
          vnode_walkVNode(vFirstChild);
          return;
        }
      }
    }
    // Out of children
    if (vCursor === vNode) {
      // we are where we started, this means that vNode has no children, so we are done.
      return;
    }
    // Out of children, go to next sibling
    const vNextSibling = vnode_getNextSibling(vCursor);
    if (vNextSibling) {
      vCursor = vNextSibling;
      continue;
    }

    // Out of siblings, go to parent
    vParent = vnode_getParent(vCursor);
    while (vParent) {
      if (vParent === vNode) {
        // We are back where we started, we are done.
        return;
      }
      const vNextParentSibling = vnode_getNextSibling(vParent);
      if (vNextParentSibling) {
        vCursor = vNextParentSibling;
        break;
      }
      vParent = vnode_getParent(vParent);
    }
    if (vParent == null) {
      // We are done.
      return;
    }
  } while (true as boolean);
}

function cleanupStaleUnclaimedProjection(journal: VNodeJournal, projection: VNode) {
  // we are removing a node where the projection would go after slot render.
  // This is not needed, so we need to cleanup still unclaimed projection
  const projectionParent = vnode_getParent(projection);
  if (projectionParent) {
    const projectionParentType = projectionParent[VNodeProps.flags];
    if (
      projectionParentType & VNodeFlags.Element &&
      vnode_getElementName(projectionParent as ElementVNode) === QTemplate
    ) {
      // if parent is the q:template element then projection is still unclaimed - remove it
      vnode_remove(journal, projectionParent, projection, true);
    }
  }
}

function markVNodeAsDeleted(vCursor: VNode) {
  /**
   * Marks vCursor as deleted. We need to do this to prevent chores from running after the vnode is
   * removed. (for example signal subscriptions)
   */

  vCursor[VNodeProps.flags] |= VNodeFlags.Deleted;
}

/**
 * This marks the property as immutable. It is needed for the QRLs so that QwikLoader can get a hold
 * of them. This character must be `:` so that the `vnode_getAttr` can ignore them.
 */
const HANDLER_PREFIX = ':';
let count = 0;
const enum SiblingsArray {
  Name = 0,
  Key = 1,
  VNode = 2,
  Size = 3,
  NextVNode = Size + VNode,
}<|MERGE_RESOLUTION|>--- conflicted
+++ resolved
@@ -2,11 +2,6 @@
 import { executeComponent } from '../shared/component-execution';
 import { SERIALIZABLE_STATE, type OnRenderFn } from '../shared/component.public';
 import { assertDefined, assertFalse, assertTrue } from '../shared/error/assert';
-<<<<<<< HEAD
-import { Fragment, JSXNodeImpl, isJSXNode, type Props } from '../shared/jsx/jsx-runtime';
-=======
-import type { QRLInternal } from '../shared/qrl/qrl-class';
-import type { QRL } from '../shared/qrl/qrl.public';
 import {
   Fragment,
   JSXNodeImpl,
@@ -14,7 +9,6 @@
   isJSXNode,
   type Props,
 } from '../shared/jsx/jsx-runtime';
->>>>>>> 386edeb0
 import { Slot } from '../shared/jsx/slot.public';
 import type { JSXNode, JSXOutput } from '../shared/jsx/types/jsx-node';
 import type { JSXChildren } from '../shared/jsx/types/jsx-qwik-attributes';
