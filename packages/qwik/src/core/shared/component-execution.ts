import { isDev } from '@qwikdev/core/build';
import { vnode_isVNode } from '../client/vnode';
import { EffectProperty, isSignal } from '../signal/signal';
import { clearVNodeEffectDependencies } from '../signal/signal-subscriber';
import { invokeApply, newInvokeContext, untrack } from '../use/use-core';
import { type EventQRL, type UseOnMap } from '../use/use-on';
import { isQwikComponent, type OnRenderFn } from './component.public';
import { assertDefined } from './error/assert';
import { JSXNodeImpl, isJSXNode } from './jsx/jsx-runtime';
import type { JSXNode, JSXOutput } from './jsx/types/jsx-node';
import type { KnownEventNames } from './jsx/types/jsx-qwik-events';
import { isQrl, type QRLInternal } from './qrl/qrl-class';
import type { Container, HostElement, fixMeAny } from './types';
import { EMPTY_OBJ } from './utils/flyweight';
import { logWarn } from './utils/log';
import {
  ELEMENT_PROPS,
  ELEMENT_SEQ_IDX,
  OnRenderProp,
  RenderEvent,
  USE_ON_LOCAL,
  USE_ON_LOCAL_SEQ_IDX,
} from './utils/markers';
import { isPromise, maybeThen, safeCall } from './utils/promises';
import type { ValueOrPromise } from './utils/types';
<<<<<<< HEAD
=======
import type { Container, HostElement } from './types';
import { logWarn } from './utils/log';
import { EffectProperty, isSignal } from '../signal/signal';
import { vnode_isVNode } from '../client/vnode';
import { clearVNodeEffectDependencies } from '../signal/signal-subscriber';
>>>>>>> 01702b59

/**
 * Use `executeComponent` to execute a component.
 *
 * Component execution can be complex because of:
 *
 * - It can by async
 * - It can contain many tasks which need to be awaited
 * - Each task can run multiple times if they track signals which change.
 * - The JSX may be re-generated multiple times of a task needs to be rerun due to signal change.
 * - It needs to keep track of hook state.
 *
 * For `component$`: `renderHost` === `subscriptionHost` For inlined-components: the
 * `subscriptionHost` is a parent `component$` which needs to re-execute.
 *
 * @param container
 * @param renderHost - VNode into which the component is rendered into.
 * @param subscriptionHost - VNode which will be re-executed if the component needs to re-render.
 * @param componentQRL
 * @param props
 * @returns
 */
export const executeComponent = (
  container: Container,
  renderHost: HostElement,
  subscriptionHost: HostElement,
  componentQRL: OnRenderFn<unknown> | QRLInternal<OnRenderFn<unknown>> | null,
  props: Record<string, unknown> | null
): ValueOrPromise<JSXOutput> => {
  const iCtx = newInvokeContext(container.$locale$, subscriptionHost, undefined, RenderEvent);
  iCtx.$effectSubscriber$ = [subscriptionHost, EffectProperty.COMPONENT];
  iCtx.$container$ = container;
  let componentFn: (props: unknown) => ValueOrPromise<JSXOutput>;
  container.ensureProjectionResolved(renderHost);
  if (componentQRL === null) {
    componentQRL = componentQRL || container.getHostProp(renderHost, OnRenderProp)!;
    assertDefined(componentQRL, 'No Component found at this location');
  }
  if (isQrl(componentQRL)) {
    props = props || container.getHostProp(renderHost, ELEMENT_PROPS) || EMPTY_OBJ;
    if (props && props.children) {
      delete props.children;
    }
    componentFn = componentQRL.getFn(iCtx);
  } else if (isQwikComponent(componentQRL)) {
    const qComponentFn = componentQRL as (
      props: Record<string, unknown>,
      key: string | null,
      flags: number
    ) => JSXNode;
    componentFn = () => invokeApply(iCtx, qComponentFn, [props || EMPTY_OBJ, null, 0]);
  } else {
    const inlineComponent = componentQRL as (props: Record<string, unknown>) => JSXOutput;
    componentFn = () => invokeApply(iCtx, inlineComponent, [props || EMPTY_OBJ]);
  }

  const executeComponentWithPromiseExceptionRetry = (): ValueOrPromise<JSXOutput> =>
    safeCall<JSXOutput, JSXOutput, JSXOutput>(
      () => {
        container.setHostProp(renderHost, ELEMENT_SEQ_IDX, null);
        container.setHostProp(renderHost, USE_ON_LOCAL_SEQ_IDX, null);
        container.setHostProp(renderHost, ELEMENT_PROPS, props);

        if (vnode_isVNode(renderHost)) {
          clearVNodeEffectDependencies(renderHost);
        }

        return componentFn(props);
      },
      (jsx) => {
        const useOnEvents = container.getHostProp<UseOnMap>(renderHost, USE_ON_LOCAL);
        if (useOnEvents) {
          return maybeThen(addUseOnEvents(jsx, useOnEvents), () => jsx);
        }
        return jsx;
      },
      (err) => {
        if (isPromise(err)) {
          return err.then(executeComponentWithPromiseExceptionRetry) as Promise<JSXOutput>;
        } else {
          throw err;
        }
      }
    );
  return executeComponentWithPromiseExceptionRetry();
};

/**
 * Stores the JSX output of the last execution of the component.
 *
 * Component can execute multiple times because:
 *
 * - Component can have multiple tasks
 * - Tasks can track signals
 * - Task A can change signal which causes Task B to rerun.
 *
 * So when executing a component we only care about its last JSX Output.
 */

function addUseOnEvents(
  jsx: JSXOutput,
  useOnEvents: UseOnMap
): ValueOrPromise<JSXNode<string> | null> {
  const jsxElement = findFirstStringJSX(jsx);
  return maybeThen(jsxElement, (jsxElement) => {
    let isInvisibleComponent = false;
    if (!jsxElement) {
      /**
       * We did not find any jsx node with a string tag. This means that we should append:
       *
       * ```html
       * <script type="placeholder" hidden on-document:qinit="..."></script>
       * ```
       *
       * This is needed because use on events should have a node to attach them to.
       */
      isInvisibleComponent = true;
    }
    for (const key in useOnEvents) {
      if (Object.prototype.hasOwnProperty.call(useOnEvents, key)) {
        if (isInvisibleComponent) {
          if (key === 'onQvisible$') {
            jsxElement = addScriptNodeForInvisibleComponents(jsx);
            if (jsxElement) {
              addUseOnEvent(jsxElement, 'document:onQinit$', useOnEvents[key]);
            }
          } else if (key.startsWith('document:') || key.startsWith('window:')) {
            jsxElement = addScriptNodeForInvisibleComponents(jsx);
            if (jsxElement) {
              addUseOnEvent(jsxElement, key, useOnEvents[key]);
            }
          } else if (isDev) {
            logWarn(
              'You are trying to add an event "' +
                key +
                '" using `useOn` hook, ' +
                'but a node to which you can add an event is not found. ' +
                'Please make sure that the component has a valid element node. '
            );
          }
        } else if (jsxElement) {
          addUseOnEvent(jsxElement, key, useOnEvents[key]);
        }
      }
    }
    return jsxElement;
  });
}

function addUseOnEvent(jsxElement: JSXNode, key: string, value: EventQRL<KnownEventNames>[]) {
  let props = jsxElement.props;
  if (props === EMPTY_OBJ) {
    props = jsxElement.props = {};
  }
  let propValue = props[key] as UseOnMap['any'] | UseOnMap['any'][0] | undefined;
  if (propValue === undefined) {
    propValue = [];
  } else if (!Array.isArray(propValue)) {
    propValue = [propValue];
  }
  propValue.push(...value);
  props[key] = propValue;
}

function findFirstStringJSX(jsx: JSXOutput): ValueOrPromise<JSXNode<string> | null> {
  const queue: any[] = [jsx];
  while (queue.length) {
    const jsx = queue.shift();
    if (isJSXNode(jsx)) {
      if (typeof jsx.type === 'string') {
        return jsx as JSXNode<string>;
      }
      queue.push(jsx.children);
    } else if (Array.isArray(jsx)) {
      queue.push(...jsx);
    } else if (isPromise(jsx)) {
      return maybeThen<JSXOutput, JSXNode<string> | null>(jsx, (jsx) => findFirstStringJSX(jsx));
    } else if (isSignal(jsx)) {
      return findFirstStringJSX(untrack(() => jsx.value as JSXOutput));
    }
  }
  return null;
}

function addScriptNodeForInvisibleComponents(jsx: JSXOutput): JSXNode<string> | null {
  if (isJSXNode(jsx)) {
    const jsxElement = new JSXNodeImpl(
      'script',
      {},
      {
        type: 'placeholder',
        hidden: '',
      },
      null,
      3
    );

    if (jsx.children == null) {
      jsx.children = jsxElement;
    } else if (Array.isArray(jsx.children)) {
      jsx.children.push(jsxElement);
    } else {
      jsx.children = [jsx.children, jsxElement];
    }
    return jsxElement;
  } else if (Array.isArray(jsx) && jsx.length) {
    // get first element
    return addScriptNodeForInvisibleComponents(jsx[0]);
  }

  return null;
}<|MERGE_RESOLUTION|>--- conflicted
+++ resolved
@@ -10,7 +10,7 @@
 import type { JSXNode, JSXOutput } from './jsx/types/jsx-node';
 import type { KnownEventNames } from './jsx/types/jsx-qwik-events';
 import { isQrl, type QRLInternal } from './qrl/qrl-class';
-import type { Container, HostElement, fixMeAny } from './types';
+import type { Container, HostElement } from './types';
 import { EMPTY_OBJ } from './utils/flyweight';
 import { logWarn } from './utils/log';
 import {
@@ -23,14 +23,6 @@
 } from './utils/markers';
 import { isPromise, maybeThen, safeCall } from './utils/promises';
 import type { ValueOrPromise } from './utils/types';
-<<<<<<< HEAD
-=======
-import type { Container, HostElement } from './types';
-import { logWarn } from './utils/log';
-import { EffectProperty, isSignal } from '../signal/signal';
-import { vnode_isVNode } from '../client/vnode';
-import { clearVNodeEffectDependencies } from '../signal/signal-subscriber';
->>>>>>> 01702b59
 
 /**
  * Use `executeComponent` to execute a component.
