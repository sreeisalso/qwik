<<<<<<< HEAD
import { $, type QRL } from '@qwikdev/core';
=======
import { $, type OnRenderFn, type QRL } from '@builder.io/qwik';
>>>>>>> 01702b59
import { createDocument } from '@builder.io/qwik-dom';
import { beforeEach, describe, expect, it } from 'vitest';
import { TaskFlags, type Task } from '../use/use-task';
import { QContainerAttr } from './utils/markers';
import { getDomContainer } from '../client/dom-container';
import type { ElementVNode, VNode, VirtualVNode } from '../client/types';
import {
  vnode_insertBefore,
  vnode_locate,
  vnode_newUnMaterializedElement,
  vnode_newVirtual,
  vnode_setProp,
} from '../client/vnode';
import { ChoreType, createScheduler } from './scheduler';
import type { Props } from './jsx/jsx-runtime';
import type { QRLInternal } from './qrl/qrl-class';
import type { HostElement } from './types';

declare global {
  let testLog: string[];
}

describe('scheduler', () => {
  let scheduler: ReturnType<typeof createScheduler> = null!;
  let document: ReturnType<typeof createDocument> = null!;
  let vBody: ElementVNode = null!;
  let vA: ElementVNode = null!;
  let vAHost: VirtualVNode = null!;
  let vB: ElementVNode = null!;
  let vBHost1: VirtualVNode = null!;
  let vBHost2: VirtualVNode = null!;
  beforeEach(() => {
    (globalThis as any as { testLog: string[] }).testLog = [];
    document = createDocument();
    document.body.setAttribute(QContainerAttr, 'paused');
    const container = getDomContainer(document.body);
    container.processJsx = () => null!;
    scheduler = createScheduler(
      container,
      () => null,
      () => testLog.push('journalFlush')
    );
    document.body.innerHTML = '<a></a><b></b>';
    vBody = vnode_newUnMaterializedElement(document.body);
    vA = vnode_locate(vBody, document.querySelector('a') as Element) as ElementVNode;
    vAHost = vnode_newVirtual();
    vnode_setProp(vAHost, 'q:id', 'A');
    vnode_insertBefore([], vA, vAHost, null);
    vB = vnode_locate(vBody, document.querySelector('b') as Element) as ElementVNode;
    vBHost1 = vnode_newVirtual();
    vnode_setProp(vBHost1, 'q:id', 'b1');
    vBHost2 = vnode_newVirtual();
    vnode_setProp(vBHost2, 'q:id', 'b2');
    vnode_insertBefore([], vB, vBHost1, null);
    vnode_insertBefore([], vB, vBHost2, null);
  });

  it('should execute sort tasks', async () => {
    scheduler(ChoreType.TASK, mockTask(vBHost1, { index: 2, qrl: $(() => testLog.push('b1.2')) }));
    scheduler(ChoreType.TASK, mockTask(vAHost, { qrl: $(() => testLog.push('a1')) }));
    scheduler(ChoreType.TASK, mockTask(vBHost1, { qrl: $(() => testLog.push('b1.0')) }));
    await scheduler(ChoreType.WAIT_FOR_ALL);
    expect(testLog).toEqual([
      'a1', // DepthFirst a host component is before b host component.
      'b1.0', // Same component but smaller index.
      'b1.2', // Same component but larger index.
      'journalFlush',
    ]);
  });
  it('should execute visible tasks after journal flush', async () => {
    scheduler(
      ChoreType.TASK,
      mockTask(vBHost2, { index: 2, qrl: $(() => testLog.push('b2.2: Task')) })
    );
    scheduler(ChoreType.TASK, mockTask(vBHost1, { qrl: $(() => testLog.push('b1.0: Task')) }));
    scheduler(
      ChoreType.VISIBLE,
      mockTask(vBHost2, {
        index: 2,
        qrl: $(() => testLog.push('b2.2: VisibleTask')),
        visible: true,
      })
    );
    scheduler(
      ChoreType.VISIBLE,
      mockTask(vBHost1, {
        qrl: $(() => {
          testLog.push('b1.0: VisibleTask');
        }),
        visible: true,
      })
    );
    scheduler(
      ChoreType.COMPONENT,
      vBHost1 as HostElement,
      $(() => testLog.push('b1: Render')) as unknown as QRLInternal<OnRenderFn<unknown>>,
      {} as Props
    );
    await scheduler(ChoreType.WAIT_FOR_ALL);
    expect(testLog).toEqual([
      'b1.0: Task',
      'b1: Render',
      'b2.2: Task',
      'journalFlush',
      'b1.0: VisibleTask',
      'b2.2: VisibleTask',
    ]);
  });
});

function mockTask(host: VNode, opts: { index?: number; qrl?: QRL; visible?: boolean }): Task {
  return {
    $flags$: opts.visible ? TaskFlags.VISIBLE_TASK : 0,
    $index$: opts.index || 0,
    $el$: host as any,
    $qrl$: opts.qrl || ($(() => null) as any),
    $state$: null!,
    $destroy$: null!,
    $effectDependencies$: null,
  };
}<|MERGE_RESOLUTION|>--- conflicted
+++ resolved
@@ -1,8 +1,4 @@
-<<<<<<< HEAD
-import { $, type QRL } from '@qwikdev/core';
-=======
-import { $, type OnRenderFn, type QRL } from '@builder.io/qwik';
->>>>>>> 01702b59
+import { $, type OnRenderFn, type QRL } from '@qwikdev/core';
 import { createDocument } from '@builder.io/qwik-dom';
 import { beforeEach, describe, expect, it } from 'vitest';
 import { TaskFlags, type Task } from '../use/use-task';
