import { _getContainerState } from '../container/container';
import type { QwikDocument } from '../document';
import { assertDefined } from '../error/assert';
import { qError, QError_useInvokeContext, QError_useMethodOutsideContext } from '../error/error';
import type { QRLInternal } from '../qrl/qrl-class';
import type { QRL } from '../qrl/qrl.public';
import type { QwikElement } from '../render/dom/virtual-element';
import type { RenderContext } from '../render/types';
import { getContext, HOST_FLAG_DYNAMIC } from '../state/context';
import {
  ComputedEvent,
  QContainerSelector,
  QLocaleAttr,
  RenderEvent,
  ResourceEvent,
  TaskEvent,
} from '../util/markers';
import { isPromise } from '../util/promises';
import { seal } from '../util/qdev';
import { isArray } from '../util/types';
import { setLocale } from './use-locale';
import type { Subscriber } from '../state/common';
import type { Signal } from '../state/signal';
import type { Container2, fixMeAny } from '../v2/shared/types';
import { vnode_getDomParent, vnode_isVNode } from '../v2/client/vnode';

declare const document: QwikDocument;

// Simplified version of `ServerRequestEvent` from `@builder.io/qwik-city` package.
export interface SimplifiedServerRequestEvent<T = unknown> {
  url: URL;
  locale: string | undefined;
  request: Request;
}

export interface StyleAppend {
  styleId: string;
  content: string | null;
}

// Simplified version of `ServerRequestEvent` from `@builder.io/qwik-city` package.
export interface ServerRequestEvent<T = unknown> {
  url: URL;
  locale: string | undefined;
  request: Request;
}

export type PossibleEvents =
  | Event
  | SimplifiedServerRequestEvent
  | typeof TaskEvent
  | typeof RenderEvent
  | typeof ComputedEvent
  | typeof ResourceEvent;

export interface RenderInvokeContext extends InvokeContext {
  $renderCtx$: RenderContext;
  // The below are just always-defined attributes of InvokeContext.
  $hostElement$: QwikElement;
  $event$: PossibleEvents;
  $waitOn$: Promise<unknown>[];
  $subscriber$: Subscriber | null;
  $container2$: Container2;
}

export type InvokeTuple = [Element, Event, URL?];

/** The shared state during an invoke() call */
export interface InvokeContext {
  /* The URL of the QRL */
  $url$: URL | undefined;
  /** The next available index for the sequentialScope array */
  $i$: number;
  /** The Virtual parent component for the current component code */
  $hostElement$: QwikElement | undefined;
  /** The current DOM element */
  $element$: Element | undefined;
  /** The event we're currently handling */
  $event$: PossibleEvents | undefined;
  /** The QRL function we're currently executing */
  $qrl$: QRL | undefined;
  /** Promises that need awaiting before the current invocation is done */
  $waitOn$: Promise<unknown>[] | undefined;
  /** The current subscriber for registering signal reads */
  $subscriber$: Subscriber | null | undefined;
  $renderCtx$: RenderContext | undefined;
  $locale$: string | undefined;
  $container2$: Container2 | undefined;
}

let _context: InvokeContext | undefined;

/** @public */
export const tryGetInvokeContext = (): InvokeContext | undefined => {
  if (!_context) {
    const context = typeof document !== 'undefined' && document && document.__q_context__;
    if (!context) {
      return undefined;
    }
    if (isArray(context)) {
      return (document.__q_context__ = newInvokeContextFromTuple(context as InvokeTuple));
    }
    return context as InvokeContext;
  }
  return _context;
};

export const getInvokeContext = (): InvokeContext => {
  const ctx = tryGetInvokeContext();
  if (!ctx) {
    throw qError(QError_useMethodOutsideContext);
  }
  return ctx;
};

export const useInvokeContext = (): RenderInvokeContext => {
  const ctx = tryGetInvokeContext();
  if (!ctx || ctx.$event$ !== RenderEvent) {
    throw qError(QError_useInvokeContext);
  }
  assertDefined(ctx.$hostElement$, `invoke: $hostElement$ must be defined`, ctx);
  assertDefined(ctx.$waitOn$, `invoke: $waitOn$ must be defined`, ctx);
  assertDefined(ctx.$renderCtx$, `invoke: $renderCtx$ must be defined`, ctx);
  assertDefined(ctx.$subscriber$, `invoke: $subscriber$ must be defined`, ctx);

  return ctx as RenderInvokeContext;
};

export function useBindInvokeContext<FN extends (...args: any) => any>(
  this: unknown,
  fn: FN | undefined
): typeof fn {
  if (fn == null) {
    return fn;
  }
  const ctx = getInvokeContext();
  return function (this: unknown, ...args: Parameters<FN>) {
    return (invokeApply<FN>).call(this, ctx, fn!, args);
  } as FN;
}

/** Call a function with the given InvokeContext and given arguments. */
export function invoke<FN extends (...args: any) => any>(
  this: unknown,
  context: InvokeContext | undefined,
  fn: FN,
  ...args: Parameters<FN>
): ReturnType<FN> {
  return invokeApply.call(this, context, fn, args);
}

/** Call a function with the given InvokeContext and array of arguments. */
export function invokeApply<FN extends (...args: any) => any>(
  this: unknown,
  context: InvokeContext | undefined,
  fn: FN,
  args: Parameters<FN>
): ReturnType<FN> {
  const previousContext = _context;
  let returnValue: ReturnType<FN>;
  try {
    _context = context;
    returnValue = fn.apply(this, args);
  } finally {
    _context = previousContext;
  }
  return returnValue;
}

export const waitAndRun = (ctx: RenderInvokeContext, callback: () => unknown) => {
  const waitOn = ctx.$waitOn$;
  if (waitOn.length === 0) {
    const result = callback();
    if (isPromise(result)) {
      waitOn.push(result);
    }
  } else {
    waitOn.push(Promise.all(waitOn).then(callback));
  }
};

export const newInvokeContextFromTuple = ([element, event, url]: InvokeTuple) => {
  const container = element.closest(QContainerSelector);
  const locale = container?.getAttribute(QLocaleAttr) || undefined;
  locale && setLocale(locale);
  return newInvokeContext(locale, undefined, element, event, url);
};

// TODO how about putting url and locale (and event/custom?) in to a "static" object
export const newInvokeContext = (
  locale?: string,
  hostElement?: QwikElement,
  element?: Element,
  event?: PossibleEvents,
  url?: URL
): InvokeContext => {
  // ServerRequestEvent has .locale, but it's not always defined.
  const $locale$ =
    locale || (typeof event === 'object' && event && 'locale' in event ? event.locale : undefined);
  const ctx: InvokeContext = {
    $url$: url,
    $i$: 0,
    $hostElement$: hostElement,
    $element$: element,
    $event$: event,
    $qrl$: undefined,
    $waitOn$: undefined,
    $subscriber$: undefined,
    $renderCtx$: undefined,
<<<<<<< HEAD
    $locale$: locale,
    $container2$: undefined,
=======
    $locale$,
>>>>>>> 157f7b01
  };
  seal(ctx);
  return ctx;
};

export const getWrappingContainer = (el: QwikElement): Element | null => {
  if (vnode_isVNode(el)) {
    el = vnode_getDomParent(el) as fixMeAny;
  }
  return el.closest(QContainerSelector);
};

/**
 * Don't track listeners for this callback
 *
 * @public
 */
export const untrack = <T>(fn: () => T): T => {
  return invoke(undefined, fn);
};

const trackInvocation = /*#__PURE__*/ newInvokeContext(
  undefined,
  undefined,
  undefined,
  RenderEvent
);

/**
 * Mark sub as a listener for the signal
 *
 * @public
 */
export const trackSignal = <T>(signal: Signal, sub: Subscriber): T => {
  trackInvocation.$subscriber$ = sub;
  return invoke(trackInvocation, () => signal.value);
};

/** @internal */
export const _getContextElement = (): unknown => {
  const iCtx = tryGetInvokeContext();
  if (iCtx) {
    return (
      iCtx.$element$ ?? iCtx.$hostElement$ ?? (iCtx.$qrl$ as QRLInternal)?.$setContainer$(undefined)
    );
  }
};

/** @internal */
export const _getContextEvent = (): unknown => {
  const iCtx = tryGetInvokeContext();
  if (iCtx) {
    return iCtx.$event$;
  }
};

/** @internal */
export const _jsxBranch = <T>(input?: T) => {
  const iCtx = tryGetInvokeContext();
  if (iCtx && iCtx.$hostElement$ && iCtx.$renderCtx$) {
    const hostElement = iCtx.$hostElement$;
    const elCtx = getContext(hostElement, iCtx.$renderCtx$.$static$.$containerState$);
    elCtx.$flags$ |= HOST_FLAG_DYNAMIC;
  }
  return input;
};

/** @internal */
export const _waitUntilRendered = (elm: Element) => {
  const containerEl = getWrappingContainer(elm);
  if (!containerEl) {
    return Promise.resolve();
  }
  const containerState = _getContainerState(containerEl);
  return containerState.$renderPromise$ ?? Promise.resolve();
};<|MERGE_RESOLUTION|>--- conflicted
+++ resolved
@@ -207,12 +207,8 @@
     $waitOn$: undefined,
     $subscriber$: undefined,
     $renderCtx$: undefined,
-<<<<<<< HEAD
-    $locale$: locale,
+    $locale$,
     $container2$: undefined,
-=======
-    $locale$,
->>>>>>> 157f7b01
   };
   seal(ctx);
   return ctx;
