--- conflicted
+++ resolved
@@ -1,22 +1,9 @@
-<<<<<<< HEAD
 import { getBuildBase } from './utils';
 import type { PrefetchResource, QwikManifest, RenderToStringOptions } from './types';
 
 import type { QRLInternal } from './qwik-types';
 import type { ResolvedManifest } from '@builder.io/qwik/optimizer';
 import type { QRL } from '@builder.io/qwik';
-=======
-import type {
-  PrefetchResource,
-  QwikManifest,
-  RenderToStringOptions,
-  SnapshotResult,
-} from './types';
-import { getBuildBase } from './utils';
-
-import type { ResolvedManifest } from '@builder.io/qwik/optimizer';
-import type { QRLInternal } from '../core/qrl/qrl-class';
->>>>>>> 426ba597
 
 export function getPrefetchResources(
   qrls: QRL[],
@@ -62,15 +49,9 @@
   const { mapper, manifest } = resolvedManifest;
   const urls = new Map<string, PrefetchResource>();
 
-<<<<<<< HEAD
   if (mapper && manifest) {
-    for (const obj of qrls) {
-      const qrlSymbolName = obj.getHash();
-=======
-  if (Array.isArray(qrls)) {
     for (const qrl of qrls) {
       const qrlSymbolName = qrl.getHash();
->>>>>>> 426ba597
       const resolvedSymbol = mapper[qrlSymbolName];
       if (resolvedSymbol) {
         const bundleFileName = resolvedSymbol[1];
