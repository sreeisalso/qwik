--- conflicted
+++ resolved
@@ -4,11 +4,7 @@
   ResolvedManifest,
   SymbolMapper,
   SymbolMapperFn,
-<<<<<<< HEAD
 } from '@qwik.dev/core/optimizer';
-=======
-} from '@builder.io/qwik/optimizer';
->>>>>>> 23ed7db9
 
 /** @public */
 export interface SerializeDocumentOptions {
@@ -111,7 +107,6 @@
 
 /** @public */
 export interface RenderResult {
-  prefetchResources: PrefetchResource[];
   snapshotResult: SnapshotResult | undefined;
   isStatic: boolean;
   manifest?: QwikManifest;
@@ -123,24 +118,6 @@
   position?: 'top' | 'bottom';
 }
 
-/**
- * @deprecated This is no longer used as the preloading happens automatically in qrl-class.ts.
- * @public
- */
-export interface QwikPrefetchServiceWorkerOptions {
-<<<<<<< HEAD
-  /**
-   * Should the Qwik Prefetch Service Worker be added to the container. Defaults to `false` until
-   * the QwikRouter Service Worker is deprecated.
-   */
-=======
-  /** @deprecated This is no longer used as the preloading happens automatically in qrl-class.ts. */
->>>>>>> 23ed7db9
-  include?: boolean;
-  /** @deprecated This is no longer used as the preloading happens automatically in qrl-class.ts. */
-  position?: 'top' | 'bottom';
-}
-
 /** @public */
 export interface RenderOptions extends SerializeDocumentOptions {
   /** Defaults to `true` */
@@ -161,9 +138,6 @@
    * Defaults to `{ include: true }`.
    */
   qwikLoader?: QwikLoaderOptions;
-
-  /** @deprecated Use `prefetchStrategy` instead */
-  qwikPrefetchServiceWorker?: QwikPrefetchServiceWorkerOptions;
 
   prefetchStrategy?: PrefetchStrategy | null;
 
@@ -219,7 +193,6 @@
 /** @public */
 export type Render = RenderToString | RenderToStream;
 
-<<<<<<< HEAD
 /**
  * Flags for VNodeData (Flags con be bitwise combined)
  *
@@ -240,6 +213,4 @@
   SERIALIZE = 16,
 }
 
-=======
->>>>>>> 23ed7db9
 export type { QwikManifest, SnapshotResult, StreamWriter, SymbolMapper };