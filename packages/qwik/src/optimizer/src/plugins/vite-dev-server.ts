/* eslint-disable no-console */
import type { Render, RenderToStreamOptions } from '@qwik.dev/core/server';
import type { IncomingMessage, ServerResponse } from 'http';
import { magenta } from 'kleur/colors';

import type { Connect, ViteDevServer } from 'vite';
<<<<<<< HEAD
import type { OptimizerSystem, Path, QwikManifest, SymbolMapper, SymbolMapperFn } from '../types';
=======
import { SYNC_QRL } from '../../../core/qrl/qrl-class';
import type {
  OptimizerSystem,
  Path,
  ServerQwikManifest,
  SymbolMapper,
  SymbolMapperFn,
} from '../types';
>>>>>>> 23ed7db9
import clickToComponent from './click-to-component.html?raw';
import errorHost from './error-host.html?raw';
import imageDevTools from './image-size-runtime.html?raw';
import perfWarning from './perf-warning.html?raw';
<<<<<<< HEAD
import { type NormalizedQwikPluginOptions, parseId, QWIK_HANDLERS_ID } from './plugin';
import type { QwikViteDevResponse } from './vite';
import { VITE_ERROR_OVERLAY_STYLES } from './vite-error';
import { formatError } from './vite-utils';
import { SYNC_QRL } from 'packages/qwik/src/core/shared/qrl/qrl-utils';
=======
import { type NormalizedQwikPluginOptions } from './plugin';
import type { QwikViteDevResponse } from './vite';
import { VITE_ERROR_OVERLAY_STYLES } from './vite-error';
import { formatError, parseId } from './vite-utils';
>>>>>>> 23ed7db9

function getOrigin(req: IncomingMessage) {
  const { PROTOCOL_HEADER, HOST_HEADER } = process.env;
  const headers = req.headers;
  const protocol =
    (PROTOCOL_HEADER && headers[PROTOCOL_HEADER.toLowerCase()]) ||
    ((req.socket as any).encrypted || (req.connection as any).encrypted ? 'https' : 'http');
  const host =
    (HOST_HEADER && headers[HOST_HEADER.toLowerCase()]) || headers[':authority'] || headers['host'];

  return `${protocol}://${host}`;
}

function createSymbolMapper(base: string): SymbolMapperFn {
  return (
    symbolName: string,
    _mapper: SymbolMapper | undefined,
    parent: string | undefined
  ): [string, string] => {
    if (symbolName === SYNC_QRL) {
      return [symbolName, ''];
    }
    if (!parent) {
      // Core symbols
      if (symbolName.startsWith('_')) {
        return [symbolName, `${base}${QWIK_HANDLERS_ID}`];
      }
      console.error(
        'qwik vite-dev-server symbolMapper: unknown qrl requested without parent:',
        symbolName
      );
      return [symbolName, `${base}${symbolName}.js`];
    }
    // In dev mode, the `parent` is the Vite URL for the parent, not the real absolute path.
    // It is always absolute but when on Windows that's without a /
    const qrlFile = `${base}${parent.startsWith('/') ? parent.slice(1) : parent}_${symbolName}.js`;
    return [symbolName, qrlFile];
  };
}

let lazySymbolMapper: ReturnType<typeof createSymbolMapper> | null = null;
/**
 * @beta
 *   For a given symbol (QRL such as `onKeydown$`) the server needs to know which bundle the symbol is in.
 *
 *   Normally this is provided by Qwik's `q-manifest` . But `q-manifest` only exists after a full client build.
 *
 *   This would be a problem in dev mode. So in dev mode the symbol is mapped to the expected URL using the symbolMapper function below. For Vite the given path is fixed for a given symbol.
 */
export let symbolMapper: ReturnType<typeof createSymbolMapper> = (symbolName, mapper, parent) => {
  // This is a fallback in case the symbolMapper is copied early
  if (lazySymbolMapper) {
    return lazySymbolMapper(symbolName, mapper, parent);
  }
  throw new Error('symbolMapper not initialized');
};

export async function configureDevServer(
  base: string,
  server: ViteDevServer,
  opts: NormalizedQwikPluginOptions,
  sys: OptimizerSystem,
  path: Path,
  isClientDevOnly: boolean,
  clientDevInput: string | undefined,
  devSsrServer: boolean
) {
  symbolMapper = lazySymbolMapper = createSymbolMapper(base);
  if (!devSsrServer) {
    // we just needed the symbolMapper
    return;
  }
  const hasQwikRouter = server.config.plugins?.some(
    (plugin) => plugin.name === 'vite-plugin-qwik-router'
  );

  // to maintain css importers after HMR
  const cssImportedByCSS = new Set<string>();

  // qwik middleware injected BEFORE vite internal middlewares
  server.middlewares.use(async (req, res, next) => {
    try {
      const { ORIGIN } = process.env;
      const domain = ORIGIN ?? getOrigin(req);
      const url = new URL(req.originalUrl!, domain);

      if (shouldSsrRender(req, url)) {
        const { _qwikEnvData } = res as QwikViteDevResponse;
        if (!_qwikEnvData && hasQwikRouter) {
          console.error(`not SSR rendering ${url} because Qwik Router Env data did not populate`);
          res.statusCode ||= 404;
          res.setHeader('Content-Type', 'text/plain');
          res.writeHead(res.statusCode);
          res.end('Not a SSR URL according to Qwik Router');
          return;
        }
        const serverData: Record<string, any> = {
          ..._qwikEnvData,
          url: url.href,
        };

        const status = typeof res.statusCode === 'number' ? res.statusCode : 200;
        if (isClientDevOnly) {
          const relPath = path.relative(opts.rootDir, clientDevInput!);
          const entryUrl = '/' + relPath.replace(/\\/g, '/');

          let html = getViteDevIndexHtml(entryUrl, serverData);
          html = await server.transformIndexHtml(url.pathname, html);

          res.setHeader('Content-Type', 'text/html; charset=utf-8');
          res.setHeader('Cache-Control', 'no-cache, no-store, max-age=0');
          res.setHeader('Access-Control-Allow-Origin', '*');
          res.setHeader('X-Powered-By', 'Qwik Vite Dev Server');
          res.writeHead(status);

          res.end(html);
          return;
        }

        const firstInput = opts.input && Object.values(opts.input)[0];
        const ssrModule = await server.ssrLoadModule(firstInput);

        const render: Render = ssrModule.default ?? ssrModule.render;

        if (typeof render === 'function') {
          const manifest: ServerQwikManifest = {
            manifestHash: '',
            mapping: {},
            injections: [],
          };

          const added = new Set();
          const CSS_EXTENSIONS = ['.css', '.scss', '.sass', '.less', '.styl', '.stylus'];
          const JS_EXTENSIONS = /\.[mc]?[tj]sx?$/;

          Array.from(server.moduleGraph.fileToModulesMap.entries()).forEach((entry) => {
            entry[1].forEach((v) => {
              const segment = v.info?.meta?.segment;
              let url = v.url;
              if (v.lastHMRTimestamp) {
                url += `?t=${v.lastHMRTimestamp}`;
              }
              if (segment) {
                manifest.mapping[segment.name] = relativeURL(url, opts.rootDir);
              }

              const { pathId, query } = parseId(v.url);

              if (query === '' && CSS_EXTENSIONS.some((ext) => pathId.endsWith(ext))) {
                const isEntryCSS = v.importers.size === 0;
                const hasCSSImporter = Array.from(v.importers).some((importer) => {
                  const importerPath = (importer as typeof v).url || (importer as typeof v).file;

                  const isCSS =
                    importerPath && CSS_EXTENSIONS.some((ext) => importerPath.endsWith(ext));

                  if (isCSS && v.url) {
                    cssImportedByCSS.add(v.url);
                  }

                  return isCSS;
                });

                const hasJSImporter = Array.from(v.importers).some((importer) => {
                  const importerPath = (importer as typeof v).url || (importer as typeof v).file;
                  return importerPath && JS_EXTENSIONS.test(importerPath);
                });

                if (
                  (isEntryCSS || hasJSImporter) &&
                  !hasCSSImporter &&
                  !cssImportedByCSS.has(v.url) &&
                  !added.has(v.url)
                ) {
                  added.add(v.url);
                  manifest.injections!.push({
                    tag: 'link',
                    location: 'head',
                    attributes: {
                      rel: 'stylesheet',
                      href: `${base}${url.slice(1)}`,
                    },
                  });
                }
              }
            });
          });

          const renderOpts: RenderToStreamOptions = {
            debug: true,
            locale: serverData.locale,
            stream: res,
            snapshot: !isClientDevOnly,
            manifest: isClientDevOnly ? undefined : manifest,
            symbolMapper: isClientDevOnly ? undefined : symbolMapper,
            serverData,
            containerAttributes: { ...serverData.containerAttributes },
          };

          res.setHeader('Content-Type', 'text/html; charset=utf-8');
          res.setHeader('Cache-Control', 'no-cache, no-store, max-age=0');
          res.setHeader('Access-Control-Allow-Origin', '*');
          res.setHeader('X-Powered-By', 'Qwik Vite Dev Server');
          res.writeHead(status);

          const result = await render(renderOpts);

          // End stream
          if ('html' in result) {
            res.write((result as any).html);
          }

          // Sometimes new CSS files are added after the initial render
          Array.from(server.moduleGraph.fileToModulesMap.entries()).forEach((entry) => {
            entry[1].forEach((v) => {
              const { pathId, query } = parseId(v.url);
              if (
                !added.has(v.url) &&
                query === '' &&
                CSS_EXTENSIONS.some((ext) => pathId.endsWith(ext))
              ) {
                const isEntryCSS = v.importers.size === 0;
                const hasCSSImporter = Array.from(v.importers).some((importer) => {
                  const importerPath = (importer as typeof v).url || (importer as typeof v).file;

                  const isCSS =
                    importerPath && CSS_EXTENSIONS.some((ext) => importerPath.endsWith(ext));

                  if (isCSS && v.url) {
                    cssImportedByCSS.add(v.url);
                  }

                  return isCSS;
                });

                const hasJSImporter = Array.from(v.importers).some((importer) => {
                  const importerPath = (importer as typeof v).url || (importer as typeof v).file;
                  return importerPath && JS_EXTENSIONS.test(importerPath);
                });

                if (
                  (isEntryCSS || hasJSImporter) &&
                  !hasCSSImporter &&
                  !cssImportedByCSS.has(v.url)
                ) {
                  res.write(`<link rel="stylesheet" href="${base}${v.url.slice(1)}">`);
                  added.add(v.url);
                }
              }
            });
          });

          res.write(
            END_SSR_SCRIPT(opts, opts.srcDir ? opts.srcDir : path.join(opts.rootDir, 'src'))
          );
          res.end();
        } else {
          next();
        }
      } else {
        next();
      }
    } catch (e: any) {
      if (e instanceof Error) {
        server.ssrFixStacktrace(e);
        await formatError(sys, e);
      }
      next(e);
    } finally {
      if (typeof (res as QwikViteDevResponse)._qwikRenderResolve === 'function') {
        (res as QwikViteDevResponse)._qwikRenderResolve!();
      }
    }
  });

  server.middlewares.use(function (err: any, _req: any, res: ServerResponse, next: any) {
    if (!res.writableEnded) {
      res.write(`<style>${VITE_ERROR_OVERLAY_STYLES}</style>`);
    }
    return next(err);
  });

  setTimeout(() => {
    console.log(
      `\n  🚧 ${magenta('Please note that development mode is slower than production.')}`
    );
  }, 1000);
}

export async function configurePreviewServer(
  middlewares: Connect.Server,
  ssrOutDir: string,
  sys: OptimizerSystem,
  path: Path
) {
  const fs: typeof import('fs') = await sys.dynamicImport('node:fs');
  const url: typeof import('url') = await sys.dynamicImport('node:url');

  const entryPreviewPaths = ['mjs', 'cjs', 'js'].map((ext) =>
    path.join(ssrOutDir, `entry.preview.${ext}`)
  );

  const entryPreviewModulePath = entryPreviewPaths.find((p) => fs.existsSync(p));
  if (!entryPreviewModulePath) {
    return invalidPreviewMessage(
      middlewares,
      `Unable to find output "${ssrOutDir}/entry.preview" module.\n\nPlease ensure "src/entry.preview.tsx" has been built before the "preview" command.`
    );
  }

  try {
    const entryPreviewImportPath = url.pathToFileURL(entryPreviewModulePath).href;
    const previewModuleImport = await sys.strictDynamicImport(entryPreviewImportPath);

    let previewMiddleware: Connect.HandleFunction | null = null;
    let preview404Middleware: Connect.HandleFunction | null = null;

    if (previewModuleImport.default) {
      if (typeof previewModuleImport.default === 'function') {
        previewMiddleware = previewModuleImport.default;
      } else if (typeof previewModuleImport.default === 'object') {
        previewMiddleware = previewModuleImport.default.router;
        preview404Middleware = previewModuleImport.default.notFound;
      }
    }

    if (typeof previewMiddleware !== 'function') {
      return invalidPreviewMessage(
        middlewares,
        `Entry preview module "${entryPreviewModulePath}" does not export a default middleware function`
      );
    }

    middlewares.use(previewMiddleware);

    if (typeof preview404Middleware === 'function') {
      middlewares.use(preview404Middleware);
    }
  } catch (e) {
    return invalidPreviewMessage(middlewares, String(e));
  }
}

function invalidPreviewMessage(middlewares: Connect.Server, msg: string) {
  console.log(`\n❌ ${msg}\n`);

  middlewares.use((_, res) => {
    res.writeHead(400, {
      'Content-Type': 'text/plain',
    });
    res.end(msg);
  });
}

const CYPRESS_DEV_SERVER_PATH = '/__cypress/src';
const FS_PREFIX = `/@fs/`;
const VALID_ID_PREFIX = `/@id/`;
const VITE_PUBLIC_PATH = `/@vite/`;
const internalPrefixes = [FS_PREFIX, VALID_ID_PREFIX, VITE_PUBLIC_PATH];
const InternalPrefixRE = new RegExp(
  `^(${CYPRESS_DEV_SERVER_PATH})?(?:${internalPrefixes.join('|')})`
);

const shouldSsrRender = (req: IncomingMessage, url: URL) => {
  const pathname = url.pathname;
  if (/\.[\w?=&]+$/.test(pathname) && !pathname.endsWith('.html')) {
    // has extension
    return false;
  }
  if (pathname.includes('_-vite-ping')) {
    return false;
  }
  if (pathname.includes('__open-in-editor')) {
    return false;
  }
  if (url.searchParams.has('html-proxy')) {
    return false;
  }
  if (url.searchParams.get('ssr') === 'false') {
    return false;
  }
  if (InternalPrefixRE.test(url.pathname)) {
    return false;
  }
  if (pathname.includes('@qwik.dev/core/build')) {
    return false;
  }
  const acceptHeader = req.headers.accept || '';
  const accepts = acceptHeader.split(',').map((accept) => accept.split(';')[0]);
  if (accepts.length == 1 && accepts.includes('*/*')) {
    // special case for curl where the default is `*/*` with no additional headers
    return true;
  }

  if (!accepts.includes('text/html')) {
    return false;
  }
  return true;
};

declare global {
  interface Window {
    __qwik_inspector_state: {
      pressedKeys: string[];
      hoveredElement?: EventTarget | null;
    };
  }
}

function relativeURL(url: string, base: string) {
  if (url.startsWith(base)) {
    url = url.slice(base.length);
    if (!url.startsWith('/')) {
      url = '/' + url;
    }
  }
  return url;
}

const DEV_QWIK_INSPECTOR = (opts: NormalizedQwikPluginOptions['devTools'], srcDir: string) => {
  const qwikdevtools = {
    hotKeys: opts.clickToSource ?? [],
    srcDir: new URL(srcDir + '/', 'http://local.local').href,
  };
  return (
    `<script>
      globalThis.qwikdevtools = ${JSON.stringify(qwikdevtools)};
    </script>` +
    (opts.imageDevTools ? imageDevTools : '') +
    (opts.clickToSource ? clickToComponent : '')
  );
};

const END_SSR_SCRIPT = (opts: NormalizedQwikPluginOptions, srcDir: string) => `
<style>${VITE_ERROR_OVERLAY_STYLES}</style>
<script type="module" src="/@vite/client"></script>
${errorHost}
${perfWarning}
${DEV_QWIK_INSPECTOR(opts.devTools, srcDir)}
`;

function getViteDevIndexHtml(entryUrl: string, serverData: Record<string, any>) {
  return `<!DOCTYPE html>
<html lang="en">
  <head>
  </head>
  <body>
    <script type="module">
    async function main() {
      const mod = await import("${entryUrl}?${VITE_DEV_CLIENT_QS}=");
      if (mod.default) {
        const serverData = JSON.parse(${JSON.stringify(JSON.stringify(serverData))})
        mod.default({
          serverData,
        });
      }
    }
    main();
    </script>
    ${errorHost}
  </body>
</html>`;
}

export const VITE_DEV_CLIENT_QS = `qwik-vite-dev-client`;<|MERGE_RESOLUTION|>--- conflicted
+++ resolved
@@ -4,10 +4,6 @@
 import { magenta } from 'kleur/colors';
 
 import type { Connect, ViteDevServer } from 'vite';
-<<<<<<< HEAD
-import type { OptimizerSystem, Path, QwikManifest, SymbolMapper, SymbolMapperFn } from '../types';
-=======
-import { SYNC_QRL } from '../../../core/qrl/qrl-class';
 import type {
   OptimizerSystem,
   Path,
@@ -15,23 +11,15 @@
   SymbolMapper,
   SymbolMapperFn,
 } from '../types';
->>>>>>> 23ed7db9
 import clickToComponent from './click-to-component.html?raw';
 import errorHost from './error-host.html?raw';
 import imageDevTools from './image-size-runtime.html?raw';
 import perfWarning from './perf-warning.html?raw';
-<<<<<<< HEAD
-import { type NormalizedQwikPluginOptions, parseId, QWIK_HANDLERS_ID } from './plugin';
-import type { QwikViteDevResponse } from './vite';
-import { VITE_ERROR_OVERLAY_STYLES } from './vite-error';
-import { formatError } from './vite-utils';
-import { SYNC_QRL } from 'packages/qwik/src/core/shared/qrl/qrl-utils';
-=======
-import { type NormalizedQwikPluginOptions } from './plugin';
+import { type NormalizedQwikPluginOptions, QWIK_HANDLERS_ID } from './plugin';
 import type { QwikViteDevResponse } from './vite';
 import { VITE_ERROR_OVERLAY_STYLES } from './vite-error';
 import { formatError, parseId } from './vite-utils';
->>>>>>> 23ed7db9
+import { SYNC_QRL } from 'packages/qwik/src/core/shared/qrl/qrl-utils';
 
 function getOrigin(req: IncomingMessage) {
   const { PROTOCOL_HEADER, HOST_HEADER } = process.env;
