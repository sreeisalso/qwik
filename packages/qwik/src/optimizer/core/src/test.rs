#![allow(unused_must_use)]

use super::*;
use serde_json::to_string_pretty;

macro_rules! snapshot_res {
	($res: expr, $prefix: expr) => {
		match $res {
			Ok(v) => {
				let mut output: String = $prefix;

				for module in &v.modules {
					let is_entry = if module.is_entry { "(ENTRY POINT)" } else { "" };
					output += format!(
						"\n============================= {} {}==\n\n{}\n\n{:?}",
						module.path, is_entry, module.code, module.map
					)
					.as_str();
					if let Some(segment) = &module.segment {
						let segment = to_string_pretty(&segment).unwrap();
						output += &format!("\n/*\n{}\n*/", segment);
					}
				}
				output += format!(
					"\n== DIAGNOSTICS ==\n\n{}",
					to_string_pretty(&v.diagnostics).unwrap()
				)
				.as_str();
				insta::assert_snapshot!(output);
			}
			Err(err) => {
				insta::assert_snapshot!(err);
			}
		}
	};
}

macro_rules! test_input {
	($input: expr) => {{
		let input = $input;
		let code = input.code.to_string();
		let snapshot = input.snapshot;
		let res = test_input_fn(input);
		if snapshot {
			snapshot_res!(&res, format!("==INPUT==\n\n{}", code.to_string()));
		}
		res
	}};
}

fn test_input_fn(input: TestInput) -> Result<TransformOutput, anyhow::Error> {
	let strip_exports: Option<Vec<JsWord>> = input
		.strip_exports
		.map(|v| v.into_iter().map(|s| JsWord::from(s)).collect());
	let reg_ctx_name: Option<Vec<JsWord>> = input
		.reg_ctx_name
		.map(|v| v.into_iter().map(|s| JsWord::from(s)).collect());
	let strip_ctx_name: Option<Vec<JsWord>> = input
		.strip_ctx_name
		.map(|v| v.into_iter().map(|s| JsWord::from(s)).collect());

	transform_modules(TransformModulesOptions {
		src_dir: input.src_dir,
		root_dir: input.root_dir,
		input: vec![TransformModuleInput {
			code: input.code.clone(),
			path: input.filename,
			dev_path: input.dev_path,
		}],
		source_maps: true,
		minify: input.minify,
		transpile_ts: input.transpile_ts,
		transpile_jsx: input.transpile_jsx,
		preserve_filenames: input.preserve_filenames,
		explicit_extensions: input.explicit_extensions,
		manual_chunks: input.manual_chunks,
		entry_strategy: input.entry_strategy,
		mode: input.mode,
		scope: input.scope,
		core_module: input.core_module,
		strip_exports,
		strip_ctx_name,
		reg_ctx_name,
		strip_event_handlers: input.strip_event_handlers,
		is_server: input.is_server,
	})
}

#[test]
fn example_1() {
	test_input!(TestInput {
		code: r#"
import { $, component, onRender } from '@qwik.dev/core';

export const renderHeader = $(() => {
	return (
		<div onClick={$((ctx) => console.log(ctx))}/>
	);
});
const renderHeader = component($(() => {
	console.log("mount");
	return render;
}));
"#
		.to_string(),
		..TestInput::default()
	});
}

#[test]
fn example_2() {
	test_input!(TestInput {
		code: r#"
import { $, component$ } from '@qwik.dev/core';
export const Header = component$(() => {
	console.log("mount");
	return (
		<div onClick={$((ctx) => console.log(ctx))}/>
	);
});
"#
		.to_string(),
		..TestInput::default()
	});
}

#[test]
fn example_3() {
	test_input!(TestInput {
		code: r#"
import { $, component$ } from '@qwik.dev/core';
export const App = () => {
	const Header = component$(() => {
		console.log("mount");
		return (
			<div onClick={$((ctx) => console.log(ctx))}/>
		);
	});
	return Header;
});
"#
		.to_string(),
		..TestInput::default()
	});
}

#[test]
fn example_4() {
	test_input!(TestInput {
		code: r#"
import { $, component$ } from '@qwik.dev/core';
export function App() {
	const Header = component$(() => {
		console.log("mount");
		return (
			<div onClick={$((ctx) => console.log(ctx))}/>
		);
	});
	return Header;
}
"#
		.to_string(),
		..TestInput::default()
	});
}

#[test]
fn example_5() {
	test_input!(TestInput {
		code: r#"
import { $, component$ } from '@qwik.dev/core';
export const Header = component$(() => {
	return (
		<>
			<div onClick={(ctx) => console.log("1")}/>
			<div onClick={$((ctx) => console.log("2"))}/>
		</>
	);
});
"#
		.to_string(),
		..TestInput::default()
	});
}

#[test]
fn example_6() {
	test_input!(TestInput {
		code: r#"
import { $, component$ } from '@qwik.dev/core';
export const sym1 = $((ctx) => console.log("1"));
"#
		.to_string(),
		..TestInput::default()
	});
}

#[test]
fn example_7() {
	test_input!(TestInput {
		code: r#"
import { $, component$ } from '@qwik.dev/core';

export const Header = component$(() => {
	console.log("mount");
	return (
		<div onClick={$((ctx) => console.log(ctx))}/>
	);
	});

const App = component$(() => {
	return (
		<Header/>
	);
});
"#
		.to_string(),
		..TestInput::default()
	});
}

#[test]
fn example_8() {
	test_input!(TestInput {
		code: r#"
import { $, component$ } from '@qwik.dev/core';

export const Header = component$(() => {
	return $((hola) => {
		const hola = this;
		const {something, styff} = hola;
		const hello = hola.nothere.stuff[global];
		return (
			<Header/>
		);
	});
});
"#
		.to_string(),
		..TestInput::default()
	});
}

#[test]
fn example_9() {
	test_input!(TestInput {
		code: r#"
import { $, component$ } from '@qwik.dev/core';
const Header = $((decl1, {decl2}, [decl3]) => {
	const {decl4, key: decl5} = this;
	let [decl6, ...decl7] = stuff;
	const decl8 = 1, decl9;
	function decl10(decl11, {decl12}, [decl13]) {}
	class decl14 {
		method(decl15, {decl16}, [decl17]) {}
	}
	try{}catch(decl18){}
	try{}catch({decl19}){}
});
"#
		.to_string(),
		..TestInput::default()
	});
}

#[test]
fn example_10() {
	test_input!(TestInput {
		filename: "project/test.tsx".to_string(),
		code: r#"
import { $, component$ } from '@qwik.dev/core';
const Header = $((decl1, {decl2}, [decl3]) => {

	const hola = ident1.no;
	ident2;
	const a = ident1 + ident3;
	const b = ident1 + ident3;
	ident4(ident5, [ident6], {ident7}, {key: ident8});
	class Some {
		prop = ident9;
		method() {
			return ident10;
		}
	}

	return (
		<div onClick={(ident11) => ident11 + ident12} required={false}/>
	)
});
"#
		.to_string(),
		..TestInput::default()
	});
}

#[test]
fn example_11() {
	test_input!(TestInput {
		filename: "project/test.tsx".to_string(),
		code: r#"
import { $, component$ } from '@qwik.dev/core';
import {foo, bar as bbar} from "../state";
import * as dep2 from "dep2";
import dep3 from "dep3/something";

export const Header = component$(() => {
	return (
		<Header onClick={$((ev) => dep3(ev))}>
			{dep2.stuff()}{bbar()}
		</Header>
	);
});

export const App = component$(() => {
	return (
		<Header>{foo()}</Header>
	);
});
"#
		.to_string(),
		entry_strategy: EntryStrategy::Single,
		..TestInput::default()
	});
}

#[test]
fn example_functional_component() {
	test_input!(TestInput {
		code: r#"
import { $, component$, useStore } from '@qwik.dev/core';
const Header = component$(() => {
	const thing = useStore();
	const {foo, bar} = foo();

	return (
		<div>{thing}</div>
	);
});
"#
		.to_string(),
		minify: MinifyMode::None,
		..TestInput::default()
	});
}

#[test]
fn example_functional_component_2() {
	test_input!(TestInput {
		code: r#"
import { $, component$, useStore } from '@qwik.dev/core';
export const useCounter = () => {
	return useStore({count: 0});
}

export const STEP = 1;

export const App = component$((props) => {
	const state = useCounter();
	const thing = useStore({thing: 0});
	const STEP_2 = 2;

	const count2 = state.count * 2;
	return (
		<div onClick$={() => state.count+=count2 }>
			<span>{state.count}</span>
			{buttons.map(btn => (
				<button
					onClick$={() => state.count += btn.offset + thing + STEP + STEP_2 + props.step}
				>
					{btn.name}
				</button>
			))}

		</div>

	);
})
"#
		.to_string(),
		transpile_ts: true,
		transpile_jsx: true,
		..TestInput::default()
	});
}

#[test]
fn example_functional_component_capture_props() {
	test_input!(TestInput {
		code: r#"
import { $, component$, useStore } from '@qwik.dev/core';

export const App = component$(({count, rest: [I2, {I3, v1: [I4], I5=v2, ...I6}, I7=v3, ...I8]}) => {
	const state = useStore({count: 0});
	const {rest: [C2, {C3, v1: [C4], C5=v2, ...C6}, C7=v3, ...C8]} = foo();
	return $(() => {
		return (
			<div onClick$={() => state.count += count + total }>
				{I2}{I3}{I4}{I5}{I6}{I7}{I8}
				{C2}{C3}{C4}{C5}{C6}{C7}{C8}
				{v1}{v2}{v3}
			</div>
		)
	});
})
"#
		.to_string(),
		transpile_ts: true,
		transpile_jsx: true,
		..TestInput::default()
	});
}

#[test]
fn example_multi_capture() {
	test_input!(TestInput {
		code: r#"
import { $, component$ } from '@qwik.dev/core';

export const Foo = component$(({foo}) => {
	const arg0 = 20;
	return $(() => {
		const fn = ({aaa}) => aaa;
		return (
			<div>
				{foo}{fn()}{arg0}
			</div>
		)
	});
})

export const Bar = component$(({bar}) => {
	return $(() => {
		return (
			<div>
				{bar}
			</div>
		)
	});
})
"#
		.to_string(),
		transpile_ts: true,
		..TestInput::default()
	});
}

#[test]
fn example_dead_code() {
	test_input!(TestInput {
		code: r#"
import { component$ } from '@qwik.dev/core';
import { deps } from 'deps';

export const Foo = component$(({foo}) => {
	useMount$(() => {
		if (false) {
			deps();
		}
	});
	return (
		<div />
	);
})
"#
		.to_string(),
		minify: MinifyMode::Simplify,
		..TestInput::default()
	});
}

#[test]
fn example_with_tagname() {
	test_input!(TestInput {
		code: r#"
import { $, component$ } from '@qwik.dev/core';

export const Foo = component$(() => {
	return $(() => {
		return (
			<div>
			</div>
		)
	});
}, {
	tagName: "my-foo",
});
"#
		.to_string(),
		..TestInput::default()
	});
}

#[test]
fn example_with_style() {
	test_input!(TestInput {
		code: r#"
import { $, component$, useStyles$ } from '@qwik.dev/core';

export const Foo = component$(() => {
	useStyles$('.class {}');
	return (
		<div class="class"/>
	);
}, {
	tagName: "my-foo",
});
"#
		.to_string(),
		..TestInput::default()
	});
}

#[test]
fn example_props_optimization() {
	test_input!(TestInput {
		code: r#"
import { $, component$, useTask$ } from '@qwik.dev/core';
import { CONST } from 'const';
export const Works = component$(({
	count,
	some = 1+2,
	hello = CONST,
	stuff: hey,
	stuffDefault: hey2 = 123,
	...rest}) => {
	console.log(hey, some);
	useTask$(({track}) => {
		track(() => count);
		console.log(count, rest, hey, some, hey2);
	});
	return (
		<div some={some} params={{ some }} class={count} {...rest} override>{count}</div>
	);
});

export const NoWorks2 = component$(({count, stuff: {hey}}) => {
	console.log(hey);
	useTask$(({track}) => {
		track(() => count);
		console.log(count);
	});
	return (
		<div class={count}>{count}</div>
	);
});

export const NoWorks3 = component$(({count, stuff = hola()}) => {
	console.log(stuff);
	useTask$(({track}) => {
		track(() => count);
		console.log(count);
	});
	return (
		<div class={count}>{count}</div>
	);
});
"#
		.to_string(),
		transpile_jsx: true,
		entry_strategy: EntryStrategy::Inline,
		transpile_ts: true,
		..TestInput::default()
	});
}

#[test]
fn example_props_wrapping() {
	test_input!(TestInput {
		code: r#"
import { $, component$, useSignal } from '@qwik.dev/core';
export const Works = component$(({fromProps}) => {
	let fromLocal = useSignal(0);
	return (
		<div 
			computed={fromLocal + fromProps}
			local={fromLocal} 
			props-wrap={fromProps}
			props-only={{props: fromProps}}
			props={{props: fromProps, local: fromLocal}}
				>
		</div>
	);
});
"#
		.to_string(),
		transpile_jsx: true,
		entry_strategy: EntryStrategy::Inline,
		transpile_ts: true,
		..TestInput::default()
	});
}

#[test]
fn example_props_wrapping2() {
	test_input!(TestInput {
		code: r#"
import { $, component$, useSignal } from '@qwik.dev/core';
export const Works = component$((props: { fromProps: number }) => {
	let fromLocal = useSignal(0);
	return (
		<div 
			computed={fromLocal + props.fromProps}
			local={fromLocal} 
			props-wrap={props.fromProps}
			props-only={{props: props.fromProps}}
			props={{props: props.fromProps, local: fromLocal}}
				>
		</div>
	);
});
"#
		.to_string(),
		transpile_jsx: true,
		entry_strategy: EntryStrategy::Inline,
		transpile_ts: true,
		..TestInput::default()
	});
}

#[test]
fn example_props_wrapping_children() {
	test_input!(TestInput {
		code: r#"
import { $, component$, useSignal } from '@qwik.dev/core';
export const Works = component$(({fromProps}) => {
	let fromLocal = useSignal(0);
	return (
		<div>
			{fromLocal}
			{fromProps}
			{fromLocal + fromProps}
			{{props: fromProps}}
			{{local: fromLocal}}
			{{props: fromProps, local: fromLocal}}
		</div>
	);
});
"#
		.to_string(),
		transpile_jsx: true,
		entry_strategy: EntryStrategy::Inline,
		transpile_ts: true,
		..TestInput::default()
	});
}

#[test]
fn example_props_wrapping_children2() {
	test_input!(TestInput {
		code: r#"
import { $, component$, useSignal } from '@qwik.dev/core';
export const Works = component$((props) => {
	let fromLocal = useSignal(0);
	return (
		<div>
		  before-
			{fromLocal}
			{props.fromProps}
			{fromLocal + props.fromProps}
			{{props: props.fromProps}}
			{{local: fromLocal}}
			{{props: props.fromProps, local: fromLocal}}
			-after
		</div>
	);
});
"#
		.to_string(),
		transpile_jsx: true,
		entry_strategy: EntryStrategy::Inline,
		transpile_ts: true,
		..TestInput::default()
	});
}

#[test]
fn example_use_optimization() {
	test_input!(TestInput {
		code: r#"
import { $, component$, useTask$ } from '@qwik.dev/core';
import { CONST } from 'const';
export const Works = component$((props) => {
	const {countNested} = useStore({value:{count:0}}).value;
	const countNested2 = countNested;
	const {hello} = countNested2;
	const bye = hello.bye;
	const {ciao} = bye.italian;


	return (
		<div ciao={ciao} >{foo}</div>
	);
});
"#
		.to_string(),
		transpile_jsx: false,
		entry_strategy: EntryStrategy::Inline,
		transpile_ts: true,
		is_server: Some(false),
		..TestInput::default()
	});
}

#[test]
fn example_optimization_issue_3561() {
	test_input!(TestInput {
		code: r#"
import { component$ } from '@qwik.dev/core';

export const Issue3561 = component$(() => {
	const props = useStore({
		product: {
		currentVariant: {
			variantImage: 'image',
			variantNumber: 'number',
			setContents: 'contents',
		},
		},
	});
	const {
		currentVariant: { variantImage, variantNumber, setContents } = {},
	} = props.product;

	console.log(variantImage, variantNumber, setContents)

	return <p></p>;
	});
"#
		.to_string(),
		transpile_jsx: false,
		entry_strategy: EntryStrategy::Inline,
		transpile_ts: true,
		is_server: Some(false),
		..TestInput::default()
	});
}

#[test]
fn example_optimization_issue_4386() {
	test_input!(TestInput {
		code: r#"
import { component$ } from '@qwik.dev/core';

export const FOO_MAPPING = {
	A: 1,
	B: 2,
	C: 3,
	};

	export default component$(() => {
	const key = 'A';
	const value = FOO_MAPPING[key];

	return <>{value}</>;
	});
"#
		.to_string(),
		transpile_jsx: false,
		entry_strategy: EntryStrategy::Inline,
		transpile_ts: true,
		is_server: Some(false),
		..TestInput::default()
	});
}

#[test]
fn example_optimization_issue_3542() {
	test_input!(TestInput {
		code: r#"
import { component$ } from '@qwik.dev/core';

export const AtomStatus = component$(({ctx,atom})=>{
	let status = atom.status;
	if(!atom.real) {
		status="WILL-VANISH"
	} else if (JSON.stringify(atom.atom)==JSON.stringify(atom.real)) {
		status="WTFED"
	}
	return (
		<span title={atom.ID} onClick$={(ev)=>atomStatusClick(ctx,ev,[atom])} class={["atom",status,ctx.store[atom.ID]?"selected":null]}>
		</span>
	);
})
"#
		.to_string(),
		transpile_jsx: false,
		entry_strategy: EntryStrategy::Inline,
		transpile_ts: true,
		is_server: Some(false),
		..TestInput::default()
	});
}

#[test]
fn example_optimization_issue_3795() {
	test_input!(TestInput {
		code: r#"
import { component$ } from '@qwik.dev/core';

export const Issue3795 = component$(() => {
	let base = "foo";
	const firstAssignment = base;
	base += "bar";
	const secondAssignment = base;
	return (
		<div id='issue-3795-result'>{firstAssignment} {secondAssignment}</div>
	)
	});
"#
		.to_string(),
		entry_strategy: EntryStrategy::Inline,
		transpile_ts: true,
		transpile_jsx: true,
		is_server: Some(false),
		..TestInput::default()
	});
}

#[test]
fn example_drop_side_effects() {
	test_input!(TestInput {
		code: r#"
import { component$ } from '@qwik.dev/core';
import { server$ } from '@qwik.dev/router';
import { clientSupabase } from 'supabase';
import { Client } from 'openai';
import { secret } from './secret';
import { sideEffect } from './secret';

const supabase = clientSupabase();
const dfd = new Client(secret);

(function() {
	console.log('run');
	})();
	(() => {
	console.log('run');
	})();

sideEffect();

export const api = server$(() => {
	supabase.from('ffg').do(dfd);
});

export default component$(() => {
	return (
		<button onClick$={() => await api()}></button>
	)
	});
"#
		.to_string(),
		entry_strategy: EntryStrategy::Segment,
		strip_ctx_name: Some(vec!["server".into()]),
		transpile_ts: true,
		transpile_jsx: true,
		is_server: Some(false),
		mode: EmitMode::Dev,
		..TestInput::default()
	});
}

#[test]
fn example_reg_ctx_name_segments() {
	test_input!(TestInput {
		code: r#"
import { $, component$, server$ } from '@qwik.dev/core';
import { foo } from './foo';
export const Works = component$((props) => {
	const text = 'hola';
	return (
		<>
		<div onClick$={server$(() => console.log('in server', text))}></div>
		<div onClick$={() => foo()}></div>
		</>
	);
});
"#
		.to_string(),
		entry_strategy: EntryStrategy::Inline,
		reg_ctx_name: Some(vec!["server".into()]),
		strip_event_handlers: true,
		transpile_ts: true,
		transpile_jsx: true,
		..TestInput::default()
	});
}

#[test]
fn example_reg_ctx_name_segments_inlined() {
	test_input!(TestInput {
		code: r#"
import { $, component$, server$ } from '@qwik.dev/core';
export const Works = component$((props) => {
	const text = 'hola';
	return (
		<div onClick$={server$(() => console.log('in server', text))}></div>
	);
});
"#
		.to_string(),
		entry_strategy: EntryStrategy::Inline,
		reg_ctx_name: Some(vec!["server".into()]),
		transpile_ts: true,
		transpile_jsx: true,
		..TestInput::default()
	});
}

#[test]
fn example_reg_ctx_name_segments_hoisted() {
	test_input!(TestInput {
		code: r#"
import { $, component$, server$, useStyle$ } from '@qwik.dev/core';

export const Works = component$((props) => {
	useStyle$(STYLES);
	const text = 'hola';
	return (
		<div onClick$={server$(() => console.log('in server', text))}></div>
	);
});

const STYLES = '.class {}';
"#
		.to_string(),
		entry_strategy: EntryStrategy::Hoist,
		reg_ctx_name: Some(vec!["server".into()]),
		transpile_ts: true,
		transpile_jsx: true,
		..TestInput::default()
	});
}
#[test]
fn example_lightweight_functional() {
	test_input!(TestInput {
		code: r#"
import { $, component$ } from '@qwik.dev/core';

export const Foo = component$((props) => {
	return (
		<div>
			<Button {...props} />
			<ButtonArrow {...props} />
		</div>
	);
}, {
	tagName: "my-foo",
});

export function Button({text, color}) {
	return (
		<button onColor$={color} onClick$={()=>console.log(text, color)}>{text}</button>
	);
}

export const ButtonArrow = ({text, color}) => {
	return (
		<button onColor$={color} onClick$={()=>console.log(text, color)}>{text}</button>
	);
}
"#
		.to_string(),
		..TestInput::default()
	});
}

#[test]
fn example_invalid_references() {
	test_input!(TestInput {
		code: r#"
import { $, component$ } from '@qwik.dev/core';

const I1 = 12;
const [I2, {I3, v1: [I4], I5=v2, ...I6}, I7=v3, ...I8] = obj;
function I9() {}
class I10 {}

export const App = component$(({count}) => {
	console.log(I1, I2, I3, I4, I5, I6, I7, I8, I9);
	console.log(itsok, v1, v2, v3, obj);
	return $(() => {
		return (
			<I10></I10>
		)
	});
})
"#
		.to_string(),
		transpile_ts: true,
		transpile_jsx: true,
		..TestInput::default()
	});
}

#[test]
fn example_invalid_segment_expr1() {
	test_input!(TestInput {
		code: r#"
import { $, component$, useStyles$ } from '@qwik.dev/core';
import css1 from './global.css';
import css2 from './style.css';

export const App = component$(() => {
	const style = `${css1}${css2}`;
	useStyles$(style);
	const render = () => {
		return (
			<div></div>
		)
	};
	return $(render);
})
"#
		.to_string(),
		transpile_ts: true,
		transpile_jsx: true,
		..TestInput::default()
	});
}

#[test]
fn example_capture_imports() {
	test_input!(TestInput {
		code: r#"
import { component$, useStyles$ } from '@qwik.dev/core';
import css1 from './global.css';
import css2 from './style.css';
import css3 from './style.css';

export const App = component$(() => {
	useStyles$(`${css1}${css2}`);
	useStyles$(css3);
})
"#
		.to_string(),
		transpile_ts: true,
		transpile_jsx: true,
		..TestInput::default()
	});
}

#[test]
fn example_capturing_fn_class() {
	test_input!(TestInput {
		code: r#"
import { $, component$ } from '@qwik.dev/core';

export const App = component$(() => {
	function hola() {
		console.log('hola');
	}
	class Thing {}
	class Other {}

	return $(() => {
		hola();
		new Thing();
		return (
			<div></div>
		)
	});
})
"#
		.to_string(),
		transpile_ts: true,
		transpile_jsx: true,
		..TestInput::default()
	});
}

#[test]
fn example_renamed_exports() {
	test_input!(TestInput {
		code: r#"
import { component$ as Component, $ as onRender, useStore } from '@qwik.dev/core';

export const App = Component((props) => {
	const state = useStore({thing: 0});

	return onRender(() => (
		<div>{state.thing}</div>
	));
});
"#
		.to_string(),
		transpile_ts: true,
		transpile_jsx: true,
		..TestInput::default()
	});
}

#[test]
fn example_exports() {
	test_input!(TestInput {
		filename: "project/test.tsx".to_string(),
		code: r#"
import { $, component$ } from '@qwik.dev/core';

export const [a, {b, v1: [c], d=v2, ...e}, f=v3, ...g] = obj;

const exp1 = 1;
const internal = 2;
export {exp1, internal as expr2};

export function foo() { }
export class bar {}

export default function DefaultFn() {}

export const Header = component$(() => {
	return $(() => (
		<Footer>
			<div>{a}{b}{c}{d}{e}{f}{exp1}{internal}{foo}{bar}{DefaultFn}</div>
			<div>{v1}{v2}{v3}{obj}</div>
		</Footer>
	))
});

export const Footer = component$();
"#
		.to_string(),
		transpile_ts: true,
		..TestInput::default()
	});
}

#[test]
fn issue_117() {
	test_input!(TestInput {
		filename: "project/test.tsx".to_string(),
		code: r#"
export const cache = patternCache[cacheKey] || (patternCache[cacheKey]={});
"#
		.to_string(),
		entry_strategy: EntryStrategy::Single,
		..TestInput::default()
	});
}

#[test]
fn example_jsx() {
	test_input!(TestInput {
		code: r#"
import { $, component$, h, Fragment } from '@qwik.dev/core';

export const Lightweight = (props) => {
	return (
		<div>
			<>
				<div/>
				<button {...props}/>
			</>
		</div>
	)
};

export const Foo = component$((props) => {
	return $(() => {
		return (
			<div>
				<>
					<div class="class"/>
					<div class="class"></div>
					<div class="class">12</div>
				</>
				<div class="class">
					<Lightweight {...props}/>
				</div>
				<div class="class">
					<div/>
					<div/>
					<div/>
				</div>
				<div class="class">
					{children}
				</div>
			</div>
		)
	});
}, {
	tagName: "my-foo",
});
"#
		.to_string(),
		transpile_ts: true,
		transpile_jsx: true,
		..TestInput::default()
	});
}

#[test]
fn example_jsx_listeners() {
	test_input!(TestInput {
		code: r#"
import { $, component$ } from '@qwik.dev/core';

export const Foo = component$(() => {

	return $(() => {
		const handler = $(() => console.log('reused'));
		return (
			<div
				onClick$={()=>console.log('onClick$')}
				onDocumentScroll$={()=>console.log('onDocumentScroll')}
				onDocumentScroll$={()=>console.log('onWindowScroll')}

				on-cLick$={()=>console.log('on-cLick$')}
				onDocument-sCroll$={()=>console.log('onDocument-sCroll')}
				onDocument-scroLL$={()=>console.log('onDocument-scroLL')}

				host:onClick$={()=>console.log('host:onClick$')}
				host:onDocumentScroll$={()=>console.log('host:onDocument:scroll')}
				host:onDocumentScroll$={()=>console.log('host:onWindow:scroll')}

				onKeyup$={handler}
				onDocument:keyup$={handler}
				onWindow:keyup$={handler}

				custom$={()=>console.log('custom')}
			/>
		)
	});
}, {
	tagName: "my-foo",
});
"#
		.to_string(),
		transpile_ts: true,
		transpile_jsx: true,
		..TestInput::default()
	});
}

#[test]
fn example_qwik_conflict() {
	test_input!(TestInput {
		code: r#"
import { $, component$, useStyles } from '@qwik.dev/core';
import { qrl } from '@qwik.dev/core/what';

export const hW = 12;
export const handleWatch = 42;

const componentQrl = () => console.log('not this', qrl());

componentQrl();
export const Foo = component$(() => {
	useStyles$('thing');
	const qwik = hW + handleWatch;
	console.log(qwik);
	const qrl = 23;
	return (
		<div onClick$={()=> console.log(qrl)}/>
	)
}, {
	tagName: "my-foo",
});

export const Root = component$(() => {
	useStyles($('thing'));
	return $(() => {
		return (
			<div/>
		)
	});
}, {
	tagName: "my-foo",
});
"#
		.to_string(),
		transpile_ts: true,
		transpile_jsx: true,
		..TestInput::default()
	});
}

#[test]
fn example_fix_dynamic_import() {
	test_input!(TestInput {
		filename: "project/folder/test.tsx".to_string(),
		code: r#"
import { $, component$ } from '@qwik.dev/core';
import thing from "../state";

export function foo() {
	return import("../foo/state2")
}

export const Header = component$(() => {
	return (
		<div>
			{import("../folder/state3")}
			{thing}
		</div>
	);
});
"#
		.to_string(),
		entry_strategy: EntryStrategy::Single,
		..TestInput::default()
	});
}

#[test]
fn example_custom_inlined_functions() {
	test_input!(TestInput {
		code: r#"
import { component$, $, useStore, wrap, useEffect } from '@qwik.dev/core';

export const useMemoQrl = (qrt) => {
	useEffect(qrt);
};

export const useMemo$ = wrap(useMemoQrl);

export const App = component$((props) => {
	const state = useStore({count: 0});
	useMemo$(() => {
		console.log(state.count);
	});
	return $(() => (
		<div>{state.count}</div>
	));
});

export const Lightweight = (props) => {
	useMemo$(() => {
		console.log(state.count);
	});
});
"#
		.to_string(),
		transpile_ts: true,
		transpile_jsx: true,
		..TestInput::default()
	});
}

#[test]
fn example_missing_custom_inlined_functions() {
	test_input!(TestInput {
		code: r#"
import { component$ as Component, $ as onRender, useStore, wrap, useEffect } from '@qwik.dev/core';


export const useMemo$ = (qrt) => {
	useEffect(qrt);
};

export const App = component$((props) => {
	const state = useStore({count: 0});
	useMemo$(() => {
		console.log(state.count);
	});
	return $(() => (
		<div>{state.count}</div>
	));
});
"#
		.to_string(),
		transpile_ts: true,
		transpile_jsx: true,
		..TestInput::default()
	});
}

#[test]
fn example_skip_transform() {
	test_input!(TestInput {
		code: r#"
import { component$ as Component, $ as onRender } from '@qwik.dev/core';

export const handler = $(()=>console.log('hola'));

export const App = component$((props) => {
	useStyles$('hola');
	return $(() => (
		<div>{state.thing}</div>
	));
});
"#
		.to_string(),
		transpile_ts: true,
		transpile_jsx: true,
		..TestInput::default()
	});
}

#[test]
fn example_explicit_ext_transpile() {
	test_input!(TestInput {
		code: r#"
import { component$, $, useStyles$ } from '@qwik.dev/core';

export const App = component$((props) => {
	useStyles$('hola');
	return $(() => (
		<div></div>
	));
});
"#
		.to_string(),
		transpile_ts: true,
		transpile_jsx: true,
		explicit_extensions: true,
		..TestInput::default()
	});
}

#[test]
fn example_explicit_ext_no_transpile() {
	test_input!(TestInput {
		code: r#"
import { component$, $, useStyles$ } from '@qwik.dev/core';

export const App = component$((props) => {
	useStyles$('hola');
	return $(() => (
		<div></div>
	));
});
"#
		.to_string(),
		explicit_extensions: true,
		entry_strategy: EntryStrategy::Single,
		..TestInput::default()
	});
}

#[test]
fn example_jsx_import_source() {
	test_input!(TestInput {
		code: r#"
/* @jsxImportSource react */

import { qwikify$ } from './qwikfy';

export const App = () => (
	<div onClick$={()=>console.log('App')}></div>
);

export const App2 = qwikify$(() => (
	<div onClick$={()=>console.log('App2')}></div>
));
"#
		.to_string(),
		transpile_ts: true,
		transpile_jsx: true,
		explicit_extensions: true,
		..TestInput::default()
	});
}

#[test]
fn example_prod_node() {
	test_input!(TestInput {
		code: r#"
import { component$ } from '@qwik.dev/core';

export const Foo = component$(() => {
	return (
		<div>
			<div onClick$={() => console.log('first')}/>
			<div onClick$={() => console.log('second')}/>
			<div onClick$={() => console.log('third')}/>
		</div>
	);
});
"#
		.to_string(),
		mode: EmitMode::Prod,
		..TestInput::default()
	});
}

#[test]
fn example_use_client_effect() {
	test_input!(TestInput {
		code: r#"
import { component$, useBrowserVisibleTask$, useStore, useStyles$ } from '@qwik.dev/core';

export const Child = component$(() => {
	const state = useStore({
		count: 0
	});

	// Double count watch
	useBrowserVisibleTask$(() => {
		const timer = setInterval(() => {
		state.count++;
		}, 1000);
		return () => {
		clearInterval(timer);
		}
	});

	return (
		<div>
		{state.count}
	</div>
	);
});

"#
		.to_string(),
		transpile_ts: true,
		transpile_jsx: true,
		..TestInput::default()
	});
}

#[test]
fn example_inlined_entry_strategy() {
	test_input!(TestInput {
		code: r#"
import { component$, useBrowserVisibleTask$, useStore, useStyles$ } from '@qwik.dev/core';
import { thing } from './sibling';
import mongodb from 'mongodb';

export const Child = component$(() => {

	useStyles$('somestring');
	const state = useStore({
		count: 0
	});

	// Double count watch
	useBrowserVisibleTask$(() => {
		state.count = thing.doStuff() + import("./sibling");
	});

	return (
		<div onClick$={() => console.log(mongodb)}>
		</div>
	);
});

"#
		.to_string(),
		entry_strategy: EntryStrategy::Inline,
		..TestInput::default()
	});
}

#[test]
fn example_default_export() {
	test_input!(TestInput {
		code: r#"
import { component$ } from '@qwik.dev/core';
import { sibling } from './sibling';

export default component$(() => {
	return (
		<div onClick$={() => console.log(mongodb, sibling)}>
		</div>
	);
});

"#
		.to_string(),
		transpile_ts: true,
		transpile_jsx: true,
		filename: "src/routes/_repl/[id]/[[...slug]].tsx".into(),
		entry_strategy: EntryStrategy::Smart,
		explicit_extensions: true,
		..TestInput::default()
	});
}

#[test]
fn example_default_export_index() {
	test_input!(TestInput {
		code: r#"
import { component$ } from '@qwik.dev/core';

export default component$(() => {
	return (
		<div onClick$={() => console.log(mongodb)}>
		</div>
	);
});

"#
		.to_string(),
		filename: "src/components/mongo/index.tsx".into(),
		entry_strategy: EntryStrategy::Inline,
		..TestInput::default()
	});
}

#[test]
fn example_default_export_invalid_ident() {
	test_input!(TestInput {
		code: r#"
import { component$ } from '@qwik.dev/core';

export default component$(() => {
	return (
		<div onClick$={() => console.log(mongodb)}>
		</div>
	);
});

"#
		.to_string(),
		filename: "src/components/mongo/404.tsx".into(),
		..TestInput::default()
	});
}

#[test]
fn example_parsed_inlined_qrls() {
	test_input!(TestInput {
		code: r#"
import { componentQrl, inlinedQrl, useStore, jsxs, jsx, useLexicalScope } from '@qwik.dev/core';

export const App = /*#__PURE__*/ componentQrl(inlinedQrl(()=>{
	useStyles$(inlinedQrl(STYLES, "STYLES_odz7dfdfdM"));
	useStyles$(inlinedQrl(STYLES, "STYLES_odzdfdfdM"));

	const store = useStore({
		count: 0
	});
	return /*#__PURE__*/ jsxs("div", {
		children: [
			/*#__PURE__*/ jsxs("p", {
				children: [
					"Count: ",
					store.count
				]
			}),
			/*#__PURE__*/ jsx("p", {
				children: /*#__PURE__*/ jsx("button", {
					onClick$: inlinedQrl(()=>{
						const [store] = useLexicalScope();
						return store.count++;
					}, "App_component_div_p_button_onClick_odz7eidI4GM", [
						store
					]),
					children: "Click"
				})
			})
		]
	});
}, "App_component_Fh88JClhbC0"));

export const STYLES = ".red { color: red; }";

"#
		.to_string(),
		entry_strategy: EntryStrategy::Inline,
		mode: EmitMode::Prod,
		transpile_ts: false,
		..TestInput::default()
	});
}

#[test]
fn example_use_server_mount() {
	test_input!(TestInput {
		code: r#"
import { component$, useTask$, useStore, useStyles$ } from '@qwik.dev/core';
import mongo from 'mongodb';
import redis from 'redis';

export const Parent = component$(() => {
	const state = useStore({
		text: ''
	});

	// Double count watch
	useTask$(async () => {
		state.text = await mongo.users();
		redis.set(state.text);
	});

	return (
		<div onClick$={() => console.log('parent')}>
			{state.text}
		</div>
	);
});

export const Child = component$(() => {
	const state = useStore({
		text: ''
	});

	// Double count watch
	useTask$(async () => {
		state.text = await mongo.users();
	});

	return (
		<div onClick$={() => console.log('child')}>
			{state.text}
		</div>
	);
});
"#
		.to_string(),
		transpile_ts: true,
		transpile_jsx: true,
		entry_strategy: EntryStrategy::Smart,
		..TestInput::default()
	});
}

#[test]
fn example_manual_chunks() {
	test_input!(TestInput {
		code: r#"
import { component$, useTask$, useStore, useStyles$ } from '@qwik.dev/core';
import mongo from 'mongodb';
import redis from 'redis';

export const Parent = component$(() => {
	const state = useStore({
		text: ''
	});

	// Double count watch
	useTask$(async () => {
		state.text = await mongo.users();
		redis.set(state.text);
	});

	return (
		<div onClick$={() => console.log('parent')}>
			{state.text}
		</div>
	);
});

export const Child = component$(() => {
	const state = useStore({
		text: ''
	});

	// Double count watch
	useTask$(async () => {
		state.text = await mongo.users();
	});

	return (
		<div onClick$={() => console.log('child')}>
			{state.text}
		</div>
	);
});
"#
		.to_string(),
		transpile_ts: true,
		transpile_jsx: true,
		manual_chunks: Some(HashMap::from_iter(vec![
			("C5XE49Nqd3A".into(), "chunk_clicks".into()),
			("elliVSnAiOQ".into(), "chunk_clicks".into()),
		])),
		entry_strategy: EntryStrategy::Smart,
		..TestInput::default()
	});
}

#[test]
fn example_strip_exports_unused() {
	test_input!(TestInput {
		code: r#"
import { component$ } from '@qwik.dev/core';
import mongodb from 'mongodb';

export const onGet = () => {
	const data = mongodb.collection.whatever;
	return {
		body: {
		data
		}
	}
};

export default component$(()=> {
	return <div>cmp</div>
});
"#
		.to_string(),
		strip_exports: Some(vec!["onGet".into()]),
		..TestInput::default()
	});
}

#[test]
fn example_strip_exports_used() {
	test_input!(TestInput {
		code: r#"
import { component$, useResource$ } from '@qwik.dev/core';
import mongodb from 'mongodb';

export const onGet = () => {
	const data = mongodb.collection.whatever;
	return {
		body: {
		data
		}
	}
};

export default component$(()=> {
	useResource$(() => {
		return onGet();
	})
	return <div>cmp</div>
});
"#
		.to_string(),
		strip_exports: Some(vec!["onGet".into()]),
		..TestInput::default()
	});
}

#[test]
fn example_strip_server_code() {
	test_input!(TestInput {
		code: r#"
import { component$, serverLoader$, serverStuff$, $, client$, useStore, useTask$ } from '@qwik.dev/core';
import { isServer } from '@qwik.dev/core';
import mongo from 'mongodb';
import redis from 'redis';
import { handler } from 'serverless';

export const Parent = component$(() => {
	const state = useStore({
		text: ''
	});

	// Double count watch
	useTask$(async () => {
		if (!isServer) return;
		state.text = await mongo.users();
		redis.set(state.text);
	});

	serverStuff$(async () => {
		// should be removed too
		const a = $(() => {
			// from $(), should not be removed
		});
		const b = client$(() => {
			// from clien$(), should not be removed
		});
		return [a,b];
	})

	serverLoader$(handler);

	useTask$(() => {
		// Code
	});

	return (
		<div onClick$={() => console.log('parent')}>
			{state.text}
		</div>
	);
});
"#
		.to_string(),
		transpile_ts: true,
		transpile_jsx: true,
		entry_strategy: EntryStrategy::Segment,
		strip_ctx_name: Some(vec!["server".into()]),
		mode: EmitMode::Prod,
		..TestInput::default()
	});
}

#[test]
fn example_server_auth() {
	test_input!(TestInput {
		code: r#"
import GitHub from '@auth/core/providers/github'
import Facebook from 'next-auth/providers/facebook'
import Google from 'next-auth/providers/google'
import {serverAuth$, auth$} from '@auth/qwik';

export const { onRequest, logout, getSession, signup } = serverAuth$({
	providers: [
	GitHub({
		clientId: process.env.GITHUB_ID,
		clientSecret: process.env.GITHUB_SECRET
	}),
	Facebook({
		clientId: import.meta.env.FACEBOOK_ID,
		clientSecret: import.meta.env.FACEBOOK_SECRET
	}),
	Google({
		clientId: process.env.GOOGLE_ID,
		clientSecret: process.env.GOOGLE_SECRET
	})
	]
});

export const { onRequest, logout, getSession, signup } = auth$({
	providers: [
	GitHub({
		clientId: process.env.GITHUB_ID,
		clientSecret: process.env.GITHUB_SECRET
	}),
	Facebook({
		clientId: process.env.FACEBOOK_ID,
		clientSecret: process.env.FACEBOOK_SECRET
	}),
	Google({
		clientId: process.env.GOOGLE_ID,
		clientSecret: process.env.GOOGLE_SECRET
	})
	]
});
"#
		.to_string(),
		transpile_ts: true,
		transpile_jsx: true,
		entry_strategy: EntryStrategy::Segment,
		..TestInput::default()
	});
}

#[test]
fn example_strip_client_code() {
	test_input!(TestInput {
		code: r#"
import { component$, useClientMount$, useStore, useTask$ } from '@qwik.dev/core';
import mongo from 'mongodb';
import redis from 'redis';
import threejs from 'threejs';
import { a } from './keep';
import { b } from '../keep2';
import { c } from '../../remove';

export const Parent = component$(() => {
	const state = useStore({
		text: ''
	});

	// Double count watch
	useClientMount$(async () => {
		state.text = await mongo.users();
		redis.set(state.text, a, b, c);
	});

	useTask$(() => {
		// Code
	});

	return (
		<div
			shouldRemove$={() => state.text}
			onClick$={() => console.log('parent', state, threejs)}
		>
			<Div
				onClick$={() => console.log('keep')}
				render$={() => state.text}
			/>
			{state.text}
		</div>
	);
});
"#
		.to_string(),
		filename: "components/component.tsx".into(),
		transpile_ts: true,
		transpile_jsx: true,
		entry_strategy: EntryStrategy::Inline,
		strip_ctx_name: Some(vec!["useClientMount$".into()]),
		strip_event_handlers: true,
		..TestInput::default()
	});
}

#[test]
fn issue_150() {
	test_input!(TestInput {
		code: r#"
import { component$, $ } from '@qwik.dev/core';
import { hola } from 'sdfds';

export const Greeter = component$(() => {
	const stuff = useStore();
	return $(() => {
		return (
			<div
				class={{
					'foo': true,
					'bar': stuff.condition,
					'baz': hola ? 'true' : 'false',
				}}
			/>
		)
	});
});

const d = $(()=>console.log('thing'));
"#
		.to_string(),
		transpile_ts: true,
		transpile_jsx: true,
		..TestInput::default()
	});
}

#[test]
fn example_input_bind() {
	test_input!(TestInput {
		code: r#"
import { component$, $ } from '@qwik.dev/core';

export const Greeter = component$(() => {
	const value = useSignal(0);
	const checked = useSignal(false);
	const stuff = useSignal();
	return (
		<>
			<input bind:value={value} />
			<input bind:checked={checked} />
			<input bind:stuff={stuff} />
			<div>{value}</div>
			<div>{value.value}</div>
		</>

	)
});
"#
		.to_string(),
		entry_strategy: EntryStrategy::Inline,
		transpile_ts: true,
		transpile_jsx: true,
		mode: EmitMode::Prod,
		..TestInput::default()
	});
}

#[test]
fn example_import_assertion() {
	test_input!(TestInput {
		code: r#"
import { component$, $ } from '@qwik.dev/core';
import json from "./foo.json" assert { type: "json" };

export const Greeter = component$(() => {
	return json;
});
"#
		.to_string(),
		transpile_ts: true,
		transpile_jsx: true,
		..TestInput::default()
	});
}

#[test]
fn support_windows_paths() {
	let res = test_input!(TestInput {
		filename: r"components\apps\apps.tsx".to_string(),
		src_dir: r"C:\users\apps".to_string(),
		code: r#"
import { component$ } from '@qwik.dev/core';
export const Greeter = component$(() => <div/>)
"#
		.to_string(),
		transpile_jsx: true,
		is_server: Some(false),
		entry_strategy: EntryStrategy::Segment,
		..TestInput::default()
	})
	.unwrap();
	// verify that none of the modules have a path that contains backslashes
	for module in res.modules {
		assert!(!module.path.contains('\\'));
	}
}
// filler to retain assertion line numbers
//
//
//
//
//

#[test]
fn issue_476() {
	test_input!(TestInput {
		code: r#"
import { Counter } from "./counter.tsx";

export const Root = () => {
	return (
		<html>
			<head>
				<meta charset="utf-8" />
				<title>Qwik Blank App</title>
			</head>
			<body>
				<Counter initial={3} />
			</body>
		</html>
	);
};
"#
		.to_string(),
		transpile_ts: false,
		transpile_jsx: false,
		..TestInput::default()
	});
}

#[test]
fn issue_964() {
	test_input!(TestInput {
		code: r#"
import { component$ } from '@qwik.dev/core';

export const App = component$(() => {
	console.log(function*(lo: any, t: any) {
	console.log(yield (yield lo)(t.href).then((r) => r.json()));
	});

	return <p>Hello Qwik</p>;
});
"#
		.to_string(),
		transpile_ts: true,
		transpile_jsx: true,
		..TestInput::default()
	});
}

#[test]
fn example_immutable_analysis() {
	test_input!(TestInput {
		code: r#"
import { component$, useStore, $ } from '@qwik.dev/core';
import importedValue from 'v';
import styles from './styles.module.css';

export const App = component$((props) => {
	const {Model} = props;
	const state = useStore({count: 0});
	const remove = $((id: number) => {
		const d = state.data;
		d.splice(
			d.findIndex((d) => d.id === id),
			1
		)
		});
	return (
		<>
			<p class="stuff" onClick$={props.onClick$}>Hello Qwik</p>
			<Div
				class={styles.foo}
				document={window.document}
				onClick$={props.onClick$}
				onEvent$={() => console.log('stuff')}
				transparent$={() => {console.log('stuff')}}
				immutable1="stuff"
				immutable2={{
					foo: 'bar',
					baz: importedValue ? true : false,
				}}
				immutable3={2}
				immutable4$={(ev) => console.log(state.count)}
				immutable5={[1, 2, importedValue, null, {}]}
			>
				<p>Hello Qwik</p>
			</Div>
			[].map(() => (
				<Model
					class={state}
					remove$={remove}
					mutable1={{
						foo: 'bar',
						baz: state.count ? true : false,
					}}
					mutable2={(() => console.log(state.count))()}
					mutable3={[1, 2, state, null, {}]}
				/>
			));
		</>
	);
});
"#
		.to_string(),
		transpile_ts: true,
		transpile_jsx: true,
		..TestInput::default()
	});
}

#[test]
fn example_ts_enums_issue_1341() {
	test_input!(TestInput {
		code: r#"
import { component$, useStore } from '@qwik.dev/core';

enum Thing {
	A,
	B
}

export const App = component$(() => {
	console.log(Thing.A);
	return (
		<>
			<p class="stuff">Hello Qwik</p>
		</>
	);
});
"#
		.to_string(),
		transpile_ts: true,
		transpile_jsx: true,
		..TestInput::default()
	});
}

#[test]
fn example_ts_enums_no_transpile() {
	test_input!(TestInput {
		code: r#"
import { component$, useStore } from '@qwik.dev/core';

export enum Thing {
	A,
	B
}

export const App = component$(() => {
	console.log(Thing.A);
	return (
		<>
			<p class="stuff">Hello Qwik</p>
		</>
	);
});
"#
		.to_string(),
		transpile_ts: false,
		transpile_jsx: false,

		..TestInput::default()
	});
}

#[test]
fn example_ts_enums() {
	test_input!(TestInput {
		code: r#"
import { component$, useStore } from '@qwik.dev/core';

export enum Thing {
	A,
	B
}

export const App = component$(() => {
	console.log(Thing.A);
	return (
		<>
			<p class="stuff">Hello Qwik</p>
		</>
	);
});
"#
		.to_string(),
		transpile_ts: true,
		transpile_jsx: true,
		..TestInput::default()
	});
}

#[test]
fn special_jsx() {
	test_input!(TestInput {
		code: r#"
// don't transpile jsx with non-plain-object props
import { jsx } from '@qwik.dev/core';

export const App = () => {
    const props = {}
    return jsx('div', props, 'Hello Qwik');
}
"#
		.to_string(),
		transpile_ts: false,
		transpile_jsx: false,
		..TestInput::default()
	});
}

#[test]
fn example_dev_mode() {
	test_input!(TestInput {
		code: r#"
import { component$, useStore } from '@qwik.dev/core';

export const App = component$(() => {
	return (
		<Cmp>
			<p class="stuff" onClick$={() => console.log('warn')}>Hello Qwik</p>
		</Cmp>
	);
});
"#
		.to_string(),
		mode: EmitMode::Dev,
		transpile_ts: true,
		transpile_jsx: true,
		..TestInput::default()
	});
}

#[test]
fn example_dev_mode_inlined() {
	test_input!(TestInput {
		code: r#"
import { component$, useStore } from '@qwik.dev/core';

export const App = component$(() => {
	return (
		<Cmp>
			<p class="stuff" onClick$={() => console.log('warn')}>Hello Qwik</p>
		</Cmp>
	);
});
"#
		.to_string(),
		mode: EmitMode::Dev,
		entry_strategy: EntryStrategy::Inline,
		transpile_ts: true,
		transpile_jsx: true,
		..TestInput::default()
	});
}

#[test]
fn example_transpile_jsx_only() {
	test_input!(TestInput {
		code: r#"
import { component$, useStore } from '@qwik.dev/core';

export const App = component$((props) => {
	return (
		<Cmp>
			<p class="stuff" onClick$={() => console.log('warn')}>Hello Qwik</p>
		</Cmp>
	);
});
"#
		.to_string(),
		transpile_ts: false,
		transpile_jsx: true,
		explicit_extensions: true,
		..TestInput::default()
	});
}

#[test]
fn example_spread_jsx() {
	test_input!(TestInput {
		code: r#"
import { component$ } from '@qwik.dev/core';
import { useDocumentHead, useLocation } from '@qwik.dev/router';

/**
 * The RouterHead component is placed inside of the document `<head>` element.
 */
export const RouterHead = component$(() => {
	const head = useDocumentHead();
	const loc = useLocation();

	return (
	<>
		<title>{head.title}</title>

		<link rel="canonical" href={loc.href} />
		<meta name="viewport" content="width=device-width, initial-scale=1.0" />
		<link rel="icon" type="image/svg+xml" href="/favicon.svg" />

		{head.meta.map((m) => (
			<meta {...m} />
		))}

		{head.links.map((l) => (
			<link {...l} key={l.key} />
		))}

		{head.styles.map((s) => (
			<style {...s.props} dangerouslySetInnerHTML={s.style} key={s.key} />
		))}
	</>
	);
});"#
			.to_string(),
		transpile_ts: true,
		transpile_jsx: true,
		..TestInput::default()
	});
}

#[test]
fn example_export_issue() {
	test_input!(TestInput {
		code: r#"
import { component$ } from '@qwik.dev/core';

const App = component$(() => {
	return (
		<div>hola</div>
	);
});


export const Root = component$((props: Stuff) => {
	return (
		<App/>
	);
});

const Other = 12;
export { Other as App };

export default App;
"#
		.to_string(),
		transpile_ts: true,
		transpile_jsx: true,
		..TestInput::default()
	});
}

#[test]
fn example_jsx_keyed() {
	test_input!(TestInput {
		code: r#"
import { component$, useStore } from '@qwik.dev/core';

export const App = component$((props: Stuff) => {
	return (
		<>
			<Cmp key="stuff"></Cmp>
			<Cmp></Cmp>
			<Cmp prop="23"></Cmp>
			<Cmp prop="23" key={props.stuff}></Cmp>
			<p key={props.stuff}>Hello Qwik</p>
		</>
	);
});
"#
		.to_string(),
		transpile_ts: true,
		transpile_jsx: true,
		explicit_extensions: true,
		..TestInput::default()
	});
}

#[test]
fn example_jsx_keyed_dev() {
	test_input!(TestInput {
		code: r#"
import { component$, useStore } from '@qwik.dev/core';

export const App = component$((props: Stuff) => {
	return (
		<>
			<Cmp key="stuff"></Cmp>
			<Cmp></Cmp>
			<Cmp prop="23"></Cmp>
			<Cmp prop="23" key={props.stuff}></Cmp>
			<p key={props.stuff}>Hello Qwik</p>
		</>
	);
});
"#
		.to_string(),
		filename: "project/index.tsx".into(),
		src_dir: "/src/project".into(),
		transpile_ts: true,
		transpile_jsx: true,
		mode: EmitMode::Dev,
		explicit_extensions: true,
		..TestInput::default()
	});
}

#[test]
fn example_mutable_children() {
	test_input!(TestInput {
		code: r#"
import { component$, useStore, Slot, Fragment } from '@qwik.dev/core';
import Image from './image.jpg?jsx';

export function Fn1(props: Stuff) {
	return (
		<>
			<div>{prop < 2 ? <p>1</p> : <Stuff>2</Stuff>}</div>
		</>
	);
}

export function Fn2(props: Stuff) {
	return (
		<div>{prop.value && <Stuff></Stuff>}<div></div></div>
	);
}

export function Fn3(props: Stuff) {
	if (prop.value) {
		return (
			<Stuff></Stuff>
		);
	}
	return (
		<div></div>
	);
}

export function Fn4(props: Stuff) {
	if (prop.value) {
		return (
			<div></div>
		);
	}
	return (
		<Stuff></Stuff>
	);
}

export const Arrow = (props: Stuff) => <div>{prop < 2 ? <p>1</p> : <Stuff>2</Stuff>}</div>;

export const AppDynamic1 = component$((props: Stuff) => {
	return (
		<>
			<div>{prop < 2 ? <p>1</p> : <Stuff>2</Stuff>}</div>
		</>
	);
});
export const AppDynamic2 = component$((props: Stuff) => {
	return (
		<div>{prop.value && <Stuff></Stuff>}<div></div></div>
	);
});

export const AppDynamic3 = component$((props: Stuff) => {
	if (prop.value) {
		return (
			<Stuff></Stuff>
		);
	}
	return (
		<div></div>
	);
});

export const AppDynamic4 = component$((props: Stuff) => {
	if (prop.value) {
		return (
			<div></div>
		);
	}
	return (
		<Stuff></Stuff>
	);
});

export const AppStatic = component$((props: Stuff) => {
	return (
		<>
			<div>Static {f ? 1 : 3}</div>
			<div>{prop < 2 ? <p>1</p> : <p>2</p>}</div>

			<div>{prop.value && <div></div>}</div>
			<div>{prop.value && <Fragment><Slot></Slot></Fragment>}</div>
			<div>{prop.value && <><div></div></>}</div>
			<div>{prop.value && <Image/>}</div>
			<div>Static {f ? 1 : 3}</div>
			<div>Static</div>
			<div>Static {props.value}</div>
			<div>Static {stuff()}</div>
			<div>Static {stuff()}</div>
		</>
	);
});
"#
		.to_string(),
		entry_strategy: EntryStrategy::Hoist,
		transpile_ts: true,
		transpile_jsx: true,
		explicit_extensions: true,
		..TestInput::default()
	});
}

#[test]
fn example_immutable_function_components() {
	test_input!(TestInput {
		code: r#"
import { component$, useStore, Slot } from '@qwik.dev/core';

export const App = component$((props: Stuff) => {
	return (
		<div>
			<Slot/>
		</div>
	);
});
"#
		.to_string(),
		entry_strategy: EntryStrategy::Hoist,
		transpile_ts: true,
		transpile_jsx: true,
		explicit_extensions: true,
		..TestInput::default()
	});
}
#[test]
fn example_transpile_ts_only() {
	test_input!(TestInput {
		code: r#"
import { component$, useStore } from '@qwik.dev/core';

export const App = component$((props: Stuff) => {
	return (
		<Cmp>
			<p class="stuff" onClick$={() => console.log('warn')}>Hello Qwik</p>
		</Cmp>
	);
});
"#
		.to_string(),
		entry_strategy: EntryStrategy::Inline,
		transpile_ts: true,
		transpile_jsx: false,
		explicit_extensions: true,
		..TestInput::default()
	});
}

#[test]
fn example_class_name() {
	test_input!(TestInput {
		code: r#"
import { component$ } from '@qwik.dev/core';

export const App2 = component$(() => {
	const signal = useSignal();
	const computed = signal.value + 'foo';
	return (
		<>
			<div className="hola"></div>
			<div className={signal.value}></div>
			<div className={signal}></div>
			<div className={computed}></div>

			<Foo className="hola"></Foo>
			<Foo className={signal.value}></Foo>
			<Foo className={signal}></Foo>
			<Foo className={computed}></Foo>
		</>
	);
});
"#
		.to_string(),
		transpile_ts: true,
		transpile_jsx: true,
		explicit_extensions: true,
		..TestInput::default()
	});
}

#[test]
fn example_preserve_filenames() {
	test_input!(TestInput {
		code: r#"
import { component$, useStore } from '@qwik.dev/core';

export const App = component$((props) => {
	return (
		<Cmp>
			<p class="stuff" onClick$={() => console.log('warn')}>Hello Qwik</p>
		</Cmp>
	);
});
"#
		.to_string(),
		entry_strategy: EntryStrategy::Inline,
		transpile_ts: false,
		transpile_jsx: true,
		preserve_filenames: true,
		explicit_extensions: true,
		..TestInput::default()
	});
}

#[test]
fn example_preserve_filenames_segments() {
	test_input!(TestInput {
		code: r#"
import { component$, useStore } from '@qwik.dev/core';

export const App = component$((props: Stuff) => {
	foo();
	return (
		<Cmp>
			<p class="stuff" onClick$={() => console.log('warn')}>Hello Qwik</p>
		</Cmp>
	);
});

export const foo = () => console.log('foo');
"#
		.to_string(),
		entry_strategy: EntryStrategy::Segment,
		transpile_ts: true,
		transpile_jsx: true,
		preserve_filenames: true,
		explicit_extensions: true,
		..TestInput::default()
	});
}

#[test]
fn example_build_server() {
	test_input!(TestInput {
		code: r#"
<<<<<<< HEAD
import { component$, useStore, isDev, isServer as isServer2 } from '@qwik.dev/core';
import { isServer, isBrowser as isb } from '@qwik.dev/core/build';
=======
import { component$, useStore, isDev, isServer as isServer2 } from '@builder.io/qwik';
import { isServer, isBrowser as isb } from '@builder.io/qwik/build';
>>>>>>> 8406d8d1
import { mongodb } from 'mondodb';
import { threejs } from 'threejs';

import L from 'leaflet';

export const functionThatNeedsWindow = () => {
<<<<<<< HEAD
	if (isb) {
	console.log('l', L);
	console.log('hey');
	window.alert('hey');
	}
};

export const App = component$(() => {
	useMount$(() => {
		if (isServer) {
			console.log('server', mongodb());
		}
		if (isb) {
			console.log('browser', new threejs());
		}
	});
	return (
		<Cmp>
			{isServer2 && <p>server</p>}
			{isb && <p>server</p>}
		</Cmp>
	);
=======
  if (isb) {
    console.log('l', L);
    console.log('hey');
    window.alert('hey');
  }
};

export const App = component$(() => {
    useMount$(() => {
        if (isServer) {
            console.log('server', mongodb());
        }
        if (isb) {
            console.log('browser', new threejs());
        }
    });
    return (
        <Cmp>
            {isServer2 && <p>server</p>}
            {isb && <p>server</p>}
        </Cmp>
    );
>>>>>>> 8406d8d1
});
"#
		.to_string(),
		is_server: Some(true),
		mode: EmitMode::Prod,
		..TestInput::default()
	});
}

#[test]
fn example_derived_signals_div() {
	test_input!(TestInput {
		code: r#"
import { component$, useStore, mutable } from '@qwik.dev/core';

import {dep} from './file';
import styles from './styles.module.css';

export const App = component$((props) => {
	const signal = useSignal(0);
	const store = useStore({});
	const count = props.counter.count;

	return (
		<div
			class={{
				even: count % 2 === 0,
				odd: count % 2 === 1,
				stable0: true,
				hidden: false,
			}}
			staticClass={styles.foo}
			staticDocument={window.document}
			staticText="text"
			staticText2={`text`}
			staticNumber={1}
			staticBoolean={true}
			staticExpr={`text${12}`}
			staticExpr2={typeof `text${12}` === 'string' ? 12 : 43}

			signal={signal}
			signalValue={signal.value}
			signalComputedValue={12 + signal.value}

			store={store.address.city.name}
			storeComputed={store.address.city.name ? 'true' : 'false'}

			dep={dep}
			depAccess={dep.thing}
			depComputed={dep.thing + 'stuff'}

			global={globalThing}
			globalAccess={globalThing.thing}
			globalComputed={globalThing.thing + 'stuff'}


			noInline={signal.value()}
			noInline2={signal.value + unknown()}
			noInline3={mutable(signal)}
			noInline4={signal.value + dep}
		/>

	);
});
"#
		.to_string(),
		transpile_jsx: true,
		transpile_ts: true,
		entry_strategy: EntryStrategy::Hoist,
		..TestInput::default()
	});
}

#[test]
fn example_issue_4438() {
	test_input!(TestInput {
		code: r#"
import { component$, useSignal } from '@qwik.dev/core';

export const App = component$(() => {
	const toggle = useSignal(false);
	return (
		<>
			<div data-nu={toggle.value ? $localize`singular` : 'plural'}></div>
			<div>{toggle.value ? $localize`singular` : $localize`plural`}</div>
		</>
	);
});
"#
		.to_string(),
		transpile_jsx: true,
		transpile_ts: true,
		entry_strategy: EntryStrategy::Hoist,
		..TestInput::default()
	});
}

#[test]
fn example_derived_signals_children() {
	test_input!(TestInput {
		code: r#"
import { component$, useStore, mutable } from '@qwik.dev/core';

import {dep} from './file';

export const TextContent = component$((props) => {
	return (
		<>
			<div>data-nu: {props['data-nu']}</div>
			<div>class: {props.class}</div>
		</>
	);
});

export const App = component$(() => {
	const signal = useSignal(0);
	const store = useStore({});
	return (
		<>
			<div>text</div>
			<div>{`text`}</div>
			<div>{1}</div>
			<div>{true}</div>
			<div>{`text${12}`}</div>
			<div>{typeof `text${12}` === 'string' ? 12 : 43}</div>
			<div>{signal}</div>
			<div>{signal.value}</div>
			<div>{12 + signal.value}</div>
			<div>{store.address.city.name}</div>
			<div>{store.address.city.name ? 'true' : 'false'}</div>
			<div>{dep}</div>
			<div>{dep.thing}</div>
			<div>{dep.thing + 'stuff'}</div>
			<div>{globalThing}</div>
			<div>{globalThing.thing}</div>
			<div>{globalThing.thing + 'stuff'}</div>
			<div>{signal.value()}</div>
			<div>{signal.value + unknown()}</div>
			<div>{mutable(signal)}</div>
			<div>{signal.value + dep}</div>
		</>
	);
});
"#
		.to_string(),
		transpile_jsx: true,
		transpile_ts: true,
		entry_strategy: EntryStrategy::Hoist,
		..TestInput::default()
	});
}

#[test]
fn example_derived_signals_multiple_children() {
	test_input!(TestInput {
		code: r#"
import { component$, useStore, mutable } from '@qwik.dev/core';

import {dep} from './file';

export const App = component$(() => {
	const signal = useSignal(0);
	const store = useStore({});
	return (
		<>
			<div>First text</div>
			<div>First {`text`}</div>
			<div>First {1}</div>
			<div>First {true}</div>
			<div>First {`text${12}`}</div>
			<div>First {typeof `text${12}` === 'string' ? 12 : 43}</div>
			<div>First {signal}</div>
			<div>First {signal.value}</div>
			<div>First {12 + signal.value}</div>
			<div>First {store.address.city.name}</div>
			<div>First {store.address.city.name ? 'true' : 'false'}</div>
			<div>First {dep}</div>
			<div>First {dep.thing}</div>
			<div>First {dep.thing + 'stuff'}</div>
			<div>First {globalThing}</div>
			<div>First {globalThing.thing}</div>
			<div>First {globalThing.thing + 'stuff'}</div>
			<div>First {signal.value()}</div>
			<div>First {signal.value + unknown()}</div>
			<div>First {mutable(signal)}</div>
			<div>First {signal.value + dep}</div>
		</>
	);
});
"#
		.to_string(),
		transpile_jsx: true,
		transpile_ts: true,
		entry_strategy: EntryStrategy::Hoist,
		..TestInput::default()
	});
}

#[test]
fn example_derived_signals_complext_children() {
	test_input!(TestInput {
		code: r#"
import { component$, useStore, mutable } from '@qwik.dev/core';

import {dep} from './file';

export const App = component$(() => {
	const signal = useSignal(0);
	const store = useStore({});
	return (
		<>
			<ul id="issue-2800-result">
				{Object.entries(store).map(([key, value]) => (
				<li>
					{key} - {value}
				</li>
				))}
			</ul>
		</>
	);
});
"#
		.to_string(),
		transpile_jsx: true,
		transpile_ts: true,
		entry_strategy: EntryStrategy::Hoist,
		..TestInput::default()
	});
}

#[test]
fn example_derived_signals_cmp() {
	test_input!(TestInput {
		code: r#"
import { component$, useStore, mutable } from '@qwik.dev/core';

import {dep} from './file';
import {Cmp} from './cmp';

export const App = component$(() => {
	const signal = useSignal(0);
	const store = useStore({});
	return (
		<Cmp
			staticText="text"
			staticText2={`text`}
			staticNumber={1}
			staticBoolean={true}
			staticExpr={`text${12}`}
			staticExpr2={typeof `text${12}` === 'string' ? 12 : 43}

			signal={signal}
			signalValue={signal.value}
			signalComputedValue={12 + signal.value}

			store={store.address.city.name}
			storeComputed={store.address.city.name ? 'true' : 'false'}

			dep={dep}
			depAccess={dep.thing}
			depComputed={dep.thing + 'stuff'}

			global={globalThing}
			globalAccess={globalThing.thing}
			globalComputed={globalThing.thing + 'stuff'}


			noInline={signal.value()}
			noInline2={signal.value + unknown()}
			noInline3={mutable(signal)}
			noInline4={signal.value + dep}
		/>
	);
});
"#
		.to_string(),
		transpile_jsx: true,
		transpile_ts: true,
		entry_strategy: EntryStrategy::Hoist,
		..TestInput::default()
	});
}

#[test]
fn example_issue_33443() {
	test_input!(TestInput {
		code: r#"
import { component$, useSignal } from '@qwik.dev/core';

export const Issue3742 = component$(({description = '', other}: any) => {
	const counter = useSignal(0);
	return (
		<div
		title={(description && 'description' in other) ? `Hello ${counter.value}` : `Bye ${counter.value}`}
		>
		Issue3742
		<button onClick$={() => counter.value++}>
			Increment
		</button>
		</div>
	)
	});
	"#
		.to_string(),
		transpile_jsx: true,
		transpile_ts: true,
		entry_strategy: EntryStrategy::Hoist,
		..TestInput::default()
	});
}
#[test]
fn example_getter_generation() {
	test_input!(TestInput {
		code: r#"
import { component$, useStore } from '@qwik.dev/core';

export const App = component$(() => {
	const store = useStore({
		count: 0,
		stuff: 0,
		nested: {
			count: 0
		}
	});
	const signal = useSignal(0);
	return (
		<Cmp
			prop={'true' + 1 ? 'true' : ''}
			count={store.count}
			nested={store.nested.count}
			signal={signal}
			store={store.stuff + 12}
			value={signal.formData?.get('username')}
		>
		</Cmp>
	);
});

export const Cmp = component$((props) => {
	return (
		<>
			<p data-value={props.count}>{props.nested.count}</p>
			<p>Value {props.count}<span></span></p>
		</>
	);
});
"#
		.to_string(),
		transpile_ts: true,
		transpile_jsx: true,
		..TestInput::default()
	});
}

#[test]
fn example_qwik_react() {
	test_input!(TestInput {
		code: r#"
import { componentQrl, inlinedQrl, useLexicalScope, useHostElement, useStore, useTaskQrl, noSerialize, SkipRerender, implicit$FirstArg } from '@qwik.dev/core';
import { jsx, Fragment } from '@qwik.dev/core/jsx-runtime';
import { isBrowser, isServer } from '@qwik.dev/core';

function qwikifyQrl(reactCmpQrl) {
	return /*#__PURE__*/ componentQrl(inlinedQrl((props)=>{
		const [reactCmpQrl] = useLexicalScope();
		const hostElement = useHostElement();
		const store = useStore({});
		let run;
		if (props['client:visible']) run = 'visible';
		else if (props['client:load'] || props['client:only']) run = 'load';
		useTaskQrl(inlinedQrl(async (track)=>{
			const [hostElement, props, reactCmpQrl, store] = useLexicalScope();
			track(props);
			if (isBrowser) {
				if (store.data) store.data.root.render(store.data.client.Main(store.data.cmp, filterProps(props)));
				else {
					const [Cmp, client] = await Promise.all([
						reactCmpQrl.resolve(),
						import('./client-f762f78c.js')
					]);
					let root;
					if (hostElement.childElementCount > 0) root = client.hydrateRoot(hostElement, client.Main(Cmp, filterProps(props), store.event));
					else {
						root = client.createRoot(hostElement);
						root.render(client.Main(Cmp, filterProps(props)));
					}
					store.data = noSerialize({
						client,
						cmp: Cmp,
						root
					});
				}
			}
		}, "qwikifyQrl_component_useWatch_x04JC5xeP1U", [
			hostElement,
			props,
			reactCmpQrl,
			store
		]), {
			run
		});
		if (isServer && !props['client:only']) {
			const jsx$1 = Promise.all([
				reactCmpQrl.resolve(),
				import('./server-9ac6caad.js')
			]).then(([Cmp, server])=>{
				const html = server.render(Cmp, filterProps(props));
				return /*#__PURE__*/ jsx(Host, {
					dangerouslySetInnerHTML: html,
					[_IMMUTABLE]: [
						"dangerouslySetInnerHTML"
					]
				});
			});
			return /*#__PURE__*/ jsx(Fragment, {
				children: jsx$1
			});
		}
		return /*#__PURE__*/ jsx(Host, {
			children: /*#__PURE__*/ jsx(SkipRerender, {})
		});
	}, "qwikifyQrl_component_zH94hIe0Ick", [
		reactCmpQrl
	]), {
		tagName: 'qwik-wrap'
	});
}
const filterProps = (props)=>{
	const obj = {};
	Object.keys(props).forEach((key)=>{
		if (!key.startsWith('client:')) obj[key] = props[key];
	});
	return obj;
};
const qwikify$ = implicit$FirstArg(qwikifyQrl);

async function renderToString(rootNode, opts) {
	const mod = await import('./server-9ac6caad.js');
	const result = await mod.renderToString(rootNode, opts);
	const styles = mod.getGlobalStyleTag(result.html);
	const finalHtml = styles + result.html;
	return {
		...result,
		html: finalHtml
	};
}

export { qwikify$, qwikifyQrl, renderToString };
		"#
		.to_string(),
		filename: "../node_modules/@qwik.dev/react/index.qwik.mjs".to_string(),
		entry_strategy: EntryStrategy::Segment,
		explicit_extensions: true,
		..TestInput::default()
	});
}

#[test]
fn example_qwik_react_inline() {
	test_input!(TestInput {
		code: r#"
import { componentQrl, inlinedQrl, useLexicalScope, useHostElement, useStore, useTaskQrl, noSerialize, SkipRerender, implicit$FirstArg } from '@qwik.dev/core';
import { jsx, Fragment } from '@qwik.dev/core/jsx-runtime';
import { isBrowser, isServer } from '@qwik.dev/core';

function qwikifyQrl(reactCmpQrl) {
	return /*#__PURE__*/ componentQrl(inlinedQrl((props)=>{
		const [reactCmpQrl] = useLexicalScope();
		const hostElement = useHostElement();
		const store = useStore({});
		let run;
		if (props['client:visible']) run = 'visible';
		else if (props['client:load'] || props['client:only']) run = 'load';
		useTaskQrl(inlinedQrl(async (track)=>{
			const [hostElement, props, reactCmpQrl, store] = useLexicalScope();
			track(props);
			if (isBrowser) {
				if (store.data) store.data.root.render(store.data.client.Main(store.data.cmp, filterProps(props)));
				else {
					const [Cmp, client] = await Promise.all([
						reactCmpQrl.resolve(),
						import('./client-f762f78c.js')
					]);
					let root;
					if (hostElement.childElementCount > 0) root = client.hydrateRoot(hostElement, client.Main(Cmp, filterProps(props), store.event));
					else {
						root = client.createRoot(hostElement);
						root.render(client.Main(Cmp, filterProps(props)));
					}
					store.data = noSerialize({
						client,
						cmp: Cmp,
						root
					});
				}
			}
		}, "qwikifyQrl_component_useWatch_x04JC5xeP1U", [
			hostElement,
			props,
			reactCmpQrl,
			store
		]), {
			run
		});
		if (isServer && !props['client:only']) {
			const jsx$1 = Promise.all([
				reactCmpQrl.resolve(),
				import('./server-9ac6caad.js')
			]).then(([Cmp, server])=>{
				const html = server.render(Cmp, filterProps(props));
				return /*#__PURE__*/ jsx(Host, {
					dangerouslySetInnerHTML: html,
					[_IMMUTABLE]: [
						"dangerouslySetInnerHTML"
					]
				});
			});
			return /*#__PURE__*/ jsx(Fragment, {
				children: jsx$1
			});
		}
		return /*#__PURE__*/ jsx(Host, {
			children: /*#__PURE__*/ jsx(SkipRerender, {})
		});
	}, "qwikifyQrl_component_zH94hIe0Ick", [
		reactCmpQrl
	]), {
		tagName: 'qwik-wrap'
	});
}
const filterProps = (props)=>{
	const obj = {};
	Object.keys(props).forEach((key)=>{
		if (!key.startsWith('client:')) obj[key] = props[key];
	});
	return obj;
};
const qwikify$ = implicit$FirstArg(qwikifyQrl);

async function renderToString(rootNode, opts) {
	const mod = await import('./server-9ac6caad.js');
	const result = await mod.renderToString(rootNode, opts);
	const styles = mod.getGlobalStyleTag(result.html);
	const finalHtml = styles + result.html;
	return {
		...result,
		html: finalHtml
	};
}

export { qwikify$, qwikifyQrl, renderToString };
		"#
		.to_string(),
		filename: "../node_modules/@qwik.dev/react/index.qwik.mjs".to_string(),
		entry_strategy: EntryStrategy::Inline,
		explicit_extensions: true,
		..TestInput::default()
	});
}

#[test]
fn example_qwik_router_inline() {
	test_input!(TestInput {
		code: include_str!("fixtures/index.qwik.mjs").to_string(),
		filename: "../node_modules/@qwik.dev/router/index.qwik.mjs".to_string(),
		entry_strategy: EntryStrategy::Smart,
		explicit_extensions: true,
		mode: EmitMode::Lib,
		..TestInput::default()
	});
}

#[test]
fn relative_paths() {
	let dep = r#"
import { componentQrl, inlinedQrl, useStore, useLexicalScope } from "@qwik.dev/core";
import { jsx, jsxs } from "@qwik.dev/core/jsx-runtime";
import { state } from './sibling';

const useData = () => {
	return useStore({
		count: 0
	});
}

export const App = /*#__PURE__*/ componentQrl(inlinedQrl(()=>{
	const store = useData();
	return /*#__PURE__*/ jsxs("div", {
		children: [
			/*#__PURE__*/ jsxs("p", {
				children: [
					"Count: ",
					store.count
				]
			}),
			/*#__PURE__*/ jsx("p", {
				children: /*#__PURE__*/ jsx("button", {
					onClick$: inlinedQrl(()=>{
						const [store] = useLexicalScope();
						return store.count++;
					}, "App_component_div_p_button_onClick_8dWUa0cJAr4", [
						store
					]),
					children: "Click"
				})
			})
		]
	});
}, "App_component_AkbU84a8zes"));

"#;
	let code = r#"
import { component$, $ } from '@qwik.dev/core';
import { state } from './sibling';

export const Local = component$(() => {
	return (
		<div>{state}</div>
	)
});
"#;
	let res = transform_modules(TransformModulesOptions {
		src_dir: "/path/to/app/src/thing".into(),
		root_dir: Some("/path/to/app/".into()),
		input: vec![
			TransformModuleInput {
				code: dep.into(),
				path: "../../node_modules/dep/dist/lib.mjs".into(),
				dev_path: None,
			},
			TransformModuleInput {
				code: code.into(),
				path: "components/main.tsx".into(),
				dev_path: None,
			},
		],
		source_maps: true,
		minify: MinifyMode::Simplify,
		explicit_extensions: true,
		mode: EmitMode::Test,
		manual_chunks: None,
		entry_strategy: EntryStrategy::Segment,
		transpile_ts: true,
		transpile_jsx: true,
		preserve_filenames: false,
		core_module: None,
		scope: None,
		strip_exports: None,
		strip_ctx_name: None,
		strip_event_handlers: false,
		reg_ctx_name: None,
		is_server: None,
	});
	snapshot_res!(&res, "".into());
}
#[test]
fn consistent_hashes() {
	let code = r#"
import { component$, $ } from '@qwik.dev/core';
import mongo from 'mongodb';

export const Greeter = component$(() => {
	// Double count watch
	useTask$(async () => {
		await mongo.users();
	});
	return (
		<div>
			<div onClick$={() => {}}/>
			<div onClick$={() => {}}/>
			<div onClick$={() => {}}/>
		</div>
	)
});

"#;
	let options = vec![
		(EmitMode::Test, EntryStrategy::Segment, true),
		(EmitMode::Test, EntryStrategy::Single, true),
		(EmitMode::Test, EntryStrategy::Component, true),
		// (EmitMode::Test, EntryStrategy::Inline, true),
		(EmitMode::Prod, EntryStrategy::Segment, true),
		(EmitMode::Prod, EntryStrategy::Single, true),
		(EmitMode::Prod, EntryStrategy::Component, true),
		// (EmitMode::Prod, EntryStrategy::Inline, true),
		(EmitMode::Dev, EntryStrategy::Segment, true),
		(EmitMode::Dev, EntryStrategy::Single, true),
		(EmitMode::Dev, EntryStrategy::Component, true),
		// (EmitMode::Dev, EntryStrategy::Inline, true),
		(EmitMode::Test, EntryStrategy::Segment, false),
		(EmitMode::Test, EntryStrategy::Single, false),
		(EmitMode::Test, EntryStrategy::Component, false),
		// (EmitMode::Test, EntryStrategy::Inline, false),
		(EmitMode::Prod, EntryStrategy::Segment, false),
		(EmitMode::Prod, EntryStrategy::Single, false),
		(EmitMode::Prod, EntryStrategy::Component, false),
		// (EmitMode::Prod, EntryStrategy::Inline, false),
		(EmitMode::Dev, EntryStrategy::Segment, false),
		(EmitMode::Dev, EntryStrategy::Single, false),
		(EmitMode::Dev, EntryStrategy::Component, false),
		// (EmitMode::Dev, EntryStrategy::Inline, false),
	];

	let res = transform_modules(TransformModulesOptions {
		src_dir: "./thing".into(),
		input: vec![
			TransformModuleInput {
				code: code.into(),
				path: "main.tsx".into(),
				dev_path: None,
			},
			TransformModuleInput {
				code: code.into(),
				path: "components/main.tsx".into(),
				dev_path: None,
			},
		],
		source_maps: true,
		minify: MinifyMode::Simplify,
		root_dir: None,
		explicit_extensions: true,
		mode: EmitMode::Test,
		manual_chunks: None,
		entry_strategy: EntryStrategy::Segment,
		transpile_ts: true,
		transpile_jsx: true,
		preserve_filenames: false,
		scope: None,
		core_module: None,
		reg_ctx_name: None,
		strip_exports: None,
		strip_ctx_name: None,
		strip_event_handlers: false,
		is_server: None,
	});
	let ref_segments: Vec<_> = res
		.unwrap()
		.modules
		.into_iter()
		.flat_map(|module| module.segment)
		.collect();

	for (i, option) in options.into_iter().enumerate() {
		let res = transform_modules(TransformModulesOptions {
			src_dir: "./thing".into(),
			input: vec![
				TransformModuleInput {
					code: code.into(),
					path: "main.tsx".into(),
					dev_path: None,
				},
				TransformModuleInput {
					code: code.into(),
					path: "components/main.tsx".into(),
					dev_path: None,
				},
			],
			root_dir: None,
			source_maps: false,
			minify: MinifyMode::Simplify,
			explicit_extensions: true,
			mode: option.0,
			manual_chunks: None,
			entry_strategy: option.1,
			transpile_ts: option.2,
			transpile_jsx: option.2,
			preserve_filenames: false,
			scope: None,
			core_module: None,
			strip_exports: None,
			strip_ctx_name: None,
			strip_event_handlers: false,
			reg_ctx_name: None,
			is_server: None,
		});

		let segments: Vec<_> = res
			.unwrap()
			.modules
			.into_iter()
			.flat_map(|module| module.segment)
			.collect();

		assert_eq!(segments.len(), ref_segments.len());

		for (a, b) in segments.iter().zip(ref_segments.iter()) {
			assert_eq!(
				get_hash(a.name.as_ref()),
				get_hash(b.name.as_ref()),
				"INDEX: {}\n\n{:#?}\n\n{:#?}\n\n{:#?}\n\n{:#?}",
				i,
				a,
				b,
				segments,
				ref_segments
			);
		}
	}
}

#[test]
fn issue_5008() {
	test_input!(TestInput {
		code: r#"
		import { component$, useStore } from "@qwik.dev/core";

		export default component$(() => {
		const store = useStore([{ value: 0 }]);
		return (
			<>
			<button onClick$={() => store[0].value++}>+1</button>
			{store.map(function (v, idx) {
				return <div key={"fn_" + idx}>Function: {v.value}</div>;
			})}
			{store.map((v, idx) => (
				<div key={"arrow_" + idx}>Arrow: {v.value}</div>
			))}
			</>
		);
		});
		"#
		.to_string(),
		transpile_ts: true,
		transpile_jsx: true,
		..TestInput::default()
	});
}

#[test]
fn example_of_synchronous_qrl() {
	test_input!(TestInput {
		code: r#"
		import { sync$, component$ } from "@qwik.dev/core";

		export default component$(() => {
		return (
			<>
				<input onClick$={sync$(function(event, target) {
					// comment should be removed
					event.preventDefault();
				})}/>
				<input onClick$={sync$((event, target) => {
					event.preventDefault();
				})}/>
				<input onClick$={sync$((event, target) => event.preventDefault())}/>
			</>
		);
		});
		"#
		.to_string(),
		transpile_ts: true,
		transpile_jsx: true,
		..TestInput::default()
	});
}

#[test]
fn should_destructure_args() {
	test_input!(TestInput {
		code: r#"
		import { component$ } from "@qwik.dev/core";

		// the count results in _fnSignal because of the rename
		// would be nice to consider it a prop too
		export default component$(({ message, id, count: c, ...rest }: Record<string, any>) => {
			const renders = useStore({ renders: 0 }, { reactive: false });
			renders.renders++;
			const rerenders = renders.renders + 0;
			return (
				<div id={id}>
					<span {...rest}>
					{message} {c}
					</span>
					<div class="renders">{rerenders}</div>
				</div>
			);
		}
		);
	"#
		.to_string(),
		transpile_ts: true,
		transpile_jsx: true,
		..TestInput::default()
	});
}

#[test]
fn destructure_args_inline_cmp_block_stmt() {
	test_input!(TestInput {
		code: r#"
		export default ({ data }: { data: any }) => {
          return (
            <div
              data-is-active={data.selectedOutputDetail === 'options'}
              onClick$={() => {
                data.selectedOutputDetail = 'options';
              }}
            />
          );
		};
		"#
		.to_string(),
		transpile_ts: true,
		transpile_jsx: true,
		..TestInput::default()
	});
}

#[test]
fn destructure_args_inline_cmp_block_stmt2() {
	test_input!(TestInput {
		code: r#"
		export default (props: { data: any }) => {
		  const { data } = props;
          return (
            <div
              data-is-active={data.selectedOutputDetail === 'options'}
              onClick$={() => {
                data.selectedOutputDetail = 'options';
              }}
            />
          );
		};
		"#
		.to_string(),
		transpile_ts: true,
		transpile_jsx: true,
		..TestInput::default()
	});
}

#[test]
fn destructure_args_inline_cmp_expr_stmt() {
	test_input!(TestInput {
		code: r#"
		export default ({ data }: { data: any }) => 
            <div
              data-is-active={data.selectedOutputDetail === 'options'}
              onClick$={() => {
                data.selectedOutputDetail = 'options';
              }}
            />;
		"#
		.to_string(),
		transpile_ts: true,
		transpile_jsx: true,
		..TestInput::default()
	});
}

#[test]
fn destructure_args_colon_props() {
	test_input!(TestInput {
		code: r#"
		import { component$ } from "@qwik.dev/core";
		export default component$((props) => {
			const { 'bind:value': bindValue } = props;
			return (
				<>
				{bindValue}
				</>
			);
		});
		"#
		.to_string(),
		transpile_ts: true,
		transpile_jsx: true,
		..TestInput::default()
	});
}

#[test]
fn destructure_args_colon_props2() {
	test_input!(TestInput {
		code: r#"
		import { component$, useSignal } from "@qwik.dev/core";
		export default component$((props) => {
			const { 'bind:value': bindValue } = props;
			const test = useSignal(bindValue);
			return (
				<>
				{test.value}
				</>
			);
		});
		"#
		.to_string(),
		transpile_ts: true,
		transpile_jsx: true,
		..TestInput::default()
	});
}

#[test]
fn destructure_args_colon_props3() {
	test_input!(TestInput {
		code: r#"
		import { component$, useSignal } from "@qwik.dev/core";
		export default component$((props) => {
			const { test, ...rest } = props;
			const test = useSignal(rest['bind:value']);
			return (
				<>
				{test.value}
				</>
			);
		});
		"#
		.to_string(),
		transpile_ts: true,
		transpile_jsx: true,
		..TestInput::default()
	});
}

#[test]
fn should_handle_dangerously_set_inner_html() {
	test_input!(TestInput {
		code: r#"
		import { component$ } from "@qwik.dev/core";
		const Cmp = component$(() => {
			const htmlSignal = useSignal("<h2><span>I'm a signal value!</span></h2>");
			return (
				<div>
					<div>
						<span id="first" dangerouslySetInnerHTML="vanilla HTML here" />
					</div>
					<div>
						<span id="second" dangerouslySetInnerHTML="<h1>I'm an h1!</h1>" class="after" />
					</div>
					<div>
						<span id="third" dangerouslySetInnerHTML={htmlSignal.value} class="after" />
						<button
							onClick$={() =>
								(htmlSignal.value = "<h2><span>I'm a updated signal value!</span></h2>")
							}
						></button>
					</div>
				</div>
			);
		});
		"#
		.to_string(),
		transpile_ts: true,
		transpile_jsx: true,
		..TestInput::default()
	});
}

#[test]
fn example_noop_dev_mode() {
	test_input!(TestInput {
		code: r#"
import { component$, useStore, serverStuff$, $ } from '@qwik.dev/core';

export const App = component$(() => {
	const stuff = useStore();
	serverStuff$(async () => {
		// should be removed but keep scope
		console.log(stuff.count)
	})
	serverStuff$(async () => {
		// should be removed
	})

	return (
		<Cmp>
			<p class="stuff" 
				shouldRemove$={() => stuff.count}
				onClick$={() => console.log('warn')}
			>
				Hello Qwik
			</p>
		</Cmp>
	);
});
"#
		.to_string(),
		mode: EmitMode::Dev,
		dev_path: Some("/hello/from/dev/test.tsx".into()),
		transpile_ts: true,
		transpile_jsx: true,
		strip_event_handlers: true,
		strip_ctx_name: Some(vec!["server".into()]),
		..TestInput::default()
	});
}

#[test]
fn lib_mode_fn_signal() {
	test_input!(TestInput {
		code: r#"
		import { component$ } from '@qwik.dev/core';
		export const Counter = component$(() => {
			const count = useSignal(0);

			return (
				<div>
					<p>Count: {count.value}</p>
					<p>
						<button onClick$={() => count.value++}>Increment</button>
					</p>
				</div>
			);
		});
"#
		.to_string(),
		transpile_jsx: true,
		..TestInput::default()
	});
}

#[test]
fn ternary_prop() {
	test_input!(TestInput {
		code: r#"
		import { component$, $, useSignal } from '@qwik.dev/core';
		export const Cmp = component$(() => {
			const toggleSig = useSignal(false);

			const handleClick$ = $(() => {
				toggleSig.value = !toggleSig.value;
			});

			return (
				<button onClick$={handleClick$} data-open={toggleSig.value ? true : undefined}>
					Removing data-open re-renders
				</button>
			);
		});
		"#
		.to_string(),
		transpile_jsx: true,
		..TestInput::default()
	});
}

#[test]
fn transform_qrl_in_regular_prop() {
	test_input!(TestInput {
		code: r#"
		import { component$, $ } from '@qwik.dev/core';
		export const Cmp = component$(() =>
			<Cmp foo={$(() => console.log('hi there'))}>Hello Qwik</Cmp>);
		"#
		.to_string(),
		transpile_jsx: true,
		..TestInput::default()
	});
}

#[test]
fn impure_template_fns() {
	// Should not mark the template function as static
	test_input!(TestInput {
		code: r#"
		import { component$, useSignal } from '@qwik.dev/core';
		const useFoo = (count) => {
			const tag = (s) => {
				const value = typeof s === "string" ? s : s[0];
				return `${value}-${count.value}`;
			}
			return tag;
		}

		export default component$(() => {
			const count = useSignal(0);
			const foo = useFoo(count);
			return (
				<>
					<p>{foo("test")}</p>
					<p>{foo`test`}</p>
					<button onClick$={() => count.value++}>Count up</button>
				</>
			);
		});
		"#
		.to_string(),
		transpile_jsx: true,
		..TestInput::default()
	});
}

#[test]
fn rename_builder_io() {
	test_input!(TestInput {
		code: r#"
		import { $, component$ } from "@builder.io/qwik";
		import { isDev } from "@builder.io/qwik/build";
		import { stuff } from "@builder.io/qwik-city";
		import { moreStuff } from "@builder.io/qwik-city/more/here";
		import { qwikify$ } from "@builder.io/qwik-react";
		import sdk from "@builder.io/sdk";
		
		export const Foo = qwikify$(MyReactComponent);
		
		export const Bar = $("a thing");

		export const App = component$(() => {
			sdk.hello();
			if (isDev) {
				stuff()
			} else {
				moreStuff()
			}
			return "hi";
		});
		"#
		.to_string(),
		transpile_jsx: true,
		..TestInput::default()
	});
}

#[test]
fn example_component_with_event_listeners_inside_loop() {
	test_input!(TestInput {
		code: r#"
import { $, component$, useStore, useSignal } from '@qwik.dev/core';
export const App = component$(() => {
      const cart = useStore<string[]>([]);
      const results = useSignal(['foo']);
      function loopArrowFn(results: string[]) {
        return results.map((item) => (
          <span
            onClick$={() => {
              cart.push(item);
            }}
          >
            {item}
          </span>
        ));
      }
      function loopForI(results: string[]) {
        const items = [];
        for (let i = 0; i < results.length; i++) {
          items.push(
            <span
              onClick$={() => {
                cart.push(results[i]);
              }}
            >
              {results[i]}
            </span>
          );
        }
        return items;
      }
      function loopForOf(results: string[]) {
        const items = [];
        for (const item of results) {
          items.push(
            <span
              onClick$={() => {
                cart.push(item);
              }}
            >
              {item}
            </span>
          );
        }
        return items;
      }
      function loopForIn(results: string[]) {
        const items = [];
        for (const key in results) {
          items.push(
            <span
              onClick$={() => {
                cart.push(results[key]);
              }}
            >
              {results[key]}
            </span>
          );
        }
        return items;
      }
      function loopWhile(results: string[]) {
        const items = [];
        let i = 0;
        while (i < results.length) {
          items.push(
            <span
              onClick$={() => {
                cart.push(results[i]);
              }}
            >
              {results[i]}
            </span>
          );
          i++;
        }
        return items;
      }
      return (
        <div>
          {results.value.map((item) => (
            <button
              id="second"
              onClick$={() => {
                cart.push(item);
              }}
            >
              {item}
            </button>
          ))}
          {loopArrowFn(results.value)}
          {loopForI(results.value)}
          {loopForOf(results.value)}
          {loopForIn(results.value)}
          {loopWhile(results.value)}
        </div>
      );
    });
"#
		.to_string(),
		transpile_ts: true,
		transpile_jsx: true,
		..TestInput::default()
	});
}

#[test]
fn should_wrap_inner_inline_component_prop() {
	test_input!(TestInput {
		code: r#"
import { $, component$, useStore, useSignal } from '@qwik.dev/core';
export default component$((props: { id: number }) => {
      const renders = useStore(
        {
          count: 0,
        },
        { reactive: false }
      );
      renders.count++;
      const rerenders = renders.count + 0;
      const Id = (props: any) => <div>Id: {props.id}</div>;
      return (
        <>
          <Id id={props.id} />
          {rerenders}
        </>
      );
    });
"#
		.to_string(),
		transpile_ts: true,
		transpile_jsx: true,
		..TestInput::default()
	});
}

// TODO(misko): Make this test work by implementing strict serialization.
// #[test]
// fn example_of_synchronous_qrl_that_cant_be_serialized() {
//		 test_input!(TestInput {
//				 code: r#"
//				 import { sync$, component$ } from "@qwik.dev/core";

//				 export default component$(() => {
//				 return (
//						 <input onClick$={sync$(function(event, target) {
//								 console.log(component$);
//						 })}/>
//				 );
//				 });
//				 "#
//				 .to_string(),
//				 transpile_ts: true,
//				 transpile_jsx: true,
//				 ..TestInput::default()
//		 });
// }

fn get_hash(name: &str) -> String {
	name.split('_').last().unwrap().into()
}

struct TestInput {
	pub code: String,
	pub filename: String,
	pub dev_path: Option<String>,
	pub src_dir: String,
	pub root_dir: Option<String>,
	pub manual_chunks: Option<HashMap<String, JsWord>>,
	pub entry_strategy: EntryStrategy,
	pub minify: MinifyMode,
	pub transpile_ts: bool,
	pub transpile_jsx: bool,
	pub preserve_filenames: bool,
	pub explicit_extensions: bool,
	pub snapshot: bool,
	pub mode: EmitMode,
	pub core_module: Option<String>,
	pub scope: Option<String>,
	pub strip_exports: Option<Vec<String>>,
	pub reg_ctx_name: Option<Vec<String>>,
	pub strip_ctx_name: Option<Vec<String>>,
	pub strip_event_handlers: bool,
	pub is_server: Option<bool>,
}

impl TestInput {
	pub fn default() -> Self {
		Self {
			filename: "test.tsx".to_string(),
			dev_path: None,
			src_dir: "/user/qwik/src/".to_string(),
			root_dir: None,
			code: "/user/qwik/src/".to_string(),
			manual_chunks: None,
			entry_strategy: EntryStrategy::Segment,
			minify: MinifyMode::Simplify,
			transpile_ts: false,
			transpile_jsx: false,
			preserve_filenames: false,
			explicit_extensions: false,
			snapshot: true,
			mode: EmitMode::Test,
			scope: None,
			core_module: None,
			reg_ctx_name: None,
			strip_exports: None,
			strip_ctx_name: None,
			strip_event_handlers: false,
			is_server: None,
		}
	}
}<|MERGE_RESOLUTION|>--- conflicted
+++ resolved
@@ -571,9 +571,9 @@
 export const Works = component$(({fromProps}) => {
 	let fromLocal = useSignal(0);
 	return (
-		<div 
+		<div
 			computed={fromLocal + fromProps}
-			local={fromLocal} 
+			local={fromLocal}
 			props-wrap={fromProps}
 			props-only={{props: fromProps}}
 			props={{props: fromProps, local: fromLocal}}
@@ -598,9 +598,9 @@
 export const Works = component$((props: { fromProps: number }) => {
 	let fromLocal = useSignal(0);
 	return (
-		<div 
+		<div
 			computed={fromLocal + props.fromProps}
-			local={fromLocal} 
+			local={fromLocal}
 			props-wrap={props.fromProps}
 			props-only={{props: props.fromProps}}
 			props={{props: props.fromProps, local: fromLocal}}
@@ -2730,25 +2730,19 @@
 fn example_build_server() {
 	test_input!(TestInput {
 		code: r#"
-<<<<<<< HEAD
 import { component$, useStore, isDev, isServer as isServer2 } from '@qwik.dev/core';
 import { isServer, isBrowser as isb } from '@qwik.dev/core/build';
-=======
-import { component$, useStore, isDev, isServer as isServer2 } from '@builder.io/qwik';
-import { isServer, isBrowser as isb } from '@builder.io/qwik/build';
->>>>>>> 8406d8d1
 import { mongodb } from 'mondodb';
 import { threejs } from 'threejs';
 
 import L from 'leaflet';
 
 export const functionThatNeedsWindow = () => {
-<<<<<<< HEAD
-	if (isb) {
-	console.log('l', L);
-	console.log('hey');
-	window.alert('hey');
-	}
+  if (isb) {
+    console.log('l', L);
+    console.log('hey');
+    window.alert('hey');
+  }
 };
 
 export const App = component$(() => {
@@ -2766,30 +2760,6 @@
 			{isb && <p>server</p>}
 		</Cmp>
 	);
-=======
-  if (isb) {
-    console.log('l', L);
-    console.log('hey');
-    window.alert('hey');
-  }
-};
-
-export const App = component$(() => {
-    useMount$(() => {
-        if (isServer) {
-            console.log('server', mongodb());
-        }
-        if (isb) {
-            console.log('browser', new threejs());
-        }
-    });
-    return (
-        <Cmp>
-            {isServer2 && <p>server</p>}
-            {isb && <p>server</p>}
-        </Cmp>
-    );
->>>>>>> 8406d8d1
 });
 "#
 		.to_string(),
@@ -3725,7 +3695,7 @@
 fn destructure_args_inline_cmp_expr_stmt() {
 	test_input!(TestInput {
 		code: r#"
-		export default ({ data }: { data: any }) => 
+		export default ({ data }: { data: any }) =>
             <div
               data-is-active={data.selectedOutputDetail === 'options'}
               onClick$={() => {
@@ -3857,7 +3827,7 @@
 
 	return (
 		<Cmp>
-			<p class="stuff" 
+			<p class="stuff"
 				shouldRemove$={() => stuff.count}
 				onClick$={() => console.log('warn')}
 			>
@@ -3983,9 +3953,9 @@
 		import { moreStuff } from "@builder.io/qwik-city/more/here";
 		import { qwikify$ } from "@builder.io/qwik-react";
 		import sdk from "@builder.io/sdk";
-		
+
 		export const Foo = qwikify$(MyReactComponent);
-		
+
 		export const Bar = $("a thing");
 
 		export const App = component$(() => {
