/* eslint-disable no-console */
<<<<<<< HEAD
import { expect } from 'vitest';
import { Q_FUNCS_PREFIX } from '../server/ssr-render';
import { createDocument } from './document';
import { getTestPlatform } from './platform';
import { _getDomContainer, componentQrl, type OnRenderFn } from '@qwik.dev/core';
=======
>>>>>>> 1f3fde5a
import type {
  JSXOutput,
  _ContainerElement,
  _DomContainer,
  _VNode,
  _VirtualVNode,
<<<<<<< HEAD
} from '@qwik.dev/core';
import { getPlatform, setPlatform } from '../core/shared/platform/platform';
import { inlinedQrl } from '../core/shared/qrl/qrl';
=======
} from '@builder.io/qwik';
import { _getDomContainer, componentQrl, type OnRenderFn } from '@builder.io/qwik';
import { expect } from 'vitest';
import { render } from '../core/client/dom-render';
import {
  vnode_getAttr,
  vnode_getFirstChild,
  vnode_getParent,
  vnode_getVNodeForChildNode,
  vnode_locate,
  vnode_toString,
} from '../core/client/vnode';
>>>>>>> 1f3fde5a
import { ERROR_CONTEXT } from '../core/shared/error/error-handling';
import type { Props } from '../core/shared/jsx/jsx-runtime';
import { Slot } from '../core/shared/jsx/slot.public';
import { getPlatform, setPlatform } from '../core/shared/platform/platform';
import { inlinedQrl } from '../core/shared/qrl/qrl';
import { ChoreType } from '../core/shared/scheduler';
import { dumpState } from '../core/shared/shared-serialization';
import {
  ELEMENT_PROPS,
  OnRenderProp,
  QContainerSelector,
  QFuncsPrefix,
  QInstanceAttr,
  QScopedStyle,
  QStyle,
} from '../core/shared/utils/markers';
import { useContextProvider } from '../core/use/use-context';
import type { HostElement, QRLInternal } from '../server/qwik-types';
import { Q_FUNCS_PREFIX, renderToString } from '../server/ssr-render';
import { createDocument } from './document';
import { getTestPlatform } from './platform';
import './vdom-diff.unit-util';

/** @public */
export async function domRender(
  jsx: JSXOutput,
  opts: {
    /// Print debug information to console.
    debug?: boolean;
  } = {}
) {
  const document = createDocument();
  await render(document.body, jsx);
  await getTestPlatform().flush();
  const getStyles = getStylesFactory(document);
  const container = _getDomContainer(document.body);
  if (opts.debug) {
    console.log('========================================================');
    console.log('------------------------- CSR --------------------------');
    console.log(container.rootVNode.toString());
    renderStyles(getStyles);
    console.log('--------------------------------------------------------');
  }
  return {
    document,
    container,
    vNode: vnode_getFirstChild(container.rootVNode),
    getStyles: getStylesFactory(document),
  };
}

function getStylesFactory(document: Document) {
  return () => {
    const styles: Record<string, string | string[]> = {};
    Array.from(document.querySelectorAll('style')).forEach((style) => {
      const id = style.hasAttribute(QStyle)
        ? style.getAttribute(QStyle)
        : style.getAttribute(QScopedStyle)
          ? style.getAttribute(QScopedStyle)
          : null;
      if (id !== null) {
        const text = style.textContent!;
        if (id in styles) {
          const existing = styles[id];
          Array.isArray(existing) ? existing.push(text) : (styles[id] = [existing, text]);
        } else {
          styles[id] = text;
        }
      }
    });
    return styles;
  };
}

/** @public */
export async function ssrRenderToDom(
  jsx: JSXOutput,
  opts: {
    /// Print debug information to console.
    debug?: boolean;
    /// Treat JSX as raw, (don't wrap in in head/body)
    raw?: boolean;
  } = {}
) {
  let html = '';
  const platform = getPlatform();
  try {
    const jsxToRender = opts.raw
      ? jsx
      : [
          <head>
            <title>{expect.getState().testPath}</title>
          </head>,
          <body>{jsx}</body>,
        ];
    const result = await renderToString(jsxToRender);
    html = result.html;
  } finally {
    setPlatform(platform);
  }

  const document = createDocument({ html });
  const containerElement = document.querySelector('[q\\:container]') as _ContainerElement;
  emulateExecutionOfQwikFuncs(document);
  const container = _getDomContainer(containerElement) as _DomContainer;
  const getStyles = getStylesFactory(document);
  if (opts.debug) {
    console.log('========================================================');
    console.log('------------------------- SSR --------------------------');
    console.log(html);
    renderStyles(getStyles);
    console.log('--------------------------------------------------------');
    console.log(vnode_toString.call(container.rootVNode, Number.MAX_SAFE_INTEGER, '', true));
    console.log('------------------- SERIALIZED STATE -------------------');
    // We use the original state so we don't get deserialized data
    const origState = container.element.querySelector('script[type="qwik/state"]')?.textContent;
    console.log(origState ? dumpState(JSON.parse(origState), true) : 'No state found', '\n');
    const funcs = container.$qFuncs$;
    console.log('------------------- SERIALIZED QFUNCS -------------------');
    for (let i = 0; i < funcs.length; i++) {
      console.log(('    ' + i + ':').substring(-4), funcs[i].toString());
    }
    console.log('---------------------------------------------------------');
  }
  const containerVNode = opts.raw
    ? container.rootVNode
    : vnode_getVNodeForChildNode(container.rootVNode, document.body);
  return { container, document, vNode: vnode_getFirstChild(containerVNode)!, getStyles };
}

/** @public */
export function emulateExecutionOfQwikFuncs(document: Document) {
  const qFuncs = document.body.querySelector('[q\\:func]');
  const containerElement = document.querySelector(QContainerSelector) as _ContainerElement;
  const hash = containerElement.getAttribute(QInstanceAttr);
  if (qFuncs && hash) {
    let code = qFuncs.textContent || '';
    code = code.replace(Q_FUNCS_PREFIX.replace('HASH', hash), '');
    if (code) {
      (document as any)[QFuncsPrefix + hash] = eval(code);
    }
  }
}

function renderStyles(getStyles: () => Record<string, string | string[]>) {
  const START = '\x1b[34m';
  const END = '\x1b[0m';
  Object.entries(getStyles()).forEach(([key, value], idx) => {
    if (idx == 0) {
      console.log('-  -  -  -  -  -  -  <style>  -  -  -  -  -  -  -  -  -');
    }
    console.log(START + key + ': ' + END + value);
  });
}

export async function rerenderComponent(element: HTMLElement) {
  const container = _getDomContainer(element);
  const vElement = vnode_locate(container.rootVNode, element);
  const host = getHostVNode(vElement) as HostElement;
  const qrl = container.getHostProp<QRLInternal<OnRenderFn<unknown>>>(host, OnRenderProp)!;
  const props = container.getHostProp<Props>(host, ELEMENT_PROPS);
  await container.$scheduler$(ChoreType.COMPONENT, host, qrl, props);
  await getTestPlatform().flush();
}

function getHostVNode(vElement: _VNode | null) {
  while (vElement != null) {
    if (vnode_getAttr(vElement, OnRenderProp) != null) {
      return vElement as _VirtualVNode;
    }
    vElement = vnode_getParent(vElement);
  }
  return vElement;
}

export const ErrorProvider = Object.assign(
  componentQrl(
    inlinedQrl(() => {
      (ErrorProvider as any).error = null;
      useContextProvider(ERROR_CONTEXT, ErrorProvider as any);
      return <Slot />;
    }, 's_ErrorProvider')
  ),
  { error: null as any }
);<|MERGE_RESOLUTION|>--- conflicted
+++ resolved
@@ -1,27 +1,13 @@
 /* eslint-disable no-console */
-<<<<<<< HEAD
-import { expect } from 'vitest';
-import { Q_FUNCS_PREFIX } from '../server/ssr-render';
-import { createDocument } from './document';
-import { getTestPlatform } from './platform';
-import { _getDomContainer, componentQrl, type OnRenderFn } from '@qwik.dev/core';
-=======
->>>>>>> 1f3fde5a
 import type {
   JSXOutput,
   _ContainerElement,
   _DomContainer,
   _VNode,
   _VirtualVNode,
-<<<<<<< HEAD
 } from '@qwik.dev/core';
-import { getPlatform, setPlatform } from '../core/shared/platform/platform';
-import { inlinedQrl } from '../core/shared/qrl/qrl';
-=======
-} from '@builder.io/qwik';
-import { _getDomContainer, componentQrl, type OnRenderFn } from '@builder.io/qwik';
+import { Slot, _getDomContainer, componentQrl, render, type OnRenderFn } from '@qwik.dev/core';
 import { expect } from 'vitest';
-import { render } from '../core/client/dom-render';
 import {
   vnode_getAttr,
   vnode_getFirstChild,
@@ -30,10 +16,8 @@
   vnode_locate,
   vnode_toString,
 } from '../core/client/vnode';
->>>>>>> 1f3fde5a
 import { ERROR_CONTEXT } from '../core/shared/error/error-handling';
 import type { Props } from '../core/shared/jsx/jsx-runtime';
-import { Slot } from '../core/shared/jsx/slot.public';
 import { getPlatform, setPlatform } from '../core/shared/platform/platform';
 import { inlinedQrl } from '../core/shared/qrl/qrl';
 import { ChoreType } from '../core/shared/scheduler';
